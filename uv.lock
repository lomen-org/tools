version = 1
revision = 1
requires-python = ">=3.10"
resolution-markers = [
    "python_full_version >= '3.12.4'",
    "python_full_version < '3.12.4'",
]

[[package]]
name = "aiohappyeyeballs"
version = "2.6.1"
source = { registry = "https://pypi.org/simple" }
sdist = { url = "https://files.pythonhosted.org/packages/26/30/f84a107a9c4331c14b2b586036f40965c128aa4fee4dda5d3d51cb14ad54/aiohappyeyeballs-2.6.1.tar.gz", hash = "sha256:c3f9d0113123803ccadfdf3f0faa505bc78e6a72d1cc4806cbd719826e943558", size = 22760 }
wheels = [
    { url = "https://files.pythonhosted.org/packages/0f/15/5bf3b99495fb160b63f95972b81750f18f7f4e02ad051373b669d17d44f2/aiohappyeyeballs-2.6.1-py3-none-any.whl", hash = "sha256:f349ba8f4b75cb25c99c5c2d84e997e485204d2902a9597802b0371f09331fb8", size = 15265 },
]

[[package]]
name = "aiohttp"
version = "3.11.16"
source = { registry = "https://pypi.org/simple" }
dependencies = [
    { name = "aiohappyeyeballs" },
    { name = "aiosignal" },
    { name = "async-timeout", marker = "python_full_version < '3.11'" },
    { name = "attrs" },
    { name = "frozenlist" },
    { name = "multidict" },
    { name = "propcache" },
    { name = "yarl" },
]
sdist = { url = "https://files.pythonhosted.org/packages/f1/d9/1c4721d143e14af753f2bf5e3b681883e1f24b592c0482df6fa6e33597fa/aiohttp-3.11.16.tar.gz", hash = "sha256:16f8a2c9538c14a557b4d309ed4d0a7c60f0253e8ed7b6c9a2859a7582f8b1b8", size = 7676826 }
wheels = [
    { url = "https://files.pythonhosted.org/packages/b8/21/6bd4cb580a323b64cda3b11fcb3f68deba77568e97806727a858de57349d/aiohttp-3.11.16-cp310-cp310-macosx_10_9_universal2.whl", hash = "sha256:fb46bb0f24813e6cede6cc07b1961d4b04f331f7112a23b5e21f567da4ee50aa", size = 708259 },
    { url = "https://files.pythonhosted.org/packages/96/8c/7b4b9debe90ffc31931b85ee8612a5c83f34d8fdc6d90ee3eb27b43639e4/aiohttp-3.11.16-cp310-cp310-macosx_10_9_x86_64.whl", hash = "sha256:54eb3aead72a5c19fad07219acd882c1643a1027fbcdefac9b502c267242f955", size = 468886 },
    { url = "https://files.pythonhosted.org/packages/13/da/a7fcd68e62acacf0a1930060afd2c970826f989265893082b6fb9eb25cb5/aiohttp-3.11.16-cp310-cp310-macosx_11_0_arm64.whl", hash = "sha256:38bea84ee4fe24ebcc8edeb7b54bf20f06fd53ce4d2cc8b74344c5b9620597fd", size = 455846 },
    { url = "https://files.pythonhosted.org/packages/5d/12/b73d9423253f4c872d276a3771decb0722cb5f962352593bd617445977ba/aiohttp-3.11.16-cp310-cp310-manylinux_2_17_aarch64.manylinux2014_aarch64.whl", hash = "sha256:d0666afbe984f6933fe72cd1f1c3560d8c55880a0bdd728ad774006eb4241ecd", size = 1587183 },
    { url = "https://files.pythonhosted.org/packages/75/d3/291b57d54719d996e6cb8c1db8b13d01bdb24dca90434815ac7e6a70393f/aiohttp-3.11.16-cp310-cp310-manylinux_2_17_ppc64le.manylinux2014_ppc64le.whl", hash = "sha256:7ba92a2d9ace559a0a14b03d87f47e021e4fa7681dc6970ebbc7b447c7d4b7cd", size = 1634937 },
    { url = "https://files.pythonhosted.org/packages/be/85/4229eba92b433173065b0b459ab677ca11ead4a179f76ccfe55d8738b188/aiohttp-3.11.16-cp310-cp310-manylinux_2_17_s390x.manylinux2014_s390x.whl", hash = "sha256:3ad1d59fd7114e6a08c4814983bb498f391c699f3c78712770077518cae63ff7", size = 1667980 },
    { url = "https://files.pythonhosted.org/packages/2b/0d/d2423936962e3c711fafd5bb9172a99e6b07dd63e086515aa957d8a991fd/aiohttp-3.11.16-cp310-cp310-manylinux_2_17_x86_64.manylinux2014_x86_64.whl", hash = "sha256:98b88a2bf26965f2015a771381624dd4b0839034b70d406dc74fd8be4cc053e3", size = 1590365 },
    { url = "https://files.pythonhosted.org/packages/ea/93/04209affc20834982c1ef4214b1afc07743667998a9975d69413e9c1e1c1/aiohttp-3.11.16-cp310-cp310-manylinux_2_5_i686.manylinux1_i686.manylinux_2_17_i686.manylinux2014_i686.whl", hash = "sha256:576f5ca28d1b3276026f7df3ec841ae460e0fc3aac2a47cbf72eabcfc0f102e1", size = 1547614 },
    { url = "https://files.pythonhosted.org/packages/f6/fb/194ad4e4cae98023ae19556e576347f402ce159e80d74cc0713d460c4a39/aiohttp-3.11.16-cp310-cp310-musllinux_1_2_aarch64.whl", hash = "sha256:a2a450bcce4931b295fc0848f384834c3f9b00edfc2150baafb4488c27953de6", size = 1532815 },
    { url = "https://files.pythonhosted.org/packages/33/6d/a4da7adbac90188bf1228c73b6768a607dd279c146721a9ff7dcb75c5ac6/aiohttp-3.11.16-cp310-cp310-musllinux_1_2_armv7l.whl", hash = "sha256:37dcee4906454ae377be5937ab2a66a9a88377b11dd7c072df7a7c142b63c37c", size = 1559005 },
    { url = "https://files.pythonhosted.org/packages/7e/88/2fa9fbfd23fc16cb2cfdd1f290343e085e7e327438041e9c6aa0208a854d/aiohttp-3.11.16-cp310-cp310-musllinux_1_2_i686.whl", hash = "sha256:4d0c970c0d602b1017e2067ff3b7dac41c98fef4f7472ec2ea26fd8a4e8c2149", size = 1535231 },
    { url = "https://files.pythonhosted.org/packages/f5/8f/9623cd2558e3e182d02dcda8b480643e1c48a0550a86e3050210e98dba27/aiohttp-3.11.16-cp310-cp310-musllinux_1_2_ppc64le.whl", hash = "sha256:004511d3413737700835e949433536a2fe95a7d0297edd911a1e9705c5b5ea43", size = 1609985 },
    { url = "https://files.pythonhosted.org/packages/f8/a2/53a8d1bfc67130710f1c8091f623cdefe7f85cd5d09e14637ed2ed6e1a6d/aiohttp-3.11.16-cp310-cp310-musllinux_1_2_s390x.whl", hash = "sha256:c15b2271c44da77ee9d822552201180779e5e942f3a71fb74e026bf6172ff287", size = 1628842 },
    { url = "https://files.pythonhosted.org/packages/49/3a/35fb43d07489573c6c1f8c6a3e6c657196124a63223705b7feeddaea06f1/aiohttp-3.11.16-cp310-cp310-musllinux_1_2_x86_64.whl", hash = "sha256:ad9509ffb2396483ceacb1eee9134724443ee45b92141105a4645857244aecc8", size = 1566929 },
    { url = "https://files.pythonhosted.org/packages/d5/82/bb3f4f2cc7677e790ba4c040db7dd8445c234a810ef893a858e217647d38/aiohttp-3.11.16-cp310-cp310-win32.whl", hash = "sha256:634d96869be6c4dc232fc503e03e40c42d32cfaa51712aee181e922e61d74814", size = 416935 },
    { url = "https://files.pythonhosted.org/packages/df/ad/a64db1c18063569d6dff474c46a7d4de7ab85ff55e2a35839b149b1850ea/aiohttp-3.11.16-cp310-cp310-win_amd64.whl", hash = "sha256:938f756c2b9374bbcc262a37eea521d8a0e6458162f2a9c26329cc87fdf06534", size = 442168 },
    { url = "https://files.pythonhosted.org/packages/b1/98/be30539cd84260d9f3ea1936d50445e25aa6029a4cb9707f3b64cfd710f7/aiohttp-3.11.16-cp311-cp311-macosx_10_9_universal2.whl", hash = "sha256:8cb0688a8d81c63d716e867d59a9ccc389e97ac7037ebef904c2b89334407180", size = 708664 },
    { url = "https://files.pythonhosted.org/packages/e6/27/d51116ce18bdfdea7a2244b55ad38d7b01a4298af55765eed7e8431f013d/aiohttp-3.11.16-cp311-cp311-macosx_10_9_x86_64.whl", hash = "sha256:0ad1fb47da60ae1ddfb316f0ff16d1f3b8e844d1a1e154641928ea0583d486ed", size = 468953 },
    { url = "https://files.pythonhosted.org/packages/34/23/eedf80ec42865ea5355b46265a2433134138eff9a4fea17e1348530fa4ae/aiohttp-3.11.16-cp311-cp311-macosx_11_0_arm64.whl", hash = "sha256:df7db76400bf46ec6a0a73192b14c8295bdb9812053f4fe53f4e789f3ea66bbb", size = 456065 },
    { url = "https://files.pythonhosted.org/packages/36/23/4a5b1ef6cff994936bf96d981dd817b487d9db755457a0d1c2939920d620/aiohttp-3.11.16-cp311-cp311-manylinux_2_17_aarch64.manylinux2014_aarch64.whl", hash = "sha256:cc3a145479a76ad0ed646434d09216d33d08eef0d8c9a11f5ae5cdc37caa3540", size = 1687976 },
    { url = "https://files.pythonhosted.org/packages/d0/5d/c7474b4c3069bb35276d54c82997dff4f7575e4b73f0a7b1b08a39ece1eb/aiohttp-3.11.16-cp311-cp311-manylinux_2_17_ppc64le.manylinux2014_ppc64le.whl", hash = "sha256:d007aa39a52d62373bd23428ba4a2546eed0e7643d7bf2e41ddcefd54519842c", size = 1752711 },
    { url = "https://files.pythonhosted.org/packages/64/4c/ee416987b6729558f2eb1b727c60196580aafdb141e83bd78bb031d1c000/aiohttp-3.11.16-cp311-cp311-manylinux_2_17_s390x.manylinux2014_s390x.whl", hash = "sha256:f6ddd90d9fb4b501c97a4458f1c1720e42432c26cb76d28177c5b5ad4e332601", size = 1791305 },
    { url = "https://files.pythonhosted.org/packages/58/28/3e1e1884070b95f1f69c473a1995852a6f8516670bb1c29d6cb2dbb73e1c/aiohttp-3.11.16-cp311-cp311-manylinux_2_17_x86_64.manylinux2014_x86_64.whl", hash = "sha256:0a2f451849e6b39e5c226803dcacfa9c7133e9825dcefd2f4e837a2ec5a3bb98", size = 1674499 },
    { url = "https://files.pythonhosted.org/packages/ad/55/a032b32fa80a662d25d9eb170ed1e2c2be239304ca114ec66c89dc40f37f/aiohttp-3.11.16-cp311-cp311-manylinux_2_5_i686.manylinux1_i686.manylinux_2_17_i686.manylinux2014_i686.whl", hash = "sha256:8df6612df74409080575dca38a5237282865408016e65636a76a2eb9348c2567", size = 1622313 },
    { url = "https://files.pythonhosted.org/packages/b1/df/ca775605f72abbda4e4746e793c408c84373ca2c6ce7a106a09f853f1e89/aiohttp-3.11.16-cp311-cp311-musllinux_1_2_aarch64.whl", hash = "sha256:78e6e23b954644737e385befa0deb20233e2dfddf95dd11e9db752bdd2a294d3", size = 1658274 },
    { url = "https://files.pythonhosted.org/packages/cc/6c/21c45b66124df5b4b0ab638271ecd8c6402b702977120cb4d5be6408e15d/aiohttp-3.11.16-cp311-cp311-musllinux_1_2_armv7l.whl", hash = "sha256:696ef00e8a1f0cec5e30640e64eca75d8e777933d1438f4facc9c0cdf288a810", size = 1666704 },
    { url = "https://files.pythonhosted.org/packages/1d/e2/7d92adc03e3458edd18a21da2575ab84e58f16b1672ae98529e4eeee45ab/aiohttp-3.11.16-cp311-cp311-musllinux_1_2_i686.whl", hash = "sha256:e3538bc9fe1b902bef51372462e3d7c96fce2b566642512138a480b7adc9d508", size = 1652815 },
    { url = "https://files.pythonhosted.org/packages/3a/52/7549573cd654ad651e3c5786ec3946d8f0ee379023e22deb503ff856b16c/aiohttp-3.11.16-cp311-cp311-musllinux_1_2_ppc64le.whl", hash = "sha256:3ab3367bb7f61ad18793fea2ef71f2d181c528c87948638366bf1de26e239183", size = 1735669 },
    { url = "https://files.pythonhosted.org/packages/d5/54/dcd24a23c7a5a2922123e07a296a5f79ea87ce605f531be068415c326de6/aiohttp-3.11.16-cp311-cp311-musllinux_1_2_s390x.whl", hash = "sha256:56a3443aca82abda0e07be2e1ecb76a050714faf2be84256dae291182ba59049", size = 1760422 },
    { url = "https://files.pythonhosted.org/packages/a7/53/87327fe982fa310944e1450e97bf7b2a28015263771931372a1dfe682c58/aiohttp-3.11.16-cp311-cp311-musllinux_1_2_x86_64.whl", hash = "sha256:61c721764e41af907c9d16b6daa05a458f066015abd35923051be8705108ed17", size = 1694457 },
    { url = "https://files.pythonhosted.org/packages/ce/6d/c5ccf41059267bcf89853d3db9d8d217dacf0a04f4086cb6bf278323011f/aiohttp-3.11.16-cp311-cp311-win32.whl", hash = "sha256:3e061b09f6fa42997cf627307f220315e313ece74907d35776ec4373ed718b86", size = 416817 },
    { url = "https://files.pythonhosted.org/packages/e7/dd/01f6fe028e054ef4f909c9d63e3a2399e77021bb2e1bb51d56ca8b543989/aiohttp-3.11.16-cp311-cp311-win_amd64.whl", hash = "sha256:745f1ed5e2c687baefc3c5e7b4304e91bf3e2f32834d07baaee243e349624b24", size = 442986 },
    { url = "https://files.pythonhosted.org/packages/db/38/100d01cbc60553743baf0fba658cb125f8ad674a8a771f765cdc155a890d/aiohttp-3.11.16-cp312-cp312-macosx_10_13_universal2.whl", hash = "sha256:911a6e91d08bb2c72938bc17f0a2d97864c531536b7832abee6429d5296e5b27", size = 704881 },
    { url = "https://files.pythonhosted.org/packages/21/ed/b4102bb6245e36591209e29f03fe87e7956e54cb604ee12e20f7eb47f994/aiohttp-3.11.16-cp312-cp312-macosx_10_13_x86_64.whl", hash = "sha256:6ac13b71761e49d5f9e4d05d33683bbafef753e876e8e5a7ef26e937dd766713", size = 464564 },
    { url = "https://files.pythonhosted.org/packages/3b/e1/a9ab6c47b62ecee080eeb33acd5352b40ecad08fb2d0779bcc6739271745/aiohttp-3.11.16-cp312-cp312-macosx_11_0_arm64.whl", hash = "sha256:fd36c119c5d6551bce374fcb5c19269638f8d09862445f85a5a48596fd59f4bb", size = 456548 },
    { url = "https://files.pythonhosted.org/packages/80/ad/216c6f71bdff2becce6c8776f0aa32cb0fa5d83008d13b49c3208d2e4016/aiohttp-3.11.16-cp312-cp312-manylinux_2_17_aarch64.manylinux2014_aarch64.whl", hash = "sha256:d489d9778522fbd0f8d6a5c6e48e3514f11be81cb0a5954bdda06f7e1594b321", size = 1691749 },
    { url = "https://files.pythonhosted.org/packages/bd/ea/7df7bcd3f4e734301605f686ffc87993f2d51b7acb6bcc9b980af223f297/aiohttp-3.11.16-cp312-cp312-manylinux_2_17_ppc64le.manylinux2014_ppc64le.whl", hash = "sha256:69a2cbd61788d26f8f1e626e188044834f37f6ae3f937bd9f08b65fc9d7e514e", size = 1736874 },
    { url = "https://files.pythonhosted.org/packages/51/41/c7724b9c87a29b7cfd1202ec6446bae8524a751473d25e2ff438bc9a02bf/aiohttp-3.11.16-cp312-cp312-manylinux_2_17_s390x.manylinux2014_s390x.whl", hash = "sha256:cd464ba806e27ee24a91362ba3621bfc39dbbb8b79f2e1340201615197370f7c", size = 1786885 },
    { url = "https://files.pythonhosted.org/packages/86/b3/f61f8492fa6569fa87927ad35a40c159408862f7e8e70deaaead349e2fba/aiohttp-3.11.16-cp312-cp312-manylinux_2_17_x86_64.manylinux2014_x86_64.whl", hash = "sha256:1ce63ae04719513dd2651202352a2beb9f67f55cb8490c40f056cea3c5c355ce", size = 1698059 },
    { url = "https://files.pythonhosted.org/packages/ce/be/7097cf860a9ce8bbb0e8960704e12869e111abcd3fbd245153373079ccec/aiohttp-3.11.16-cp312-cp312-manylinux_2_5_i686.manylinux1_i686.manylinux_2_17_i686.manylinux2014_i686.whl", hash = "sha256:09b00dd520d88eac9d1768439a59ab3d145065c91a8fab97f900d1b5f802895e", size = 1626527 },
    { url = "https://files.pythonhosted.org/packages/1d/1d/aaa841c340e8c143a8d53a1f644c2a2961c58cfa26e7b398d6bf75cf5d23/aiohttp-3.11.16-cp312-cp312-musllinux_1_2_aarch64.whl", hash = "sha256:7f6428fee52d2bcf96a8aa7b62095b190ee341ab0e6b1bcf50c615d7966fd45b", size = 1644036 },
    { url = "https://files.pythonhosted.org/packages/2c/88/59d870f76e9345e2b149f158074e78db457985c2b4da713038d9da3020a8/aiohttp-3.11.16-cp312-cp312-musllinux_1_2_armv7l.whl", hash = "sha256:13ceac2c5cdcc3f64b9015710221ddf81c900c5febc505dbd8f810e770011540", size = 1685270 },
    { url = "https://files.pythonhosted.org/packages/2b/b1/c6686948d4c79c3745595efc469a9f8a43cab3c7efc0b5991be65d9e8cb8/aiohttp-3.11.16-cp312-cp312-musllinux_1_2_i686.whl", hash = "sha256:fadbb8f1d4140825069db3fedbbb843290fd5f5bc0a5dbd7eaf81d91bf1b003b", size = 1650852 },
    { url = "https://files.pythonhosted.org/packages/fe/94/3e42a6916fd3441721941e0f1b8438e1ce2a4c49af0e28e0d3c950c9b3c9/aiohttp-3.11.16-cp312-cp312-musllinux_1_2_ppc64le.whl", hash = "sha256:6a792ce34b999fbe04a7a71a90c74f10c57ae4c51f65461a411faa70e154154e", size = 1704481 },
    { url = "https://files.pythonhosted.org/packages/b1/6d/6ab5854ff59b27075c7a8c610597d2b6c38945f9a1284ee8758bc3720ff6/aiohttp-3.11.16-cp312-cp312-musllinux_1_2_s390x.whl", hash = "sha256:f4065145bf69de124accdd17ea5f4dc770da0a6a6e440c53f6e0a8c27b3e635c", size = 1735370 },
    { url = "https://files.pythonhosted.org/packages/73/2a/08a68eec3c99a6659067d271d7553e4d490a0828d588e1daa3970dc2b771/aiohttp-3.11.16-cp312-cp312-musllinux_1_2_x86_64.whl", hash = "sha256:fa73e8c2656a3653ae6c307b3f4e878a21f87859a9afab228280ddccd7369d71", size = 1697619 },
    { url = "https://files.pythonhosted.org/packages/61/d5/fea8dbbfb0cd68fbb56f0ae913270a79422d9a41da442a624febf72d2aaf/aiohttp-3.11.16-cp312-cp312-win32.whl", hash = "sha256:f244b8e541f414664889e2c87cac11a07b918cb4b540c36f7ada7bfa76571ea2", size = 411710 },
    { url = "https://files.pythonhosted.org/packages/33/fb/41cde15fbe51365024550bf77b95a4fc84ef41365705c946da0421f0e1e0/aiohttp-3.11.16-cp312-cp312-win_amd64.whl", hash = "sha256:23a15727fbfccab973343b6d1b7181bfb0b4aa7ae280f36fd2f90f5476805682", size = 438012 },
    { url = "https://files.pythonhosted.org/packages/52/52/7c712b2d9fb4d5e5fd6d12f9ab76e52baddfee71e3c8203ca7a7559d7f51/aiohttp-3.11.16-cp313-cp313-macosx_10_13_universal2.whl", hash = "sha256:a3814760a1a700f3cfd2f977249f1032301d0a12c92aba74605cfa6ce9f78489", size = 698005 },
    { url = "https://files.pythonhosted.org/packages/51/3e/61057814f7247666d43ac538abcd6335b022869ade2602dab9bf33f607d2/aiohttp-3.11.16-cp313-cp313-macosx_10_13_x86_64.whl", hash = "sha256:9b751a6306f330801665ae69270a8a3993654a85569b3469662efaad6cf5cc50", size = 461106 },
    { url = "https://files.pythonhosted.org/packages/4f/85/6b79fb0ea6e913d596d5b949edc2402b20803f51b1a59e1bbc5bb7ba7569/aiohttp-3.11.16-cp313-cp313-macosx_11_0_arm64.whl", hash = "sha256:ad497f38a0d6c329cb621774788583ee12321863cd4bd9feee1effd60f2ad133", size = 453394 },
    { url = "https://files.pythonhosted.org/packages/4b/04/e1bb3fcfbd2c26753932c759593a32299aff8625eaa0bf8ff7d9c0c34a36/aiohttp-3.11.16-cp313-cp313-manylinux_2_17_aarch64.manylinux2014_aarch64.whl", hash = "sha256:ca37057625693d097543bd88076ceebeb248291df9d6ca8481349efc0b05dcd0", size = 1666643 },
    { url = "https://files.pythonhosted.org/packages/0e/27/97bc0fdd1f439b8f060beb3ba8fb47b908dc170280090801158381ad7942/aiohttp-3.11.16-cp313-cp313-manylinux_2_17_ppc64le.manylinux2014_ppc64le.whl", hash = "sha256:a5abcbba9f4b463a45c8ca8b7720891200658f6f46894f79517e6cd11f3405ca", size = 1721948 },
    { url = "https://files.pythonhosted.org/packages/2c/4f/bc4c5119e75c05ef15c5670ef1563bbe25d4ed4893b76c57b0184d815e8b/aiohttp-3.11.16-cp313-cp313-manylinux_2_17_s390x.manylinux2014_s390x.whl", hash = "sha256:f420bfe862fb357a6d76f2065447ef6f484bc489292ac91e29bc65d2d7a2c84d", size = 1774454 },
    { url = "https://files.pythonhosted.org/packages/73/5b/54b42b2150bb26fdf795464aa55ceb1a49c85f84e98e6896d211eabc6670/aiohttp-3.11.16-cp313-cp313-manylinux_2_17_x86_64.manylinux2014_x86_64.whl", hash = "sha256:58ede86453a6cf2d6ce40ef0ca15481677a66950e73b0a788917916f7e35a0bb", size = 1677785 },
    { url = "https://files.pythonhosted.org/packages/10/ee/a0fe68916d3f82eae199b8535624cf07a9c0a0958c7a76e56dd21140487a/aiohttp-3.11.16-cp313-cp313-manylinux_2_5_i686.manylinux1_i686.manylinux_2_17_i686.manylinux2014_i686.whl", hash = "sha256:6fdec0213244c39973674ca2a7f5435bf74369e7d4e104d6c7473c81c9bcc8c4", size = 1608456 },
    { url = "https://files.pythonhosted.org/packages/8b/48/83afd779242b7cf7e1ceed2ff624a86d3221e17798061cf9a79e0b246077/aiohttp-3.11.16-cp313-cp313-musllinux_1_2_aarch64.whl", hash = "sha256:72b1b03fb4655c1960403c131740755ec19c5898c82abd3961c364c2afd59fe7", size = 1622424 },
    { url = "https://files.pythonhosted.org/packages/6f/27/452f1d5fca1f516f9f731539b7f5faa9e9d3bf8a3a6c3cd7c4b031f20cbd/aiohttp-3.11.16-cp313-cp313-musllinux_1_2_armv7l.whl", hash = "sha256:780df0d837276276226a1ff803f8d0fa5f8996c479aeef52eb040179f3156cbd", size = 1660943 },
    { url = "https://files.pythonhosted.org/packages/d6/e1/5c7d63143b8d00c83b958b9e78e7048c4a69903c760c1e329bf02bac57a1/aiohttp-3.11.16-cp313-cp313-musllinux_1_2_i686.whl", hash = "sha256:ecdb8173e6c7aa09eee342ac62e193e6904923bd232e76b4157ac0bfa670609f", size = 1622797 },
    { url = "https://files.pythonhosted.org/packages/46/9e/2ac29cca2746ee8e449e73cd2fcb3d454467393ec03a269d50e49af743f1/aiohttp-3.11.16-cp313-cp313-musllinux_1_2_ppc64le.whl", hash = "sha256:a6db7458ab89c7d80bc1f4e930cc9df6edee2200127cfa6f6e080cf619eddfbd", size = 1687162 },
    { url = "https://files.pythonhosted.org/packages/ad/6b/eaa6768e02edebaf37d77f4ffb74dd55f5cbcbb6a0dbf798ccec7b0ac23b/aiohttp-3.11.16-cp313-cp313-musllinux_1_2_s390x.whl", hash = "sha256:2540ddc83cc724b13d1838026f6a5ad178510953302a49e6d647f6e1de82bc34", size = 1718518 },
    { url = "https://files.pythonhosted.org/packages/e5/18/dda87cbad29472a51fa058d6d8257dfce168289adaeb358b86bd93af3b20/aiohttp-3.11.16-cp313-cp313-musllinux_1_2_x86_64.whl", hash = "sha256:3b4e6db8dc4879015b9955778cfb9881897339c8fab7b3676f8433f849425913", size = 1675254 },
    { url = "https://files.pythonhosted.org/packages/32/d9/d2fb08c614df401d92c12fcbc60e6e879608d5e8909ef75c5ad8d4ad8aa7/aiohttp-3.11.16-cp313-cp313-win32.whl", hash = "sha256:493910ceb2764f792db4dc6e8e4b375dae1b08f72e18e8f10f18b34ca17d0979", size = 410698 },
    { url = "https://files.pythonhosted.org/packages/ce/ed/853e36d5a33c24544cfa46585895547de152dfef0b5c79fa675f6e4b7b87/aiohttp-3.11.16-cp313-cp313-win_amd64.whl", hash = "sha256:42864e70a248f5f6a49fdaf417d9bc62d6e4d8ee9695b24c5916cb4bb666c802", size = 436395 },
]

[[package]]
name = "aiosignal"
version = "1.3.2"
source = { registry = "https://pypi.org/simple" }
dependencies = [
    { name = "frozenlist" },
]
sdist = { url = "https://files.pythonhosted.org/packages/ba/b5/6d55e80f6d8a08ce22b982eafa278d823b541c925f11ee774b0b9c43473d/aiosignal-1.3.2.tar.gz", hash = "sha256:a8c255c66fafb1e499c9351d0bf32ff2d8a0321595ebac3b93713656d2436f54", size = 19424 }
wheels = [
    { url = "https://files.pythonhosted.org/packages/ec/6a/bc7e17a3e87a2985d3e8f4da4cd0f481060eb78fb08596c42be62c90a4d9/aiosignal-1.3.2-py2.py3-none-any.whl", hash = "sha256:45cde58e409a301715980c2b01d0c28bdde3770d8290b5eb2173759d9acb31a5", size = 7597 },
]

[[package]]
name = "annotated-types"
version = "0.7.0"
source = { registry = "https://pypi.org/simple" }
sdist = { url = "https://files.pythonhosted.org/packages/ee/67/531ea369ba64dcff5ec9c3402f9f51bf748cec26dde048a2f973a4eea7f5/annotated_types-0.7.0.tar.gz", hash = "sha256:aff07c09a53a08bc8cfccb9c85b05f1aa9a2a6f23728d790723543408344ce89", size = 16081 }
wheels = [
    { url = "https://files.pythonhosted.org/packages/78/b6/6307fbef88d9b5ee7421e68d78a9f162e0da4900bc5f5793f6d3d0e34fb8/annotated_types-0.7.0-py3-none-any.whl", hash = "sha256:1f02e8b43a8fbbc3f3e0d4f0f4bfc8131bcb4eebe8849b8e5c773f3a1c582a53", size = 13643 },
]

[[package]]
name = "anyio"
version = "4.9.0"
source = { registry = "https://pypi.org/simple" }
dependencies = [
    { name = "exceptiongroup", marker = "python_full_version < '3.11'" },
    { name = "idna" },
    { name = "sniffio" },
    { name = "typing-extensions", marker = "python_full_version < '3.13'" },
]
sdist = { url = "https://files.pythonhosted.org/packages/95/7d/4c1bd541d4dffa1b52bd83fb8527089e097a106fc90b467a7313b105f840/anyio-4.9.0.tar.gz", hash = "sha256:673c0c244e15788651a4ff38710fea9675823028a6f08a5eda409e0c9840a028", size = 190949 }
wheels = [
    { url = "https://files.pythonhosted.org/packages/a1/ee/48ca1a7c89ffec8b6a0c5d02b89c305671d5ffd8d3c94acf8b8c408575bb/anyio-4.9.0-py3-none-any.whl", hash = "sha256:9f76d541cad6e36af7beb62e978876f3b41e3e04f2c1fbf0884604c0a9c4d93c", size = 100916 },
]

[[package]]
name = "async-timeout"
version = "4.0.3"
source = { registry = "https://pypi.org/simple" }
sdist = { url = "https://files.pythonhosted.org/packages/87/d6/21b30a550dafea84b1b8eee21b5e23fa16d010ae006011221f33dcd8d7f8/async-timeout-4.0.3.tar.gz", hash = "sha256:4640d96be84d82d02ed59ea2b7105a0f7b33abe8703703cd0ab0bf87c427522f", size = 8345 }
wheels = [
    { url = "https://files.pythonhosted.org/packages/a7/fa/e01228c2938de91d47b307831c62ab9e4001e747789d0b05baf779a6488c/async_timeout-4.0.3-py3-none-any.whl", hash = "sha256:7405140ff1230c310e51dc27b3145b9092d659ce68ff733fb0cefe3ee42be028", size = 5721 },
]

[[package]]
name = "attrs"
version = "25.3.0"
source = { registry = "https://pypi.org/simple" }
sdist = { url = "https://files.pythonhosted.org/packages/5a/b0/1367933a8532ee6ff8d63537de4f1177af4bff9f3e829baf7331f595bb24/attrs-25.3.0.tar.gz", hash = "sha256:75d7cefc7fb576747b2c81b4442d4d4a1ce0900973527c011d1030fd3bf4af1b", size = 812032 }
wheels = [
    { url = "https://files.pythonhosted.org/packages/77/06/bb80f5f86020c4551da315d78b3ab75e8228f89f0162f2c3a819e407941a/attrs-25.3.0-py3-none-any.whl", hash = "sha256:427318ce031701fea540783410126f03899a97ffc6f61596ad581ac2e40e3bc3", size = 63815 },
]

[[package]]
name = "bitarray"
version = "3.3.1"
source = { registry = "https://pypi.org/simple" }
sdist = { url = "https://files.pythonhosted.org/packages/f1/6e/e3877eebb83e3e9d22b6089be7b8c098d3d09b2195a9570d6d9049e90d5b/bitarray-3.3.1.tar.gz", hash = "sha256:8c89219a672d0a15ab70f8a6f41bc8355296ec26becef89a127c1a32bb2e6345", size = 139152 }
wheels = [
    { url = "https://files.pythonhosted.org/packages/f4/9e/389b64565749f25841ed821cc665a4ce33e5253583f5b7e35cfc06bb88b3/bitarray-3.3.1-cp310-cp310-macosx_10_9_x86_64.whl", hash = "sha256:811f559e0e5fca85d26b834e02f2a767aa7765e6b1529d4b2f9d4e9015885b4b", size = 137199 },
    { url = "https://files.pythonhosted.org/packages/a1/60/ceda9dcf8c33486a85e55acbbea25e9ca5516d4aad55d2d737a4d5a763fc/bitarray-3.3.1-cp310-cp310-macosx_11_0_arm64.whl", hash = "sha256:e44be933a60b27ef0378a2fdc111ae4ac53a090169db9f97219910cac51ff885", size = 134076 },
    { url = "https://files.pythonhosted.org/packages/49/8a/4b168197c6b5a5c678ecae9717f8625ba0d8027ebc9c0a29d20dafd54700/bitarray-3.3.1-cp310-cp310-manylinux_2_17_aarch64.manylinux2014_aarch64.whl", hash = "sha256:5aacbf54ad69248e17aab92a9f2d8a0a7efaea9d5401207cb9dac41d46294d56", size = 298895 },
    { url = "https://files.pythonhosted.org/packages/06/50/806b93aed68eac5456491577a339fc544a5beb86fa0a345326d7333ef837/bitarray-3.3.1-cp310-cp310-manylinux_2_17_ppc64le.manylinux2014_ppc64le.whl", hash = "sha256:3fcdaf79970b41cfe21b6cf6a7bbe2d0f17e3371a4d839f1279283ac03dd2a47", size = 314216 },
    { url = "https://files.pythonhosted.org/packages/1f/62/869a562fd5e73677e16286c991c001b5b731c3fcfe062081a4fff466e976/bitarray-3.3.1-cp310-cp310-manylinux_2_17_s390x.manylinux2014_s390x.whl", hash = "sha256:9aa5cf7a6a8597968ff6f4e7488d5518bba911344b32b7948012a41ca3ae7e41", size = 314766 },
    { url = "https://files.pythonhosted.org/packages/b4/97/ebdd8407d8f33f043933e761023954a7c682892c5e4ed9740b225423769e/bitarray-3.3.1-cp310-cp310-manylinux_2_17_x86_64.manylinux2014_x86_64.whl", hash = "sha256:dc448e4871fc4df22dd04db4a7b34829e5c3404003b9b1709b6b496d340db9c7", size = 299313 },
    { url = "https://files.pythonhosted.org/packages/90/61/35817bc1c1ee7eeaabb9593aef75ac5e6cffb37e88bff185ce18debba014/bitarray-3.3.1-cp310-cp310-manylinux_2_5_i686.manylinux1_i686.manylinux_2_17_i686.manylinux2014_i686.whl", hash = "sha256:51ce410a2d91da4b98d0f043df9e0938c33a2d9ad4a370fa8ec1ce7352fc20d9", size = 286848 },
    { url = "https://files.pythonhosted.org/packages/f1/52/c43c30fd9d6e65472a43b70c8bf37770555151b187a1c2540ba623e2b29c/bitarray-3.3.1-cp310-cp310-musllinux_1_2_aarch64.whl", hash = "sha256:f7eb851d62a3166b8d1da5d5740509e215fa5b986467bf135a5a2d197bf16345", size = 292732 },
    { url = "https://files.pythonhosted.org/packages/c9/17/edbbe1c29dbd8e6194f8e289c71a9ee13fc015e9ee098595c20aa4c3f167/bitarray-3.3.1-cp310-cp310-musllinux_1_2_i686.whl", hash = "sha256:69679fcd5f2c4b7c8920d2824519e3bff81a18fac25acf33ded4524ea68d8a39", size = 283497 },
    { url = "https://files.pythonhosted.org/packages/b8/e0/77f29af121e945c5b5cb6f123b997b32e564e495ef4f7cb7968b69357dbf/bitarray-3.3.1-cp310-cp310-musllinux_1_2_ppc64le.whl", hash = "sha256:9c8f580590822df5675b9bc04b9df534be23a4917f709f9483fa554fd2e0a4df", size = 308556 },
    { url = "https://files.pythonhosted.org/packages/7c/6f/53e6246669d4b43d64b0ad5bed3a01cbba37c34ac1cac2ae00a7e1e5a7b3/bitarray-3.3.1-cp310-cp310-musllinux_1_2_s390x.whl", hash = "sha256:5500052aaf761afede3763434097a59042e22fbde508c88238d34105c13564c0", size = 319833 },
    { url = "https://files.pythonhosted.org/packages/e3/cd/788f597800639f670a7e55d181a814417fe35463892c63e3f2fd224e6828/bitarray-3.3.1-cp310-cp310-musllinux_1_2_x86_64.whl", hash = "sha256:e95f13d615f91da5a5ee5a782d9041c58be051661843416f2df9453f57008d40", size = 291259 },
    { url = "https://files.pythonhosted.org/packages/1e/e0/197baff27237b2b2a38915193722c7ad8f0f57fe26dde1099e150a0e5769/bitarray-3.3.1-cp310-cp310-win32.whl", hash = "sha256:4ddef0b620db43dfde43fe17448ddc37289f67ad9a8ae39ffa64fa7bf529145f", size = 130466 },
    { url = "https://files.pythonhosted.org/packages/a2/74/33904be9357161e85b2ad37cf3f4e478c71947de1942c0c3bac2736ee81d/bitarray-3.3.1-cp310-cp310-win_amd64.whl", hash = "sha256:d3f5cec4f8d27284f559a0d7c4a4bdfbae74d3b69d09c3f3b53989a730833ad8", size = 137187 },
    { url = "https://files.pythonhosted.org/packages/55/c6/80e39f900977fad531e13ff404095b5b3a0af091b2ee05822e07282e3680/bitarray-3.3.1-cp311-cp311-macosx_10_9_x86_64.whl", hash = "sha256:76abaeac4f94eda1755eed633a720c1f5f90048cb7ea4ab217ea84c48414189a", size = 137362 },
    { url = "https://files.pythonhosted.org/packages/65/9a/29b15783f7b842a9162afff895f313048b3212a1ed0553e4093f1d039936/bitarray-3.3.1-cp311-cp311-macosx_11_0_arm64.whl", hash = "sha256:75eb4d353dcf571d98e2818119af303fb0181b54361ac9a3e418b31c08131e56", size = 134237 },
    { url = "https://files.pythonhosted.org/packages/a2/54/5deb58cd337d73e73c19902db0f622e1781c413e64be19bce1f36a67a96c/bitarray-3.3.1-cp311-cp311-manylinux_2_17_aarch64.manylinux2014_aarch64.whl", hash = "sha256:e61b7552c953e58cf2d82b95843ca410eef18af2a5380f3ff058d21eaf902eda", size = 306115 },
    { url = "https://files.pythonhosted.org/packages/9b/f1/1b584670b6ad7607b6cd8344412926c79ef0c891fbd85c46ae9446aa6940/bitarray-3.3.1-cp311-cp311-manylinux_2_17_ppc64le.manylinux2014_ppc64le.whl", hash = "sha256:d40dbc3609f1471ca3c189815ab4596adae75d8ee0da01412b2e3d0f6e94ab46", size = 321258 },
    { url = "https://files.pythonhosted.org/packages/92/07/23b0c4f1e77478c1c9cfb622ef3ba9b668a6ff0e6b77789828a0f1dafb2f/bitarray-3.3.1-cp311-cp311-manylinux_2_17_s390x.manylinux2014_s390x.whl", hash = "sha256:d2c8b7da269eb877cc2361d868fdcb63bfe7b5821c5b3ea2640be3f4b047b4bb", size = 322575 },
    { url = "https://files.pythonhosted.org/packages/ab/10/67a3bdf78d3d0cf30493aeeeed4346446d304144d1663108f2284fbb8e56/bitarray-3.3.1-cp311-cp311-manylinux_2_17_x86_64.manylinux2014_x86_64.whl", hash = "sha256:e362fc7a72fd00f641b3d6ed91076174cae36f49183afe8b4b4b77a2b5a116b0", size = 306588 },
    { url = "https://files.pythonhosted.org/packages/22/05/49e904ae4cd64cf611c57c8137b8c4c2067ae53addf65bb964a7c329bcf0/bitarray-3.3.1-cp311-cp311-manylinux_2_5_i686.manylinux1_i686.manylinux_2_17_i686.manylinux2014_i686.whl", hash = "sha256:f51322a55687f1ac075b897d409d0314a81f1ec55ebae96eeca40c9e8ad4a1c1", size = 294716 },
    { url = "https://files.pythonhosted.org/packages/fb/40/5b973688a8ef5940b0842163833dda8e8953747881f187ff0434afc2ad2a/bitarray-3.3.1-cp311-cp311-musllinux_1_2_aarch64.whl", hash = "sha256:dea204d3c6ec17fc3084c1db11bcad1347f707b7f5c08664e116a9c75ca134e9", size = 299766 },
    { url = "https://files.pythonhosted.org/packages/5e/0e/03f1954af927ad8cd3b03a5c7f9872c5f20bebe5e6dd40a5e513a210f8b8/bitarray-3.3.1-cp311-cp311-musllinux_1_2_i686.whl", hash = "sha256:ea48f168274d60f900f847dd5fff9bd9d4e4f8af5a84149037c2b5fe1712fa0b", size = 290901 },
    { url = "https://files.pythonhosted.org/packages/d5/3d/6777a0e40337ef8ee62bbdbfe5bded8e2de591b2bc7483207d6cd8d9b297/bitarray-3.3.1-cp311-cp311-musllinux_1_2_ppc64le.whl", hash = "sha256:8076650a08cec080f6726860c769320c27eb4379cfd22e2f5732787dec119bfe", size = 315642 },
    { url = "https://files.pythonhosted.org/packages/30/59/97ef163f6ff6ee55a85e583e29186ce9fff75fe318da26d38bafc8f25ffb/bitarray-3.3.1-cp311-cp311-musllinux_1_2_s390x.whl", hash = "sha256:653d56c58197940f0c1305cb474b75597421b424be99284915bb4f3529d51837", size = 327891 },
    { url = "https://files.pythonhosted.org/packages/ec/ef/a9416f03bd041803432357a6725c93a28a814b8eae8d1ef98fe56117d2c8/bitarray-3.3.1-cp311-cp311-musllinux_1_2_x86_64.whl", hash = "sha256:5d47d349468177afbe77e5306e70fd131d8da6946dd22ed93cbe70c5f2965307", size = 298093 },
    { url = "https://files.pythonhosted.org/packages/5e/71/768de8c461084cfeedabb82dc0ecffae4b9e9e20bb38ab5ca6533acc2340/bitarray-3.3.1-cp311-cp311-win32.whl", hash = "sha256:ac5d80cd43a9a995a501b4e3b38802628b35065e896f79d33430989e2e3f0870", size = 130626 },
    { url = "https://files.pythonhosted.org/packages/99/8b/85104ca40a549e61a3ee84d8cf2063a1ec64d30ba95366f4543e407ee548/bitarray-3.3.1-cp311-cp311-win_amd64.whl", hash = "sha256:52edf707f2fddb6a60a20093c3051c1925830d8c4e7fb2692aac2ee970cee2b0", size = 137418 },
    { url = "https://files.pythonhosted.org/packages/e8/6f/11472b446f512c41b1098305e5e221aef7f6123ee3012fe508ce3056bf8d/bitarray-3.3.1-cp312-cp312-macosx_10_13_x86_64.whl", hash = "sha256:673a21ebb6c72904d7de58fe8c557bad614fce773f21ddc86bcf8dd09a387a32", size = 137228 },
    { url = "https://files.pythonhosted.org/packages/ba/42/e2a9d95f4f69ae5d8582e003c1d57fc76cb137866e0dacdd81631c7c0cf0/bitarray-3.3.1-cp312-cp312-macosx_11_0_arm64.whl", hash = "sha256:946e97712014784c3257e4ca45cf5071ffdbbebe83977d429e8f7329d0e2387f", size = 134258 },
    { url = "https://files.pythonhosted.org/packages/13/e6/b052b17ddef82e4a52e1282fbd5be5d7ecdbb8bea9c97a1d65bd5be99b31/bitarray-3.3.1-cp312-cp312-manylinux_2_17_aarch64.manylinux2014_aarch64.whl", hash = "sha256:14f04e4eec65891523a8ca3bf9e1dcdefed52d695f40c4e50d5980471ffd22a4", size = 308190 },
    { url = "https://files.pythonhosted.org/packages/35/62/ac7b15f10bc88668d52581e10830c127e98b7c36048ebe46832a4fcc8a26/bitarray-3.3.1-cp312-cp312-manylinux_2_17_ppc64le.manylinux2014_ppc64le.whl", hash = "sha256:0580b905ad589e3be52d36fbc83d32f6e3f6a63751d6c0da0ca328c32d037790", size = 322333 },
    { url = "https://files.pythonhosted.org/packages/86/fb/dbccd0ce9a08568406216717e3634b782f4a3dd8be376c06e4db808f3a5e/bitarray-3.3.1-cp312-cp312-manylinux_2_17_s390x.manylinux2014_s390x.whl", hash = "sha256:50da5ecd86ee25df9f658d8724efbe8060de97217fb12a1163bee61d42946d83", size = 324303 },
    { url = "https://files.pythonhosted.org/packages/dc/dd/0668f974111f8ed5052d92989883ea648e2470ee31a99b1d24402753f026/bitarray-3.3.1-cp312-cp312-manylinux_2_17_x86_64.manylinux2014_x86_64.whl", hash = "sha256:42376c9e0a1357acc8830c4c0267e1c30ebd04b2d822af702044962a9f30b795", size = 308710 },
    { url = "https://files.pythonhosted.org/packages/bc/8b/4c430d049198978626b3cc3b60108432c405d23a491f2e67330b3f33d140/bitarray-3.3.1-cp312-cp312-manylinux_2_5_i686.manylinux1_i686.manylinux_2_17_i686.manylinux2014_i686.whl", hash = "sha256:e9b18889a809d8f190e09dd6ee513983e1cdc04c3f23395d237ccf699dce5eaf", size = 296665 },
    { url = "https://files.pythonhosted.org/packages/b1/a8/53dab4f0f6340e256b703b44efd64a7810085ea801320a64448ba1416347/bitarray-3.3.1-cp312-cp312-musllinux_1_2_aarch64.whl", hash = "sha256:f4e2fc0f6a573979462786edbf233fc9e1b644b4e790e8c29796f96bbe45353a", size = 301509 },
    { url = "https://files.pythonhosted.org/packages/20/8b/5597368db3971e6dd0187c45b35f3ccce828e38480bca9844dc0c0562d19/bitarray-3.3.1-cp312-cp312-musllinux_1_2_i686.whl", hash = "sha256:99ea63932e86b08e36d6246ff8f663728a5baefa7e9a0e2f682864fe13297514", size = 292797 },
    { url = "https://files.pythonhosted.org/packages/5e/c5/1c0af5197608e1994c67b935a8037ee096bf7a6f7e8704c26c8492249e3b/bitarray-3.3.1-cp312-cp312-musllinux_1_2_ppc64le.whl", hash = "sha256:8627fc0c9806d6dac2fb422d9cd650b0d225f498601381d334685b9f071b793c", size = 316819 },
    { url = "https://files.pythonhosted.org/packages/ca/69/9c49a60ce61a753d1713f450c1e0e7a80f36b116a79da7ec5165a4ca228c/bitarray-3.3.1-cp312-cp312-musllinux_1_2_s390x.whl", hash = "sha256:4bb2fa914a7bbcd7c6a457d44461a8540b9450e9bb4163d734eb74bffba90e69", size = 329915 },
    { url = "https://files.pythonhosted.org/packages/c3/c5/ce92cb6ef1b4aff524b7ec985ffb7363513810a32433b99093971ab26126/bitarray-3.3.1-cp312-cp312-musllinux_1_2_x86_64.whl", hash = "sha256:dd0ba0cc46b9a7d5cee4c4a9733dce2f0aa21caf04fe18d18d2025a4211adc18", size = 300403 },
    { url = "https://files.pythonhosted.org/packages/2a/9d/e973a68cea80b303239bb30dc401ee1cafe5686a7e05f18a00c533256901/bitarray-3.3.1-cp312-cp312-win32.whl", hash = "sha256:b77a03aba84bf2d2c8f2d5a81af5957da42324d9f701d584236dc735b6a191f8", size = 130756 },
    { url = "https://files.pythonhosted.org/packages/3a/a0/af3985c364e233128ea9d12eb09206797180ac54bdf196ba37065f66638b/bitarray-3.3.1-cp312-cp312-win_amd64.whl", hash = "sha256:dc6407e899fc3148d796fc4c3b0cec78153f034c5ff9baa6ae9c91d7ea05fb45", size = 137705 },
    { url = "https://files.pythonhosted.org/packages/97/5d/675dca31242673405c448457d340c93a5568da92914c51dab67c90cb3ab4/bitarray-3.3.1-cp313-cp313-macosx_10_13_x86_64.whl", hash = "sha256:31f21c7df3b40db541182db500f96cf2b9688261baec7b03a6010fdfc5e31855", size = 137213 },
    { url = "https://files.pythonhosted.org/packages/49/85/e883fe6b60aac2d6b5ca500b94dde45f5d8ae4a37477fd07e4d3f57fa9f8/bitarray-3.3.1-cp313-cp313-macosx_11_0_arm64.whl", hash = "sha256:4c516daf790bd870d7575ac0e4136f1c3bc180b0de2a6bfa9fa112ea668131a0", size = 134241 },
    { url = "https://files.pythonhosted.org/packages/98/94/785ddce5ac034204feb52d779aa2cce0bad64fdd0e8fd5eaef18c6e5f6ec/bitarray-3.3.1-cp313-cp313-manylinux_2_17_aarch64.manylinux2014_aarch64.whl", hash = "sha256:b81664adf97f54cb174472f5511075bfb5e8fb13151e9c1592a09b45d544dab0", size = 308014 },
    { url = "https://files.pythonhosted.org/packages/7d/27/14a291b067b8ece84eed27e318035df96d7446b915100253ae455300af86/bitarray-3.3.1-cp313-cp313-manylinux_2_17_ppc64le.manylinux2014_ppc64le.whl", hash = "sha256:421da43706c9a01d1b1454c34edbff372a7cfeff33879b6c048fc5f4481a9454", size = 322271 },
    { url = "https://files.pythonhosted.org/packages/3a/f5/4538e6ac00b660a60c0f7f1fadcdbf6dff58babaaba8765fb29efb9504fa/bitarray-3.3.1-cp313-cp313-manylinux_2_17_s390x.manylinux2014_s390x.whl", hash = "sha256:cb388586c9b4d338f9585885a6f4bd2736d4a7a7eb4b63746587cb8d04f7d156", size = 324172 },
    { url = "https://files.pythonhosted.org/packages/00/c9/448e409c19e0df99012830ec357636527acdd591deb978144e92bf162d97/bitarray-3.3.1-cp313-cp313-manylinux_2_17_x86_64.manylinux2014_x86_64.whl", hash = "sha256:b0bca424ee4d80a4880da332e56d2863e8d75305842c10aa6e94eb975bcad4fc", size = 308588 },
    { url = "https://files.pythonhosted.org/packages/27/23/4bcd16e876e7d8c55527c548757cba08ebc136a206ad37080cf899e616b5/bitarray-3.3.1-cp313-cp313-manylinux_2_5_i686.manylinux1_i686.manylinux_2_17_i686.manylinux2014_i686.whl", hash = "sha256:f62738cc16a387aa2f0dc6e93e0b0f48d5b084db249f632a0e3048d5ace783e6", size = 296577 },
    { url = "https://files.pythonhosted.org/packages/be/20/ff5c6ace035db3da54401c64dc1121c6c7e45e28ef6d258ea4d78f1fe23b/bitarray-3.3.1-cp313-cp313-musllinux_1_2_aarch64.whl", hash = "sha256:0d11e1a8914321fac34f50c48a9b1f92a1f51f45f9beb23e990806588137c4ca", size = 301574 },
    { url = "https://files.pythonhosted.org/packages/7d/98/ecd1eb70725611607ff2e98832087a3f48a7766418afa20ee412fe91f401/bitarray-3.3.1-cp313-cp313-musllinux_1_2_i686.whl", hash = "sha256:434180c1340268763439b80d21e074df24633c8748a867573bafecdbfaa68a76", size = 292852 },
    { url = "https://files.pythonhosted.org/packages/a7/38/4a59ad290c569111c982ff799ed0d695475ed48117d6dd701f5cd924f87a/bitarray-3.3.1-cp313-cp313-musllinux_1_2_ppc64le.whl", hash = "sha256:518e04584654a155fca829a6fe847cd403a17007e5afdc2b05b4240b53cd0842", size = 316881 },
    { url = "https://files.pythonhosted.org/packages/5a/b6/10254d1999f13b40cc8481ed8d728809d96ead5c6af478de98e1d80b94c1/bitarray-3.3.1-cp313-cp313-musllinux_1_2_s390x.whl", hash = "sha256:36851e3244950adc75670354dcd9bcad65e1695933c18762bb6f7590734c14ef", size = 329986 },
    { url = "https://files.pythonhosted.org/packages/b2/be/129860498d652e6c91ca3a95b7a7d606ab1039f66b4fbc4deceb2414b497/bitarray-3.3.1-cp313-cp313-musllinux_1_2_x86_64.whl", hash = "sha256:824bd92e53f8e32dfa4bf38643246d1a500b13461ade361d342a8fcc3ddb6905", size = 300584 },
    { url = "https://files.pythonhosted.org/packages/72/d5/e3c2698948b2554d3fe676b51969bd4a951538bb37772687add8b0c55bea/bitarray-3.3.1-cp313-cp313-win32.whl", hash = "sha256:8c84c3df9b921439189d0be6ad4f4212085155813475a58fbc5fb3f1d5e8a001", size = 130759 },
    { url = "https://files.pythonhosted.org/packages/79/42/8611854fb876123d330cc6f8ea51dadc2ced4030d02aae07ba4556ca1d45/bitarray-3.3.1-cp313-cp313-win_amd64.whl", hash = "sha256:71838052ad546da110b8a8aaa254bda2e162e65af563d92b15c8bc7ab1642909", size = 137691 },
    { url = "https://files.pythonhosted.org/packages/e7/82/4d96aef80f7db31ec8e185258383f6532821773eee2e6b80f40bf09c77ee/bitarray-3.3.1-pp310-pypy310_pp73-macosx_10_15_x86_64.whl", hash = "sha256:c001b7ac2d9cf1a73899cf857d3d66919deca677df26df905852039c46aa30a6", size = 132209 },
    { url = "https://files.pythonhosted.org/packages/d5/6e/7926a9980bb6c4c2d01f2f7b5d8518deb3a2ac0778dc22fcdca0319656ac/bitarray-3.3.1-pp310-pypy310_pp73-macosx_11_0_arm64.whl", hash = "sha256:535cc398610ff22dc0341e8833c34be73634a9a0a5d04912b4044e91dfbbc413", size = 129127 },
    { url = "https://files.pythonhosted.org/packages/13/79/b76aadbbc01eb1d34339ae0a1b7a801e99b2859a53b937c6457d26402874/bitarray-3.3.1-pp310-pypy310_pp73-manylinux_2_17_aarch64.manylinux2014_aarch64.whl", hash = "sha256:5dcb5aaaa2d91cc04fa9adfe31222ab150e72d99c779b1ddca10400a2fd319ec", size = 137583 },
    { url = "https://files.pythonhosted.org/packages/b3/46/d2e58189fa7ff71bdb95f37a960e1c79cc81269fd1254e4e80181de29c71/bitarray-3.3.1-pp310-pypy310_pp73-manylinux_2_17_x86_64.manylinux2014_x86_64.whl", hash = "sha256:54ac6f8d2f696d83f9ccbb4cc4ce321dc80b9fa4613749a8ab23bda5674510ea", size = 138112 },
    { url = "https://files.pythonhosted.org/packages/41/c2/f07e042081d333bf2f3b8daf95815858c7be474432b55249bbb883766989/bitarray-3.3.1-pp310-pypy310_pp73-manylinux_2_5_i686.manylinux1_i686.manylinux_2_17_i686.manylinux2014_i686.whl", hash = "sha256:78d069a00a8d06fb68248edd5bf2aa5e8009f4f5eae8dd5b5a529812132ad8a6", size = 139585 },
    { url = "https://files.pythonhosted.org/packages/f5/bc/c9bcece98300f6f3aeb5e3929d8b6c410d7722d687d02e5cbe6207a16e46/bitarray-3.3.1-pp310-pypy310_pp73-win_amd64.whl", hash = "sha256:cbf063667ef89b0d8b8bd1fcaaa4dcc8c65c17048eb14fb1fa9dbe9cb5197c81", size = 136102 },
]

[[package]]
name = "black"
version = "25.1.0"
source = { registry = "https://pypi.org/simple" }
dependencies = [
    { name = "click" },
    { name = "mypy-extensions" },
    { name = "packaging" },
    { name = "pathspec" },
    { name = "platformdirs" },
    { name = "tomli", marker = "python_full_version < '3.11'" },
    { name = "typing-extensions", marker = "python_full_version < '3.11'" },
]
sdist = { url = "https://files.pythonhosted.org/packages/94/49/26a7b0f3f35da4b5a65f081943b7bcd22d7002f5f0fb8098ec1ff21cb6ef/black-25.1.0.tar.gz", hash = "sha256:33496d5cd1222ad73391352b4ae8da15253c5de89b93a80b3e2c8d9a19ec2666", size = 649449 }
wheels = [
    { url = "https://files.pythonhosted.org/packages/4d/3b/4ba3f93ac8d90410423fdd31d7541ada9bcee1df32fb90d26de41ed40e1d/black-25.1.0-cp310-cp310-macosx_10_9_x86_64.whl", hash = "sha256:759e7ec1e050a15f89b770cefbf91ebee8917aac5c20483bc2d80a6c3a04df32", size = 1629419 },
    { url = "https://files.pythonhosted.org/packages/b4/02/0bde0485146a8a5e694daed47561785e8b77a0466ccc1f3e485d5ef2925e/black-25.1.0-cp310-cp310-macosx_11_0_arm64.whl", hash = "sha256:0e519ecf93120f34243e6b0054db49c00a35f84f195d5bce7e9f5cfc578fc2da", size = 1461080 },
    { url = "https://files.pythonhosted.org/packages/52/0e/abdf75183c830eaca7589144ff96d49bce73d7ec6ad12ef62185cc0f79a2/black-25.1.0-cp310-cp310-manylinux_2_17_x86_64.manylinux2014_x86_64.manylinux_2_28_x86_64.whl", hash = "sha256:055e59b198df7ac0b7efca5ad7ff2516bca343276c466be72eb04a3bcc1f82d7", size = 1766886 },
    { url = "https://files.pythonhosted.org/packages/dc/a6/97d8bb65b1d8a41f8a6736222ba0a334db7b7b77b8023ab4568288f23973/black-25.1.0-cp310-cp310-win_amd64.whl", hash = "sha256:db8ea9917d6f8fc62abd90d944920d95e73c83a5ee3383493e35d271aca872e9", size = 1419404 },
    { url = "https://files.pythonhosted.org/packages/7e/4f/87f596aca05c3ce5b94b8663dbfe242a12843caaa82dd3f85f1ffdc3f177/black-25.1.0-cp311-cp311-macosx_10_9_x86_64.whl", hash = "sha256:a39337598244de4bae26475f77dda852ea00a93bd4c728e09eacd827ec929df0", size = 1614372 },
    { url = "https://files.pythonhosted.org/packages/e7/d0/2c34c36190b741c59c901e56ab7f6e54dad8df05a6272a9747ecef7c6036/black-25.1.0-cp311-cp311-macosx_11_0_arm64.whl", hash = "sha256:96c1c7cd856bba8e20094e36e0f948718dc688dba4a9d78c3adde52b9e6c2299", size = 1442865 },
    { url = "https://files.pythonhosted.org/packages/21/d4/7518c72262468430ead45cf22bd86c883a6448b9eb43672765d69a8f1248/black-25.1.0-cp311-cp311-manylinux_2_17_x86_64.manylinux2014_x86_64.manylinux_2_28_x86_64.whl", hash = "sha256:bce2e264d59c91e52d8000d507eb20a9aca4a778731a08cfff7e5ac4a4bb7096", size = 1749699 },
    { url = "https://files.pythonhosted.org/packages/58/db/4f5beb989b547f79096e035c4981ceb36ac2b552d0ac5f2620e941501c99/black-25.1.0-cp311-cp311-win_amd64.whl", hash = "sha256:172b1dbff09f86ce6f4eb8edf9dede08b1fce58ba194c87d7a4f1a5aa2f5b3c2", size = 1428028 },
    { url = "https://files.pythonhosted.org/packages/83/71/3fe4741df7adf015ad8dfa082dd36c94ca86bb21f25608eb247b4afb15b2/black-25.1.0-cp312-cp312-macosx_10_13_x86_64.whl", hash = "sha256:4b60580e829091e6f9238c848ea6750efed72140b91b048770b64e74fe04908b", size = 1650988 },
    { url = "https://files.pythonhosted.org/packages/13/f3/89aac8a83d73937ccd39bbe8fc6ac8860c11cfa0af5b1c96d081facac844/black-25.1.0-cp312-cp312-macosx_11_0_arm64.whl", hash = "sha256:1e2978f6df243b155ef5fa7e558a43037c3079093ed5d10fd84c43900f2d8ecc", size = 1453985 },
    { url = "https://files.pythonhosted.org/packages/6f/22/b99efca33f1f3a1d2552c714b1e1b5ae92efac6c43e790ad539a163d1754/black-25.1.0-cp312-cp312-manylinux_2_17_x86_64.manylinux2014_x86_64.manylinux_2_28_x86_64.whl", hash = "sha256:3b48735872ec535027d979e8dcb20bf4f70b5ac75a8ea99f127c106a7d7aba9f", size = 1783816 },
    { url = "https://files.pythonhosted.org/packages/18/7e/a27c3ad3822b6f2e0e00d63d58ff6299a99a5b3aee69fa77cd4b0076b261/black-25.1.0-cp312-cp312-win_amd64.whl", hash = "sha256:ea0213189960bda9cf99be5b8c8ce66bb054af5e9e861249cd23471bd7b0b3ba", size = 1440860 },
    { url = "https://files.pythonhosted.org/packages/98/87/0edf98916640efa5d0696e1abb0a8357b52e69e82322628f25bf14d263d1/black-25.1.0-cp313-cp313-macosx_10_13_x86_64.whl", hash = "sha256:8f0b18a02996a836cc9c9c78e5babec10930862827b1b724ddfe98ccf2f2fe4f", size = 1650673 },
    { url = "https://files.pythonhosted.org/packages/52/e5/f7bf17207cf87fa6e9b676576749c6b6ed0d70f179a3d812c997870291c3/black-25.1.0-cp313-cp313-macosx_11_0_arm64.whl", hash = "sha256:afebb7098bfbc70037a053b91ae8437c3857482d3a690fefc03e9ff7aa9a5fd3", size = 1453190 },
    { url = "https://files.pythonhosted.org/packages/e3/ee/adda3d46d4a9120772fae6de454c8495603c37c4c3b9c60f25b1ab6401fe/black-25.1.0-cp313-cp313-manylinux_2_17_x86_64.manylinux2014_x86_64.manylinux_2_28_x86_64.whl", hash = "sha256:030b9759066a4ee5e5aca28c3c77f9c64789cdd4de8ac1df642c40b708be6171", size = 1782926 },
    { url = "https://files.pythonhosted.org/packages/cc/64/94eb5f45dcb997d2082f097a3944cfc7fe87e071907f677e80788a2d7b7a/black-25.1.0-cp313-cp313-win_amd64.whl", hash = "sha256:a22f402b410566e2d1c950708c77ebf5ebd5d0d88a6a2e87c86d9fb48afa0d18", size = 1442613 },
    { url = "https://files.pythonhosted.org/packages/09/71/54e999902aed72baf26bca0d50781b01838251a462612966e9fc4891eadd/black-25.1.0-py3-none-any.whl", hash = "sha256:95e8176dae143ba9097f351d174fdaf0ccd29efb414b362ae3fd72bf0f710717", size = 207646 },
]

[[package]]
name = "certifi"
version = "2025.1.31"
source = { registry = "https://pypi.org/simple" }
sdist = { url = "https://files.pythonhosted.org/packages/1c/ab/c9f1e32b7b1bf505bf26f0ef697775960db7932abeb7b516de930ba2705f/certifi-2025.1.31.tar.gz", hash = "sha256:3d5da6925056f6f18f119200434a4780a94263f10d1c21d032a6f6b2baa20651", size = 167577 }
wheels = [
    { url = "https://files.pythonhosted.org/packages/38/fc/bce832fd4fd99766c04d1ee0eead6b0ec6486fb100ae5e74c1d91292b982/certifi-2025.1.31-py3-none-any.whl", hash = "sha256:ca78db4565a652026a4db2bcdf68f2fb589ea80d0be70e03929ed730746b84fe", size = 166393 },
]

[[package]]
name = "cffi"
version = "1.17.1"
source = { registry = "https://pypi.org/simple" }
dependencies = [
    { name = "pycparser" },
]
sdist = { url = "https://files.pythonhosted.org/packages/fc/97/c783634659c2920c3fc70419e3af40972dbaf758daa229a7d6ea6135c90d/cffi-1.17.1.tar.gz", hash = "sha256:1c39c6016c32bc48dd54561950ebd6836e1670f2ae46128f67cf49e789c52824", size = 516621 }
wheels = [
    { url = "https://files.pythonhosted.org/packages/90/07/f44ca684db4e4f08a3fdc6eeb9a0d15dc6883efc7b8c90357fdbf74e186c/cffi-1.17.1-cp310-cp310-macosx_10_9_x86_64.whl", hash = "sha256:df8b1c11f177bc2313ec4b2d46baec87a5f3e71fc8b45dab2ee7cae86d9aba14", size = 182191 },
    { url = "https://files.pythonhosted.org/packages/08/fd/cc2fedbd887223f9f5d170c96e57cbf655df9831a6546c1727ae13fa977a/cffi-1.17.1-cp310-cp310-macosx_11_0_arm64.whl", hash = "sha256:8f2cdc858323644ab277e9bb925ad72ae0e67f69e804f4898c070998d50b1a67", size = 178592 },
    { url = "https://files.pythonhosted.org/packages/de/cc/4635c320081c78d6ffc2cab0a76025b691a91204f4aa317d568ff9280a2d/cffi-1.17.1-cp310-cp310-manylinux_2_12_i686.manylinux2010_i686.manylinux_2_17_i686.manylinux2014_i686.whl", hash = "sha256:edae79245293e15384b51f88b00613ba9f7198016a5948b5dddf4917d4d26382", size = 426024 },
    { url = "https://files.pythonhosted.org/packages/b6/7b/3b2b250f3aab91abe5f8a51ada1b717935fdaec53f790ad4100fe2ec64d1/cffi-1.17.1-cp310-cp310-manylinux_2_17_aarch64.manylinux2014_aarch64.whl", hash = "sha256:45398b671ac6d70e67da8e4224a065cec6a93541bb7aebe1b198a61b58c7b702", size = 448188 },
    { url = "https://files.pythonhosted.org/packages/d3/48/1b9283ebbf0ec065148d8de05d647a986c5f22586b18120020452fff8f5d/cffi-1.17.1-cp310-cp310-manylinux_2_17_ppc64le.manylinux2014_ppc64le.whl", hash = "sha256:ad9413ccdeda48c5afdae7e4fa2192157e991ff761e7ab8fdd8926f40b160cc3", size = 455571 },
    { url = "https://files.pythonhosted.org/packages/40/87/3b8452525437b40f39ca7ff70276679772ee7e8b394934ff60e63b7b090c/cffi-1.17.1-cp310-cp310-manylinux_2_17_s390x.manylinux2014_s390x.whl", hash = "sha256:5da5719280082ac6bd9aa7becb3938dc9f9cbd57fac7d2871717b1feb0902ab6", size = 436687 },
    { url = "https://files.pythonhosted.org/packages/8d/fb/4da72871d177d63649ac449aec2e8a29efe0274035880c7af59101ca2232/cffi-1.17.1-cp310-cp310-manylinux_2_17_x86_64.manylinux2014_x86_64.whl", hash = "sha256:2bb1a08b8008b281856e5971307cc386a8e9c5b625ac297e853d36da6efe9c17", size = 446211 },
    { url = "https://files.pythonhosted.org/packages/ab/a0/62f00bcb411332106c02b663b26f3545a9ef136f80d5df746c05878f8c4b/cffi-1.17.1-cp310-cp310-musllinux_1_1_aarch64.whl", hash = "sha256:045d61c734659cc045141be4bae381a41d89b741f795af1dd018bfb532fd0df8", size = 461325 },
    { url = "https://files.pythonhosted.org/packages/36/83/76127035ed2e7e27b0787604d99da630ac3123bfb02d8e80c633f218a11d/cffi-1.17.1-cp310-cp310-musllinux_1_1_i686.whl", hash = "sha256:6883e737d7d9e4899a8a695e00ec36bd4e5e4f18fabe0aca0efe0a4b44cdb13e", size = 438784 },
    { url = "https://files.pythonhosted.org/packages/21/81/a6cd025db2f08ac88b901b745c163d884641909641f9b826e8cb87645942/cffi-1.17.1-cp310-cp310-musllinux_1_1_x86_64.whl", hash = "sha256:6b8b4a92e1c65048ff98cfe1f735ef8f1ceb72e3d5f0c25fdb12087a23da22be", size = 461564 },
    { url = "https://files.pythonhosted.org/packages/f8/fe/4d41c2f200c4a457933dbd98d3cf4e911870877bd94d9656cc0fcb390681/cffi-1.17.1-cp310-cp310-win32.whl", hash = "sha256:c9c3d058ebabb74db66e431095118094d06abf53284d9c81f27300d0e0d8bc7c", size = 171804 },
    { url = "https://files.pythonhosted.org/packages/d1/b6/0b0f5ab93b0df4acc49cae758c81fe4e5ef26c3ae2e10cc69249dfd8b3ab/cffi-1.17.1-cp310-cp310-win_amd64.whl", hash = "sha256:0f048dcf80db46f0098ccac01132761580d28e28bc0f78ae0d58048063317e15", size = 181299 },
    { url = "https://files.pythonhosted.org/packages/6b/f4/927e3a8899e52a27fa57a48607ff7dc91a9ebe97399b357b85a0c7892e00/cffi-1.17.1-cp311-cp311-macosx_10_9_x86_64.whl", hash = "sha256:a45e3c6913c5b87b3ff120dcdc03f6131fa0065027d0ed7ee6190736a74cd401", size = 182264 },
    { url = "https://files.pythonhosted.org/packages/6c/f5/6c3a8efe5f503175aaddcbea6ad0d2c96dad6f5abb205750d1b3df44ef29/cffi-1.17.1-cp311-cp311-macosx_11_0_arm64.whl", hash = "sha256:30c5e0cb5ae493c04c8b42916e52ca38079f1b235c2f8ae5f4527b963c401caf", size = 178651 },
    { url = "https://files.pythonhosted.org/packages/94/dd/a3f0118e688d1b1a57553da23b16bdade96d2f9bcda4d32e7d2838047ff7/cffi-1.17.1-cp311-cp311-manylinux_2_12_i686.manylinux2010_i686.manylinux_2_17_i686.manylinux2014_i686.whl", hash = "sha256:f75c7ab1f9e4aca5414ed4d8e5c0e303a34f4421f8a0d47a4d019ceff0ab6af4", size = 445259 },
    { url = "https://files.pythonhosted.org/packages/2e/ea/70ce63780f096e16ce8588efe039d3c4f91deb1dc01e9c73a287939c79a6/cffi-1.17.1-cp311-cp311-manylinux_2_17_aarch64.manylinux2014_aarch64.whl", hash = "sha256:a1ed2dd2972641495a3ec98445e09766f077aee98a1c896dcb4ad0d303628e41", size = 469200 },
    { url = "https://files.pythonhosted.org/packages/1c/a0/a4fa9f4f781bda074c3ddd57a572b060fa0df7655d2a4247bbe277200146/cffi-1.17.1-cp311-cp311-manylinux_2_17_ppc64le.manylinux2014_ppc64le.whl", hash = "sha256:46bf43160c1a35f7ec506d254e5c890f3c03648a4dbac12d624e4490a7046cd1", size = 477235 },
    { url = "https://files.pythonhosted.org/packages/62/12/ce8710b5b8affbcdd5c6e367217c242524ad17a02fe5beec3ee339f69f85/cffi-1.17.1-cp311-cp311-manylinux_2_17_s390x.manylinux2014_s390x.whl", hash = "sha256:a24ed04c8ffd54b0729c07cee15a81d964e6fee0e3d4d342a27b020d22959dc6", size = 459721 },
    { url = "https://files.pythonhosted.org/packages/ff/6b/d45873c5e0242196f042d555526f92aa9e0c32355a1be1ff8c27f077fd37/cffi-1.17.1-cp311-cp311-manylinux_2_17_x86_64.manylinux2014_x86_64.whl", hash = "sha256:610faea79c43e44c71e1ec53a554553fa22321b65fae24889706c0a84d4ad86d", size = 467242 },
    { url = "https://files.pythonhosted.org/packages/1a/52/d9a0e523a572fbccf2955f5abe883cfa8bcc570d7faeee06336fbd50c9fc/cffi-1.17.1-cp311-cp311-musllinux_1_1_aarch64.whl", hash = "sha256:a9b15d491f3ad5d692e11f6b71f7857e7835eb677955c00cc0aefcd0669adaf6", size = 477999 },
    { url = "https://files.pythonhosted.org/packages/44/74/f2a2460684a1a2d00ca799ad880d54652841a780c4c97b87754f660c7603/cffi-1.17.1-cp311-cp311-musllinux_1_1_i686.whl", hash = "sha256:de2ea4b5833625383e464549fec1bc395c1bdeeb5f25c4a3a82b5a8c756ec22f", size = 454242 },
    { url = "https://files.pythonhosted.org/packages/f8/4a/34599cac7dfcd888ff54e801afe06a19c17787dfd94495ab0c8d35fe99fb/cffi-1.17.1-cp311-cp311-musllinux_1_1_x86_64.whl", hash = "sha256:fc48c783f9c87e60831201f2cce7f3b2e4846bf4d8728eabe54d60700b318a0b", size = 478604 },
    { url = "https://files.pythonhosted.org/packages/34/33/e1b8a1ba29025adbdcda5fb3a36f94c03d771c1b7b12f726ff7fef2ebe36/cffi-1.17.1-cp311-cp311-win32.whl", hash = "sha256:85a950a4ac9c359340d5963966e3e0a94a676bd6245a4b55bc43949eee26a655", size = 171727 },
    { url = "https://files.pythonhosted.org/packages/3d/97/50228be003bb2802627d28ec0627837ac0bf35c90cf769812056f235b2d1/cffi-1.17.1-cp311-cp311-win_amd64.whl", hash = "sha256:caaf0640ef5f5517f49bc275eca1406b0ffa6aa184892812030f04c2abf589a0", size = 181400 },
    { url = "https://files.pythonhosted.org/packages/5a/84/e94227139ee5fb4d600a7a4927f322e1d4aea6fdc50bd3fca8493caba23f/cffi-1.17.1-cp312-cp312-macosx_10_9_x86_64.whl", hash = "sha256:805b4371bf7197c329fcb3ead37e710d1bca9da5d583f5073b799d5c5bd1eee4", size = 183178 },
    { url = "https://files.pythonhosted.org/packages/da/ee/fb72c2b48656111c4ef27f0f91da355e130a923473bf5ee75c5643d00cca/cffi-1.17.1-cp312-cp312-macosx_11_0_arm64.whl", hash = "sha256:733e99bc2df47476e3848417c5a4540522f234dfd4ef3ab7fafdf555b082ec0c", size = 178840 },
    { url = "https://files.pythonhosted.org/packages/cc/b6/db007700f67d151abadf508cbfd6a1884f57eab90b1bb985c4c8c02b0f28/cffi-1.17.1-cp312-cp312-manylinux_2_12_i686.manylinux2010_i686.manylinux_2_17_i686.manylinux2014_i686.whl", hash = "sha256:1257bdabf294dceb59f5e70c64a3e2f462c30c7ad68092d01bbbfb1c16b1ba36", size = 454803 },
    { url = "https://files.pythonhosted.org/packages/1a/df/f8d151540d8c200eb1c6fba8cd0dfd40904f1b0682ea705c36e6c2e97ab3/cffi-1.17.1-cp312-cp312-manylinux_2_17_aarch64.manylinux2014_aarch64.whl", hash = "sha256:da95af8214998d77a98cc14e3a3bd00aa191526343078b530ceb0bd710fb48a5", size = 478850 },
    { url = "https://files.pythonhosted.org/packages/28/c0/b31116332a547fd2677ae5b78a2ef662dfc8023d67f41b2a83f7c2aa78b1/cffi-1.17.1-cp312-cp312-manylinux_2_17_ppc64le.manylinux2014_ppc64le.whl", hash = "sha256:d63afe322132c194cf832bfec0dc69a99fb9bb6bbd550f161a49e9e855cc78ff", size = 485729 },
    { url = "https://files.pythonhosted.org/packages/91/2b/9a1ddfa5c7f13cab007a2c9cc295b70fbbda7cb10a286aa6810338e60ea1/cffi-1.17.1-cp312-cp312-manylinux_2_17_s390x.manylinux2014_s390x.whl", hash = "sha256:f79fc4fc25f1c8698ff97788206bb3c2598949bfe0fef03d299eb1b5356ada99", size = 471256 },
    { url = "https://files.pythonhosted.org/packages/b2/d5/da47df7004cb17e4955df6a43d14b3b4ae77737dff8bf7f8f333196717bf/cffi-1.17.1-cp312-cp312-manylinux_2_17_x86_64.manylinux2014_x86_64.whl", hash = "sha256:b62ce867176a75d03a665bad002af8e6d54644fad99a3c70905c543130e39d93", size = 479424 },
    { url = "https://files.pythonhosted.org/packages/0b/ac/2a28bcf513e93a219c8a4e8e125534f4f6db03e3179ba1c45e949b76212c/cffi-1.17.1-cp312-cp312-musllinux_1_1_aarch64.whl", hash = "sha256:386c8bf53c502fff58903061338ce4f4950cbdcb23e2902d86c0f722b786bbe3", size = 484568 },
    { url = "https://files.pythonhosted.org/packages/d4/38/ca8a4f639065f14ae0f1d9751e70447a261f1a30fa7547a828ae08142465/cffi-1.17.1-cp312-cp312-musllinux_1_1_x86_64.whl", hash = "sha256:4ceb10419a9adf4460ea14cfd6bc43d08701f0835e979bf821052f1805850fe8", size = 488736 },
    { url = "https://files.pythonhosted.org/packages/86/c5/28b2d6f799ec0bdecf44dced2ec5ed43e0eb63097b0f58c293583b406582/cffi-1.17.1-cp312-cp312-win32.whl", hash = "sha256:a08d7e755f8ed21095a310a693525137cfe756ce62d066e53f502a83dc550f65", size = 172448 },
    { url = "https://files.pythonhosted.org/packages/50/b9/db34c4755a7bd1cb2d1603ac3863f22bcecbd1ba29e5ee841a4bc510b294/cffi-1.17.1-cp312-cp312-win_amd64.whl", hash = "sha256:51392eae71afec0d0c8fb1a53b204dbb3bcabcb3c9b807eedf3e1e6ccf2de903", size = 181976 },
    { url = "https://files.pythonhosted.org/packages/8d/f8/dd6c246b148639254dad4d6803eb6a54e8c85c6e11ec9df2cffa87571dbe/cffi-1.17.1-cp313-cp313-macosx_10_13_x86_64.whl", hash = "sha256:f3a2b4222ce6b60e2e8b337bb9596923045681d71e5a082783484d845390938e", size = 182989 },
    { url = "https://files.pythonhosted.org/packages/8b/f1/672d303ddf17c24fc83afd712316fda78dc6fce1cd53011b839483e1ecc8/cffi-1.17.1-cp313-cp313-macosx_11_0_arm64.whl", hash = "sha256:0984a4925a435b1da406122d4d7968dd861c1385afe3b45ba82b750f229811e2", size = 178802 },
    { url = "https://files.pythonhosted.org/packages/0e/2d/eab2e858a91fdff70533cab61dcff4a1f55ec60425832ddfdc9cd36bc8af/cffi-1.17.1-cp313-cp313-manylinux_2_12_i686.manylinux2010_i686.manylinux_2_17_i686.manylinux2014_i686.whl", hash = "sha256:d01b12eeeb4427d3110de311e1774046ad344f5b1a7403101878976ecd7a10f3", size = 454792 },
    { url = "https://files.pythonhosted.org/packages/75/b2/fbaec7c4455c604e29388d55599b99ebcc250a60050610fadde58932b7ee/cffi-1.17.1-cp313-cp313-manylinux_2_17_aarch64.manylinux2014_aarch64.whl", hash = "sha256:706510fe141c86a69c8ddc029c7910003a17353970cff3b904ff0686a5927683", size = 478893 },
    { url = "https://files.pythonhosted.org/packages/4f/b7/6e4a2162178bf1935c336d4da8a9352cccab4d3a5d7914065490f08c0690/cffi-1.17.1-cp313-cp313-manylinux_2_17_ppc64le.manylinux2014_ppc64le.whl", hash = "sha256:de55b766c7aa2e2a3092c51e0483d700341182f08e67c63630d5b6f200bb28e5", size = 485810 },
    { url = "https://files.pythonhosted.org/packages/c7/8a/1d0e4a9c26e54746dc08c2c6c037889124d4f59dffd853a659fa545f1b40/cffi-1.17.1-cp313-cp313-manylinux_2_17_s390x.manylinux2014_s390x.whl", hash = "sha256:c59d6e989d07460165cc5ad3c61f9fd8f1b4796eacbd81cee78957842b834af4", size = 471200 },
    { url = "https://files.pythonhosted.org/packages/26/9f/1aab65a6c0db35f43c4d1b4f580e8df53914310afc10ae0397d29d697af4/cffi-1.17.1-cp313-cp313-manylinux_2_17_x86_64.manylinux2014_x86_64.whl", hash = "sha256:dd398dbc6773384a17fe0d3e7eeb8d1a21c2200473ee6806bb5e6a8e62bb73dd", size = 479447 },
    { url = "https://files.pythonhosted.org/packages/5f/e4/fb8b3dd8dc0e98edf1135ff067ae070bb32ef9d509d6cb0f538cd6f7483f/cffi-1.17.1-cp313-cp313-musllinux_1_1_aarch64.whl", hash = "sha256:3edc8d958eb099c634dace3c7e16560ae474aa3803a5df240542b305d14e14ed", size = 484358 },
    { url = "https://files.pythonhosted.org/packages/f1/47/d7145bf2dc04684935d57d67dff9d6d795b2ba2796806bb109864be3a151/cffi-1.17.1-cp313-cp313-musllinux_1_1_x86_64.whl", hash = "sha256:72e72408cad3d5419375fc87d289076ee319835bdfa2caad331e377589aebba9", size = 488469 },
    { url = "https://files.pythonhosted.org/packages/bf/ee/f94057fa6426481d663b88637a9a10e859e492c73d0384514a17d78ee205/cffi-1.17.1-cp313-cp313-win32.whl", hash = "sha256:e03eab0a8677fa80d646b5ddece1cbeaf556c313dcfac435ba11f107ba117b5d", size = 172475 },
    { url = "https://files.pythonhosted.org/packages/7c/fc/6a8cb64e5f0324877d503c854da15d76c1e50eb722e320b15345c4d0c6de/cffi-1.17.1-cp313-cp313-win_amd64.whl", hash = "sha256:f6a16c31041f09ead72d69f583767292f750d24913dadacf5756b966aacb3f1a", size = 182009 },
]

[[package]]
name = "charset-normalizer"
version = "3.4.1"
source = { registry = "https://pypi.org/simple" }
sdist = { url = "https://files.pythonhosted.org/packages/16/b0/572805e227f01586461c80e0fd25d65a2115599cc9dad142fee4b747c357/charset_normalizer-3.4.1.tar.gz", hash = "sha256:44251f18cd68a75b56585dd00dae26183e102cd5e0f9f1466e6df5da2ed64ea3", size = 123188 }
wheels = [
    { url = "https://files.pythonhosted.org/packages/0d/58/5580c1716040bc89206c77d8f74418caf82ce519aae06450393ca73475d1/charset_normalizer-3.4.1-cp310-cp310-macosx_10_9_universal2.whl", hash = "sha256:91b36a978b5ae0ee86c394f5a54d6ef44db1de0815eb43de826d41d21e4af3de", size = 198013 },
    { url = "https://files.pythonhosted.org/packages/d0/11/00341177ae71c6f5159a08168bcb98c6e6d196d372c94511f9f6c9afe0c6/charset_normalizer-3.4.1-cp310-cp310-manylinux_2_17_aarch64.manylinux2014_aarch64.whl", hash = "sha256:7461baadb4dc00fd9e0acbe254e3d7d2112e7f92ced2adc96e54ef6501c5f176", size = 141285 },
    { url = "https://files.pythonhosted.org/packages/01/09/11d684ea5819e5a8f5100fb0b38cf8d02b514746607934134d31233e02c8/charset_normalizer-3.4.1-cp310-cp310-manylinux_2_17_ppc64le.manylinux2014_ppc64le.whl", hash = "sha256:e218488cd232553829be0664c2292d3af2eeeb94b32bea483cf79ac6a694e037", size = 151449 },
    { url = "https://files.pythonhosted.org/packages/08/06/9f5a12939db324d905dc1f70591ae7d7898d030d7662f0d426e2286f68c9/charset_normalizer-3.4.1-cp310-cp310-manylinux_2_17_s390x.manylinux2014_s390x.whl", hash = "sha256:80ed5e856eb7f30115aaf94e4a08114ccc8813e6ed1b5efa74f9f82e8509858f", size = 143892 },
    { url = "https://files.pythonhosted.org/packages/93/62/5e89cdfe04584cb7f4d36003ffa2936681b03ecc0754f8e969c2becb7e24/charset_normalizer-3.4.1-cp310-cp310-manylinux_2_17_x86_64.manylinux2014_x86_64.whl", hash = "sha256:b010a7a4fd316c3c484d482922d13044979e78d1861f0e0650423144c616a46a", size = 146123 },
    { url = "https://files.pythonhosted.org/packages/a9/ac/ab729a15c516da2ab70a05f8722ecfccc3f04ed7a18e45c75bbbaa347d61/charset_normalizer-3.4.1-cp310-cp310-manylinux_2_5_i686.manylinux1_i686.manylinux_2_17_i686.manylinux2014_i686.whl", hash = "sha256:4532bff1b8421fd0a320463030c7520f56a79c9024a4e88f01c537316019005a", size = 147943 },
    { url = "https://files.pythonhosted.org/packages/03/d2/3f392f23f042615689456e9a274640c1d2e5dd1d52de36ab8f7955f8f050/charset_normalizer-3.4.1-cp310-cp310-musllinux_1_2_aarch64.whl", hash = "sha256:d973f03c0cb71c5ed99037b870f2be986c3c05e63622c017ea9816881d2dd247", size = 142063 },
    { url = "https://files.pythonhosted.org/packages/f2/e3/e20aae5e1039a2cd9b08d9205f52142329f887f8cf70da3650326670bddf/charset_normalizer-3.4.1-cp310-cp310-musllinux_1_2_i686.whl", hash = "sha256:3a3bd0dcd373514dcec91c411ddb9632c0d7d92aed7093b8c3bbb6d69ca74408", size = 150578 },
    { url = "https://files.pythonhosted.org/packages/8d/af/779ad72a4da0aed925e1139d458adc486e61076d7ecdcc09e610ea8678db/charset_normalizer-3.4.1-cp310-cp310-musllinux_1_2_ppc64le.whl", hash = "sha256:d9c3cdf5390dcd29aa8056d13e8e99526cda0305acc038b96b30352aff5ff2bb", size = 153629 },
    { url = "https://files.pythonhosted.org/packages/c2/b6/7aa450b278e7aa92cf7732140bfd8be21f5f29d5bf334ae987c945276639/charset_normalizer-3.4.1-cp310-cp310-musllinux_1_2_s390x.whl", hash = "sha256:2bdfe3ac2e1bbe5b59a1a63721eb3b95fc9b6817ae4a46debbb4e11f6232428d", size = 150778 },
    { url = "https://files.pythonhosted.org/packages/39/f4/d9f4f712d0951dcbfd42920d3db81b00dd23b6ab520419626f4023334056/charset_normalizer-3.4.1-cp310-cp310-musllinux_1_2_x86_64.whl", hash = "sha256:eab677309cdb30d047996b36d34caeda1dc91149e4fdca0b1a039b3f79d9a807", size = 146453 },
    { url = "https://files.pythonhosted.org/packages/49/2b/999d0314e4ee0cff3cb83e6bc9aeddd397eeed693edb4facb901eb8fbb69/charset_normalizer-3.4.1-cp310-cp310-win32.whl", hash = "sha256:c0429126cf75e16c4f0ad00ee0eae4242dc652290f940152ca8c75c3a4b6ee8f", size = 95479 },
    { url = "https://files.pythonhosted.org/packages/2d/ce/3cbed41cff67e455a386fb5e5dd8906cdda2ed92fbc6297921f2e4419309/charset_normalizer-3.4.1-cp310-cp310-win_amd64.whl", hash = "sha256:9f0b8b1c6d84c8034a44893aba5e767bf9c7a211e313a9605d9c617d7083829f", size = 102790 },
    { url = "https://files.pythonhosted.org/packages/72/80/41ef5d5a7935d2d3a773e3eaebf0a9350542f2cab4eac59a7a4741fbbbbe/charset_normalizer-3.4.1-cp311-cp311-macosx_10_9_universal2.whl", hash = "sha256:8bfa33f4f2672964266e940dd22a195989ba31669bd84629f05fab3ef4e2d125", size = 194995 },
    { url = "https://files.pythonhosted.org/packages/7a/28/0b9fefa7b8b080ec492110af6d88aa3dea91c464b17d53474b6e9ba5d2c5/charset_normalizer-3.4.1-cp311-cp311-manylinux_2_17_aarch64.manylinux2014_aarch64.whl", hash = "sha256:28bf57629c75e810b6ae989f03c0828d64d6b26a5e205535585f96093e405ed1", size = 139471 },
    { url = "https://files.pythonhosted.org/packages/71/64/d24ab1a997efb06402e3fc07317e94da358e2585165930d9d59ad45fcae2/charset_normalizer-3.4.1-cp311-cp311-manylinux_2_17_ppc64le.manylinux2014_ppc64le.whl", hash = "sha256:f08ff5e948271dc7e18a35641d2f11a4cd8dfd5634f55228b691e62b37125eb3", size = 149831 },
    { url = "https://files.pythonhosted.org/packages/37/ed/be39e5258e198655240db5e19e0b11379163ad7070962d6b0c87ed2c4d39/charset_normalizer-3.4.1-cp311-cp311-manylinux_2_17_s390x.manylinux2014_s390x.whl", hash = "sha256:234ac59ea147c59ee4da87a0c0f098e9c8d169f4dc2a159ef720f1a61bbe27cd", size = 142335 },
    { url = "https://files.pythonhosted.org/packages/88/83/489e9504711fa05d8dde1574996408026bdbdbd938f23be67deebb5eca92/charset_normalizer-3.4.1-cp311-cp311-manylinux_2_17_x86_64.manylinux2014_x86_64.whl", hash = "sha256:fd4ec41f914fa74ad1b8304bbc634b3de73d2a0889bd32076342a573e0779e00", size = 143862 },
    { url = "https://files.pythonhosted.org/packages/c6/c7/32da20821cf387b759ad24627a9aca289d2822de929b8a41b6241767b461/charset_normalizer-3.4.1-cp311-cp311-manylinux_2_5_i686.manylinux1_i686.manylinux_2_17_i686.manylinux2014_i686.whl", hash = "sha256:eea6ee1db730b3483adf394ea72f808b6e18cf3cb6454b4d86e04fa8c4327a12", size = 145673 },
    { url = "https://files.pythonhosted.org/packages/68/85/f4288e96039abdd5aeb5c546fa20a37b50da71b5cf01e75e87f16cd43304/charset_normalizer-3.4.1-cp311-cp311-musllinux_1_2_aarch64.whl", hash = "sha256:c96836c97b1238e9c9e3fe90844c947d5afbf4f4c92762679acfe19927d81d77", size = 140211 },
    { url = "https://files.pythonhosted.org/packages/28/a3/a42e70d03cbdabc18997baf4f0227c73591a08041c149e710045c281f97b/charset_normalizer-3.4.1-cp311-cp311-musllinux_1_2_i686.whl", hash = "sha256:4d86f7aff21ee58f26dcf5ae81a9addbd914115cdebcbb2217e4f0ed8982e146", size = 148039 },
    { url = "https://files.pythonhosted.org/packages/85/e4/65699e8ab3014ecbe6f5c71d1a55d810fb716bbfd74f6283d5c2aa87febf/charset_normalizer-3.4.1-cp311-cp311-musllinux_1_2_ppc64le.whl", hash = "sha256:09b5e6733cbd160dcc09589227187e242a30a49ca5cefa5a7edd3f9d19ed53fd", size = 151939 },
    { url = "https://files.pythonhosted.org/packages/b1/82/8e9fe624cc5374193de6860aba3ea8070f584c8565ee77c168ec13274bd2/charset_normalizer-3.4.1-cp311-cp311-musllinux_1_2_s390x.whl", hash = "sha256:5777ee0881f9499ed0f71cc82cf873d9a0ca8af166dfa0af8ec4e675b7df48e6", size = 149075 },
    { url = "https://files.pythonhosted.org/packages/3d/7b/82865ba54c765560c8433f65e8acb9217cb839a9e32b42af4aa8e945870f/charset_normalizer-3.4.1-cp311-cp311-musllinux_1_2_x86_64.whl", hash = "sha256:237bdbe6159cff53b4f24f397d43c6336c6b0b42affbe857970cefbb620911c8", size = 144340 },
    { url = "https://files.pythonhosted.org/packages/b5/b6/9674a4b7d4d99a0d2df9b215da766ee682718f88055751e1e5e753c82db0/charset_normalizer-3.4.1-cp311-cp311-win32.whl", hash = "sha256:8417cb1f36cc0bc7eaba8ccb0e04d55f0ee52df06df3ad55259b9a323555fc8b", size = 95205 },
    { url = "https://files.pythonhosted.org/packages/1e/ab/45b180e175de4402dcf7547e4fb617283bae54ce35c27930a6f35b6bef15/charset_normalizer-3.4.1-cp311-cp311-win_amd64.whl", hash = "sha256:d7f50a1f8c450f3925cb367d011448c39239bb3eb4117c36a6d354794de4ce76", size = 102441 },
    { url = "https://files.pythonhosted.org/packages/0a/9a/dd1e1cdceb841925b7798369a09279bd1cf183cef0f9ddf15a3a6502ee45/charset_normalizer-3.4.1-cp312-cp312-macosx_10_13_universal2.whl", hash = "sha256:73d94b58ec7fecbc7366247d3b0b10a21681004153238750bb67bd9012414545", size = 196105 },
    { url = "https://files.pythonhosted.org/packages/d3/8c/90bfabf8c4809ecb648f39794cf2a84ff2e7d2a6cf159fe68d9a26160467/charset_normalizer-3.4.1-cp312-cp312-manylinux_2_17_aarch64.manylinux2014_aarch64.whl", hash = "sha256:dad3e487649f498dd991eeb901125411559b22e8d7ab25d3aeb1af367df5efd7", size = 140404 },
    { url = "https://files.pythonhosted.org/packages/ad/8f/e410d57c721945ea3b4f1a04b74f70ce8fa800d393d72899f0a40526401f/charset_normalizer-3.4.1-cp312-cp312-manylinux_2_17_ppc64le.manylinux2014_ppc64le.whl", hash = "sha256:c30197aa96e8eed02200a83fba2657b4c3acd0f0aa4bdc9f6c1af8e8962e0757", size = 150423 },
    { url = "https://files.pythonhosted.org/packages/f0/b8/e6825e25deb691ff98cf5c9072ee0605dc2acfca98af70c2d1b1bc75190d/charset_normalizer-3.4.1-cp312-cp312-manylinux_2_17_s390x.manylinux2014_s390x.whl", hash = "sha256:2369eea1ee4a7610a860d88f268eb39b95cb588acd7235e02fd5a5601773d4fa", size = 143184 },
    { url = "https://files.pythonhosted.org/packages/3e/a2/513f6cbe752421f16d969e32f3583762bfd583848b763913ddab8d9bfd4f/charset_normalizer-3.4.1-cp312-cp312-manylinux_2_17_x86_64.manylinux2014_x86_64.whl", hash = "sha256:bc2722592d8998c870fa4e290c2eec2c1569b87fe58618e67d38b4665dfa680d", size = 145268 },
    { url = "https://files.pythonhosted.org/packages/74/94/8a5277664f27c3c438546f3eb53b33f5b19568eb7424736bdc440a88a31f/charset_normalizer-3.4.1-cp312-cp312-manylinux_2_5_i686.manylinux1_i686.manylinux_2_17_i686.manylinux2014_i686.whl", hash = "sha256:ffc9202a29ab3920fa812879e95a9e78b2465fd10be7fcbd042899695d75e616", size = 147601 },
    { url = "https://files.pythonhosted.org/packages/7c/5f/6d352c51ee763623a98e31194823518e09bfa48be2a7e8383cf691bbb3d0/charset_normalizer-3.4.1-cp312-cp312-musllinux_1_2_aarch64.whl", hash = "sha256:804a4d582ba6e5b747c625bf1255e6b1507465494a40a2130978bda7b932c90b", size = 141098 },
    { url = "https://files.pythonhosted.org/packages/78/d4/f5704cb629ba5ab16d1d3d741396aec6dc3ca2b67757c45b0599bb010478/charset_normalizer-3.4.1-cp312-cp312-musllinux_1_2_i686.whl", hash = "sha256:0f55e69f030f7163dffe9fd0752b32f070566451afe180f99dbeeb81f511ad8d", size = 149520 },
    { url = "https://files.pythonhosted.org/packages/c5/96/64120b1d02b81785f222b976c0fb79a35875457fa9bb40827678e54d1bc8/charset_normalizer-3.4.1-cp312-cp312-musllinux_1_2_ppc64le.whl", hash = "sha256:c4c3e6da02df6fa1410a7680bd3f63d4f710232d3139089536310d027950696a", size = 152852 },
    { url = "https://files.pythonhosted.org/packages/84/c9/98e3732278a99f47d487fd3468bc60b882920cef29d1fa6ca460a1fdf4e6/charset_normalizer-3.4.1-cp312-cp312-musllinux_1_2_s390x.whl", hash = "sha256:5df196eb874dae23dcfb968c83d4f8fdccb333330fe1fc278ac5ceeb101003a9", size = 150488 },
    { url = "https://files.pythonhosted.org/packages/13/0e/9c8d4cb99c98c1007cc11eda969ebfe837bbbd0acdb4736d228ccaabcd22/charset_normalizer-3.4.1-cp312-cp312-musllinux_1_2_x86_64.whl", hash = "sha256:e358e64305fe12299a08e08978f51fc21fac060dcfcddd95453eabe5b93ed0e1", size = 146192 },
    { url = "https://files.pythonhosted.org/packages/b2/21/2b6b5b860781a0b49427309cb8670785aa543fb2178de875b87b9cc97746/charset_normalizer-3.4.1-cp312-cp312-win32.whl", hash = "sha256:9b23ca7ef998bc739bf6ffc077c2116917eabcc901f88da1b9856b210ef63f35", size = 95550 },
    { url = "https://files.pythonhosted.org/packages/21/5b/1b390b03b1d16c7e382b561c5329f83cc06623916aab983e8ab9239c7d5c/charset_normalizer-3.4.1-cp312-cp312-win_amd64.whl", hash = "sha256:6ff8a4a60c227ad87030d76e99cd1698345d4491638dfa6673027c48b3cd395f", size = 102785 },
    { url = "https://files.pythonhosted.org/packages/38/94/ce8e6f63d18049672c76d07d119304e1e2d7c6098f0841b51c666e9f44a0/charset_normalizer-3.4.1-cp313-cp313-macosx_10_13_universal2.whl", hash = "sha256:aabfa34badd18f1da5ec1bc2715cadc8dca465868a4e73a0173466b688f29dda", size = 195698 },
    { url = "https://files.pythonhosted.org/packages/24/2e/dfdd9770664aae179a96561cc6952ff08f9a8cd09a908f259a9dfa063568/charset_normalizer-3.4.1-cp313-cp313-manylinux_2_17_aarch64.manylinux2014_aarch64.whl", hash = "sha256:22e14b5d70560b8dd51ec22863f370d1e595ac3d024cb8ad7d308b4cd95f8313", size = 140162 },
    { url = "https://files.pythonhosted.org/packages/24/4e/f646b9093cff8fc86f2d60af2de4dc17c759de9d554f130b140ea4738ca6/charset_normalizer-3.4.1-cp313-cp313-manylinux_2_17_ppc64le.manylinux2014_ppc64le.whl", hash = "sha256:8436c508b408b82d87dc5f62496973a1805cd46727c34440b0d29d8a2f50a6c9", size = 150263 },
    { url = "https://files.pythonhosted.org/packages/5e/67/2937f8d548c3ef6e2f9aab0f6e21001056f692d43282b165e7c56023e6dd/charset_normalizer-3.4.1-cp313-cp313-manylinux_2_17_s390x.manylinux2014_s390x.whl", hash = "sha256:2d074908e1aecee37a7635990b2c6d504cd4766c7bc9fc86d63f9c09af3fa11b", size = 142966 },
    { url = "https://files.pythonhosted.org/packages/52/ed/b7f4f07de100bdb95c1756d3a4d17b90c1a3c53715c1a476f8738058e0fa/charset_normalizer-3.4.1-cp313-cp313-manylinux_2_17_x86_64.manylinux2014_x86_64.whl", hash = "sha256:955f8851919303c92343d2f66165294848d57e9bba6cf6e3625485a70a038d11", size = 144992 },
    { url = "https://files.pythonhosted.org/packages/96/2c/d49710a6dbcd3776265f4c923bb73ebe83933dfbaa841c5da850fe0fd20b/charset_normalizer-3.4.1-cp313-cp313-manylinux_2_5_i686.manylinux1_i686.manylinux_2_17_i686.manylinux2014_i686.whl", hash = "sha256:44ecbf16649486d4aebafeaa7ec4c9fed8b88101f4dd612dcaf65d5e815f837f", size = 147162 },
    { url = "https://files.pythonhosted.org/packages/b4/41/35ff1f9a6bd380303dea55e44c4933b4cc3c4850988927d4082ada230273/charset_normalizer-3.4.1-cp313-cp313-musllinux_1_2_aarch64.whl", hash = "sha256:0924e81d3d5e70f8126529951dac65c1010cdf117bb75eb02dd12339b57749dd", size = 140972 },
    { url = "https://files.pythonhosted.org/packages/fb/43/c6a0b685fe6910d08ba971f62cd9c3e862a85770395ba5d9cad4fede33ab/charset_normalizer-3.4.1-cp313-cp313-musllinux_1_2_i686.whl", hash = "sha256:2967f74ad52c3b98de4c3b32e1a44e32975e008a9cd2a8cc8966d6a5218c5cb2", size = 149095 },
    { url = "https://files.pythonhosted.org/packages/4c/ff/a9a504662452e2d2878512115638966e75633519ec11f25fca3d2049a94a/charset_normalizer-3.4.1-cp313-cp313-musllinux_1_2_ppc64le.whl", hash = "sha256:c75cb2a3e389853835e84a2d8fb2b81a10645b503eca9bcb98df6b5a43eb8886", size = 152668 },
    { url = "https://files.pythonhosted.org/packages/6c/71/189996b6d9a4b932564701628af5cee6716733e9165af1d5e1b285c530ed/charset_normalizer-3.4.1-cp313-cp313-musllinux_1_2_s390x.whl", hash = "sha256:09b26ae6b1abf0d27570633b2b078a2a20419c99d66fb2823173d73f188ce601", size = 150073 },
    { url = "https://files.pythonhosted.org/packages/e4/93/946a86ce20790e11312c87c75ba68d5f6ad2208cfb52b2d6a2c32840d922/charset_normalizer-3.4.1-cp313-cp313-musllinux_1_2_x86_64.whl", hash = "sha256:fa88b843d6e211393a37219e6a1c1df99d35e8fd90446f1118f4216e307e48cd", size = 145732 },
    { url = "https://files.pythonhosted.org/packages/cd/e5/131d2fb1b0dddafc37be4f3a2fa79aa4c037368be9423061dccadfd90091/charset_normalizer-3.4.1-cp313-cp313-win32.whl", hash = "sha256:eb8178fe3dba6450a3e024e95ac49ed3400e506fd4e9e5c32d30adda88cbd407", size = 95391 },
    { url = "https://files.pythonhosted.org/packages/27/f2/4f9a69cc7712b9b5ad8fdb87039fd89abba997ad5cbe690d1835d40405b0/charset_normalizer-3.4.1-cp313-cp313-win_amd64.whl", hash = "sha256:b1ac5992a838106edb89654e0aebfc24f5848ae2547d22c2c3f66454daa11971", size = 102702 },
    { url = "https://files.pythonhosted.org/packages/0e/f6/65ecc6878a89bb1c23a086ea335ad4bf21a588990c3f535a227b9eea9108/charset_normalizer-3.4.1-py3-none-any.whl", hash = "sha256:d98b1668f06378c6dbefec3b92299716b931cd4e6061f3c875a71ced1780ab85", size = 49767 },
]

[[package]]
name = "ckzg"
version = "2.1.1"
source = { registry = "https://pypi.org/simple" }
sdist = { url = "https://files.pythonhosted.org/packages/55/df/f6db8e83bd4594c1ea685cd37fb81d5399e55765aae16d1a8a9502598f4e/ckzg-2.1.1.tar.gz", hash = "sha256:d6b306b7ec93a24e4346aa53d07f7f75053bc0afc7398e35fa649e5f9d48fcc4", size = 1120500 }
wheels = [
    { url = "https://files.pythonhosted.org/packages/33/4b/cd25e857cdf46a752e97c530fe2582fae77c4d16c29fff5a15b7a998e2fd/ckzg-2.1.1-cp310-cp310-macosx_10_9_x86_64.whl", hash = "sha256:4b9825a1458219e8b4b023012b8ef027ef1f47e903f9541cbca4615f80132730", size = 116377 },
    { url = "https://files.pythonhosted.org/packages/7e/bc/5dfef36589545f797245ecacb54ed2acfa75507f63cfe12182d1277a88f1/ckzg-2.1.1-cp310-cp310-macosx_11_0_arm64.whl", hash = "sha256:e2a40a3ba65cca4b52825d26829e6f7eb464aa27a9e9efb6b8b2ce183442c741", size = 100208 },
    { url = "https://files.pythonhosted.org/packages/b7/52/96f0e3affbed321dc52b9b4ca13e0fb594da572d1f8edc47378fe48d8e9a/ckzg-2.1.1-cp310-cp310-manylinux_2_12_i686.manylinux2010_i686.manylinux_2_17_i686.manylinux2014_i686.whl", hash = "sha256:a1d753fbe85be7c21602eddc2d40e0915e25fce10329f4f801a0002a4f886cc7", size = 174800 },
    { url = "https://files.pythonhosted.org/packages/dc/21/b1bc07cc8e5ed32817e89b054e2399d38775d92ff2d55e24bf233f537c02/ckzg-2.1.1-cp310-cp310-manylinux_2_17_aarch64.manylinux2014_aarch64.whl", hash = "sha256:9d76b50527f1d12430bf118aff6fa4051e9860eada43f29177258b8d399448ea", size = 160847 },
    { url = "https://files.pythonhosted.org/packages/c9/5a/97b173d4ff9bce798031beb12b340c4f1729eaaddd07f69f368f843db28e/ckzg-2.1.1-cp310-cp310-manylinux_2_17_x86_64.manylinux2014_x86_64.whl", hash = "sha256:44c8603e43c021d100f355f50189183135d1df3cbbddb8881552d57fbf421dde", size = 169712 },
    { url = "https://files.pythonhosted.org/packages/7b/52/48be78c07f362438e189e2fbea7df8543290c3ee99845442549c8dc5405b/ckzg-2.1.1-cp310-cp310-musllinux_1_2_aarch64.whl", hash = "sha256:38707a638c9d715b3c30b29352b969f78d8fc10faed7db5faf517f04359895c0", size = 172942 },
    { url = "https://files.pythonhosted.org/packages/13/42/3cfcd6cbdfb9030b9071d5e413a458f93883e47ad4a7d8d4c1d57608e57d/ckzg-2.1.1-cp310-cp310-musllinux_1_2_i686.whl", hash = "sha256:52c4d257bdcbe822d20c5cd24c8154ec5aac33c49a8f5a19e716d9107a1c8785", size = 187707 },
    { url = "https://files.pythonhosted.org/packages/eb/54/d43bc3a2de486fb8be29ffedc3ec80f5726765ee4fa78beabe2ab2440f93/ckzg-2.1.1-cp310-cp310-musllinux_1_2_x86_64.whl", hash = "sha256:1507f7bfb9bcf51d816db5d8d0f0ed53c8289605137820d437b69daea8333e16", size = 182505 },
    { url = "https://files.pythonhosted.org/packages/21/43/5bcd2b7630732b532006572fbb8d64a29f69530c630ae4811167a2a0dc3b/ckzg-2.1.1-cp310-cp310-win_amd64.whl", hash = "sha256:d02eaaf4f841910133552b3a051dea53bcfe60cd98199fc4cf80b27609d8baa2", size = 98822 },
    { url = "https://files.pythonhosted.org/packages/95/2c/44120b2d9dcb0246d67a1f28b9eaa625c499014d4d42561467e28eedd285/ckzg-2.1.1-cp311-cp311-macosx_10_9_x86_64.whl", hash = "sha256:465e2b71cf9dc383f66f1979269420a0da9274a3a9e98b1a4455e84927dfe491", size = 116378 },
    { url = "https://files.pythonhosted.org/packages/23/88/c5b89ba9a730fee5e089be9e0c7048fb6707c1a0e4b6c30fcf725c3eef44/ckzg-2.1.1-cp311-cp311-macosx_11_0_arm64.whl", hash = "sha256:ee2f26f17a64ad0aab833d637b276f28486b82a29e34f32cf54b237b8f8ab72d", size = 100202 },
    { url = "https://files.pythonhosted.org/packages/ee/11/b0a473e80346db52ad9a629bc9fd8f773c718ed78932ea3a70392306ffc3/ckzg-2.1.1-cp311-cp311-manylinux_2_12_i686.manylinux2010_i686.manylinux_2_17_i686.manylinux2014_i686.whl", hash = "sha256:99cc2c4e9fb8c62e3e0862c7f4df9142f07ba640da17fded5f6e0fd09f75909f", size = 175595 },
    { url = "https://files.pythonhosted.org/packages/52/fa/17a7e125d07a96dd6dce4db7262231f7583856b2be5d5b7df59e04bfa188/ckzg-2.1.1-cp311-cp311-manylinux_2_17_aarch64.manylinux2014_aarch64.whl", hash = "sha256:773dd016693d74aca1f5d7982db2bad7dde2e147563aeb16a783f7e5f69c01fe", size = 161681 },
    { url = "https://files.pythonhosted.org/packages/57/bd/46d6b90bf53da732f9adab7593d132a0834ed4f2f7659b4c7414d8f78d39/ckzg-2.1.1-cp311-cp311-manylinux_2_17_x86_64.manylinux2014_x86_64.whl", hash = "sha256:0af2b2144f87ba218d8db01382a961b3ecbdde5ede4fa0d9428d35f8c8a595ba", size = 170471 },
    { url = "https://files.pythonhosted.org/packages/9d/98/113c7704749d037d75f23240ffc5c46dfe8416de574b946438587835715f/ckzg-2.1.1-cp311-cp311-musllinux_1_2_aarch64.whl", hash = "sha256:d8f55e63d3f7c934a2cb53728ed1d815479e177aca8c84efe991c2920977cff6", size = 173595 },
    { url = "https://files.pythonhosted.org/packages/2f/d5/05fca6dcb5a19327be491157794eafc3d7498daf615c2ff5a5b745852945/ckzg-2.1.1-cp311-cp311-musllinux_1_2_i686.whl", hash = "sha256:ecb42aaa0ffa427ff14a9dde9356ba69e5ae6014650b397af55b31bdae7a9b6e", size = 188417 },
    { url = "https://files.pythonhosted.org/packages/72/36/131ae2dfc82d0fdc98fae8e3bbfe71ff14265bb434b23bd07b585afc6d61/ckzg-2.1.1-cp311-cp311-musllinux_1_2_x86_64.whl", hash = "sha256:5a01514239f12fb1a7ad9009c20062a4496e13b09541c1a65f97e295da648c70", size = 183286 },
    { url = "https://files.pythonhosted.org/packages/c5/6a/d371b27024422b25228fc11fa57b1ba7756a94cc9fb0c75da292c235fdaa/ckzg-2.1.1-cp311-cp311-win_amd64.whl", hash = "sha256:6516b9684aae262c85cf7fddd8b585b8139ad20e08ec03994e219663abbb0916", size = 98819 },
    { url = "https://files.pythonhosted.org/packages/93/a1/9c07513dd0ea01e5db727e67bd2660f3b300a4511281cdb8d5e04afa1cfd/ckzg-2.1.1-cp312-cp312-macosx_10_13_x86_64.whl", hash = "sha256:c60e8903344ce98ce036f0fabacce952abb714cad4607198b2f0961c28b8aa72", size = 116421 },
    { url = "https://files.pythonhosted.org/packages/27/04/b69a0dfbb2722a14c98a52973f276679151ec56a14178cb48e6f2e1697bc/ckzg-2.1.1-cp312-cp312-macosx_11_0_arm64.whl", hash = "sha256:a4299149dd72448e5a8d2d1cc6cc7472c92fc9d9f00b1377f5b017c089d9cd92", size = 100216 },
    { url = "https://files.pythonhosted.org/packages/2e/24/9cc850d0b8ead395ad5064de67c7c91adacaf31b6b35292ab53fbd93270b/ckzg-2.1.1-cp312-cp312-manylinux_2_12_i686.manylinux2010_i686.manylinux_2_17_i686.manylinux2014_i686.whl", hash = "sha256:025dd31ffdcc799f3ff842570a2a6683b6c5b01567da0109c0c05d11768729c4", size = 175764 },
    { url = "https://files.pythonhosted.org/packages/c0/c1/eb13ba399082a98b932f10b230ec08e6456051c0ce3886b3f6d8548d11ab/ckzg-2.1.1-cp312-cp312-manylinux_2_17_aarch64.manylinux2014_aarch64.whl", hash = "sha256:9b42ab8385c273f40a693657c09d2bba40cb4f4666141e263906ba2e519e80bd", size = 161885 },
    { url = "https://files.pythonhosted.org/packages/57/c7/58baa64199781950c5a8c6139a46e1acff0f057a36e56769817400eb87fb/ckzg-2.1.1-cp312-cp312-manylinux_2_17_x86_64.manylinux2014_x86_64.whl", hash = "sha256:1be3890fc1543f4fcfc0063e4baf5c036eb14bcf736dabdc6171ab017e0f1671", size = 170757 },
    { url = "https://files.pythonhosted.org/packages/65/bd/4b8e1c70972c98829371b7004dc750a45268c5d3442d602e1b62f13ca867/ckzg-2.1.1-cp312-cp312-musllinux_1_2_aarch64.whl", hash = "sha256:b754210ded172968b201e2d7252573af6bf52d6ad127ddd13d0b9a45a51dae7b", size = 173761 },
    { url = "https://files.pythonhosted.org/packages/1f/32/c3fd1002f97ba3e0c5b1d9ab2c8fb7a6f475fa9b80ed9c4fa55975501a54/ckzg-2.1.1-cp312-cp312-musllinux_1_2_i686.whl", hash = "sha256:b2f8fda87865897a269c4e951e3826c2e814427a6cdfed6731cccfe548f12b36", size = 188666 },
    { url = "https://files.pythonhosted.org/packages/e2/d9/91cf5a8169ee60c9397c975163cbca34432571f94facec5f8c0086bb47d8/ckzg-2.1.1-cp312-cp312-musllinux_1_2_x86_64.whl", hash = "sha256:98e70b5923d77c7359432490145e9d1ab0bf873eb5de56ec53f4a551d7eaec79", size = 183652 },
    { url = "https://files.pythonhosted.org/packages/25/d4/8c9f6b852f99926862344b29f0c59681916ccfec2ac60a85952a369e0bca/ckzg-2.1.1-cp312-cp312-win_amd64.whl", hash = "sha256:42af7bde4ca45469cd93a96c3d15d69d51d40e7f0d30e3a20711ebd639465fcb", size = 98816 },
    { url = "https://files.pythonhosted.org/packages/b7/9a/fa698b12e97452d11dd314e0335aae759725284ef6e1c1665aed56b1cd3e/ckzg-2.1.1-cp313-cp313-macosx_10_13_x86_64.whl", hash = "sha256:7e4edfdaf87825ff43b9885fabfdea408737a714f4ce5467100d9d1d0a03b673", size = 116426 },
    { url = "https://files.pythonhosted.org/packages/a1/a6/8cccd308bd11b49b40eecad6900b5769da117951cac33e880dd25e851ef7/ckzg-2.1.1-cp313-cp313-macosx_11_0_arm64.whl", hash = "sha256:815fd2a87d6d6c57d669fda30c150bc9bf387d47e67d84535aa42b909fdc28ea", size = 100219 },
    { url = "https://files.pythonhosted.org/packages/30/0e/63573d816c1292b9a4d70eb6a7366b3593d29a977794039e926805a76ca0/ckzg-2.1.1-cp313-cp313-manylinux_2_12_i686.manylinux2010_i686.manylinux_2_17_i686.manylinux2014_i686.whl", hash = "sha256:c32466e809b1ab3ff01d3b0bb0b9912f61dcf72957885615595f75e3f7cc10e5", size = 175725 },
    { url = "https://files.pythonhosted.org/packages/86/f6/a279609516695ad3fb8b201098c669ba3b2844cbf4fa0d83a0f02b9bb29b/ckzg-2.1.1-cp313-cp313-manylinux_2_17_aarch64.manylinux2014_aarch64.whl", hash = "sha256:f11b73ccf37b12993f39a7dbace159c6d580aacacde6ee17282848476550ddbc", size = 161835 },
    { url = "https://files.pythonhosted.org/packages/39/e4/8cf7aef7dc05a777cb221e94046f947c6fe5317159a8dae2cd7090d52ef2/ckzg-2.1.1-cp313-cp313-manylinux_2_17_x86_64.manylinux2014_x86_64.whl", hash = "sha256:de3b9433a1f2604bd9ac1646d3c83ad84a850d454d3ac589fe8e70c94b38a6b0", size = 170759 },
    { url = "https://files.pythonhosted.org/packages/0b/17/b34e3c08eb36bc67e338b114f289b2595e581b8bdc09a8f12299a1db5d2f/ckzg-2.1.1-cp313-cp313-musllinux_1_2_aarch64.whl", hash = "sha256:b7d7e1b5ea06234558cd95c483666fd785a629b720a7f1622b3cbffebdc62033", size = 173787 },
    { url = "https://files.pythonhosted.org/packages/2e/f0/aff87c3ed80713453cb6c84fe6fbb7582d86a7a5e4460fda2a497d47f489/ckzg-2.1.1-cp313-cp313-musllinux_1_2_i686.whl", hash = "sha256:9f5556e6675866040cc4335907be6c537051e7f668da289fa660fdd8a30c9ddb", size = 188722 },
    { url = "https://files.pythonhosted.org/packages/44/d9/1f08bfb8fd1cbb8c7513e7ad3fb76bbb5c3fb446238c1eba582276e4d905/ckzg-2.1.1-cp313-cp313-musllinux_1_2_x86_64.whl", hash = "sha256:55b2ba30c5c9daac0c55f1aac851f1b7bf1f7aa0028c2db4440e963dd5b866d6", size = 183686 },
    { url = "https://files.pythonhosted.org/packages/a3/ff/434f6d2893cbdfad00c20d17e9a52d426ca042f5e980d5c3db96bc6b6e15/ckzg-2.1.1-cp313-cp313-win_amd64.whl", hash = "sha256:10d201601fc8f28c0e8cec3406676797024dd374c367bbeec5a7a9eac9147237", size = 98817 },
    { url = "https://files.pythonhosted.org/packages/30/b3/a0c7d7ba6e669cf04605dc0329173db62fc1fe3c488761755cc01e5e1b4d/ckzg-2.1.1-pp310-pypy310_pp73-macosx_10_15_x86_64.whl", hash = "sha256:375918e25eafb9bafe5215ab91698504cba3fe51b4fe92f5896af6c5663f50c6", size = 113191 },
    { url = "https://files.pythonhosted.org/packages/f2/b9/a6cf403b8528d18d7d9154e28381a397bf466c86aa8e0b3327cffdde5749/ckzg-2.1.1-pp310-pypy310_pp73-macosx_11_0_arm64.whl", hash = "sha256:38b3b7802c76d4ad015db2b7a79a49c193babae50ee5f77e9ac2865c9e9ddb09", size = 96207 },
    { url = "https://files.pythonhosted.org/packages/63/6b/5ddd713d97886becb8450e3e13db891199125f722366d30d087ad5438390/ckzg-2.1.1-pp310-pypy310_pp73-manylinux_2_12_i686.manylinux2010_i686.manylinux_2_17_i686.manylinux2014_i686.whl", hash = "sha256:438a5009fd254ace0bc1ad974d524547f1a41e6aa5e778c5cd41f4ee3106bcd6", size = 126160 },
    { url = "https://files.pythonhosted.org/packages/c7/dd/e05aecc01e62108a7579f8df5e5d38536841f50e12172f8a84677edac0fa/ckzg-2.1.1-pp310-pypy310_pp73-manylinux_2_17_aarch64.manylinux2014_aarch64.whl", hash = "sha256:0ce11cc163a2e0dab3af7455aca7053f9d5bb8d157f231acc7665fd230565d48", size = 102811 },
    { url = "https://files.pythonhosted.org/packages/c6/81/6cdadd8626ac11290af3f58ae5dcffe38bd2c8f8c798dacee7475e244aac/ckzg-2.1.1-pp310-pypy310_pp73-manylinux_2_17_x86_64.manylinux2014_x86_64.whl", hash = "sha256:b53964c07f6a076e97eaa1ef35045e935d7040aff14f80bae7e9105717702d05", size = 111328 },
    { url = "https://files.pythonhosted.org/packages/36/b7/b129ff6955cd264c6ab3dbd52dd1b2759d1b121c09c03f9991e4c722c72f/ckzg-2.1.1-pp310-pypy310_pp73-win_amd64.whl", hash = "sha256:cf085f15ae52ab2599c9b5a3d5842794bcf5613b7f58661fbfb0c5d9eac988b9", size = 98846 },
    { url = "https://files.pythonhosted.org/packages/7f/ba/7d9c1f9cec7e0e382653c72165896194a05743e589b1dae2aa80236aa87f/ckzg-2.1.1-pp311-pypy311_pp73-macosx_10_15_x86_64.whl", hash = "sha256:4b0c850bd6cad22ac79b2a2ab884e0e7cd2b54a67d643cd616c145ebdb535a11", size = 113188 },
    { url = "https://files.pythonhosted.org/packages/2f/92/9728f5ccc1c5e87c6c5ae7941250a447b61fd5a63aadbc15249e29c21bcf/ckzg-2.1.1-pp311-pypy311_pp73-macosx_11_0_arm64.whl", hash = "sha256:26951f36bb60c9150bbd38110f5e1625596f9779dad54d1d492d8ec38bc84e3a", size = 96208 },
    { url = "https://files.pythonhosted.org/packages/39/63/5e27d587bd224fee70cb66b022e7c4ef95d0e091e08ee76c25ec12094b0d/ckzg-2.1.1-pp311-pypy311_pp73-manylinux_2_12_i686.manylinux2010_i686.manylinux_2_17_i686.manylinux2014_i686.whl", hash = "sha256:bbe12445e49c4bee67746b7b958e90a973b0de116d0390749b0df351d94e9a8c", size = 126158 },
    { url = "https://files.pythonhosted.org/packages/43/98/e0a45946575a7b823d8ee0b47afb104b6017e54e1208f07da2529bc01900/ckzg-2.1.1-pp311-pypy311_pp73-manylinux_2_17_aarch64.manylinux2014_aarch64.whl", hash = "sha256:71c5d4f66f09de4a99271acac74d2acb3559a77de77a366b34a91e99e8822667", size = 102812 },
    { url = "https://files.pythonhosted.org/packages/cb/50/718ca7b03e4b89b18cdf99cc3038050105b0acbf9b612c23cd513093c6de/ckzg-2.1.1-pp311-pypy311_pp73-manylinux_2_17_x86_64.manylinux2014_x86_64.whl", hash = "sha256:42673c1d007372a4e8b48f6ef8f0ce31a9688a463317a98539757d1e2fb1ecc7", size = 111327 },
    { url = "https://files.pythonhosted.org/packages/29/c5/80e5a0c6967d02d801150104320484a258e5a49bd191e198643e74039320/ckzg-2.1.1-pp311-pypy311_pp73-win_amd64.whl", hash = "sha256:57a7dc41ec6b69c1d9117eb61cf001295e6b4f67a736020442e71fb4367fb1a5", size = 98847 },
]

[[package]]
name = "click"
version = "8.1.8"
source = { registry = "https://pypi.org/simple" }
dependencies = [
    { name = "colorama", marker = "sys_platform == 'win32'" },
]
sdist = { url = "https://files.pythonhosted.org/packages/b9/2e/0090cbf739cee7d23781ad4b89a9894a41538e4fcf4c31dcdd705b78eb8b/click-8.1.8.tar.gz", hash = "sha256:ed53c9d8990d83c2a27deae68e4ee337473f6330c040a31d4225c9574d16096a", size = 226593 }
wheels = [
    { url = "https://files.pythonhosted.org/packages/7e/d4/7ebdbd03970677812aac39c869717059dbb71a4cfc033ca6e5221787892c/click-8.1.8-py3-none-any.whl", hash = "sha256:63c132bbbed01578a06712a2d1f497bb62d9c1c0d329b7903a866228027263b2", size = 98188 },
]

[[package]]
name = "colorama"
version = "0.4.6"
source = { registry = "https://pypi.org/simple" }
sdist = { url = "https://files.pythonhosted.org/packages/d8/53/6f443c9a4a8358a93a6792e2acffb9d9d5cb0a5cfd8802644b7b1c9a02e4/colorama-0.4.6.tar.gz", hash = "sha256:08695f5cb7ed6e0531a20572697297273c47b8cae5a63ffc6d6ed5c201be6e44", size = 27697 }
wheels = [
    { url = "https://files.pythonhosted.org/packages/d1/d6/3965ed04c63042e047cb6a3e6ed1a63a35087b6a609aa3a15ed8ac56c221/colorama-0.4.6-py2.py3-none-any.whl", hash = "sha256:4f1d9991f5acc0ca119f9d443620b77f9d6b33703e51011c16baf57afb285fc6", size = 25335 },
]

[[package]]
name = "coverage"
version = "7.8.0"
source = { registry = "https://pypi.org/simple" }
sdist = { url = "https://files.pythonhosted.org/packages/19/4f/2251e65033ed2ce1e68f00f91a0294e0f80c80ae8c3ebbe2f12828c4cd53/coverage-7.8.0.tar.gz", hash = "sha256:7a3d62b3b03b4b6fd41a085f3574874cf946cb4604d2b4d3e8dca8cd570ca501", size = 811872 }
wheels = [
    { url = "https://files.pythonhosted.org/packages/78/01/1c5e6ee4ebaaa5e079db933a9a45f61172048c7efa06648445821a201084/coverage-7.8.0-cp310-cp310-macosx_10_9_x86_64.whl", hash = "sha256:2931f66991175369859b5fd58529cd4b73582461877ecfd859b6549869287ffe", size = 211379 },
    { url = "https://files.pythonhosted.org/packages/e9/16/a463389f5ff916963471f7c13585e5f38c6814607306b3cb4d6b4cf13384/coverage-7.8.0-cp310-cp310-macosx_11_0_arm64.whl", hash = "sha256:52a523153c568d2c0ef8826f6cc23031dc86cffb8c6aeab92c4ff776e7951b28", size = 211814 },
    { url = "https://files.pythonhosted.org/packages/b8/b1/77062b0393f54d79064dfb72d2da402657d7c569cfbc724d56ac0f9c67ed/coverage-7.8.0-cp310-cp310-manylinux_2_17_aarch64.manylinux2014_aarch64.whl", hash = "sha256:5c8a5c139aae4c35cbd7cadca1df02ea8cf28a911534fc1b0456acb0b14234f3", size = 240937 },
    { url = "https://files.pythonhosted.org/packages/d7/54/c7b00a23150083c124e908c352db03bcd33375494a4beb0c6d79b35448b9/coverage-7.8.0-cp310-cp310-manylinux_2_5_i686.manylinux1_i686.manylinux_2_17_i686.manylinux2014_i686.whl", hash = "sha256:5a26c0c795c3e0b63ec7da6efded5f0bc856d7c0b24b2ac84b4d1d7bc578d676", size = 238849 },
    { url = "https://files.pythonhosted.org/packages/f7/ec/a6b7cfebd34e7b49f844788fda94713035372b5200c23088e3bbafb30970/coverage-7.8.0-cp310-cp310-manylinux_2_5_x86_64.manylinux1_x86_64.manylinux_2_17_x86_64.manylinux2014_x86_64.whl", hash = "sha256:821f7bcbaa84318287115d54becb1915eece6918136c6f91045bb84e2f88739d", size = 239986 },
    { url = "https://files.pythonhosted.org/packages/21/8c/c965ecef8af54e6d9b11bfbba85d4f6a319399f5f724798498387f3209eb/coverage-7.8.0-cp310-cp310-musllinux_1_2_aarch64.whl", hash = "sha256:a321c61477ff8ee705b8a5fed370b5710c56b3a52d17b983d9215861e37b642a", size = 239896 },
    { url = "https://files.pythonhosted.org/packages/40/83/070550273fb4c480efa8381735969cb403fa8fd1626d74865bfaf9e4d903/coverage-7.8.0-cp310-cp310-musllinux_1_2_i686.whl", hash = "sha256:ed2144b8a78f9d94d9515963ed273d620e07846acd5d4b0a642d4849e8d91a0c", size = 238613 },
    { url = "https://files.pythonhosted.org/packages/07/76/fbb2540495b01d996d38e9f8897b861afed356be01160ab4e25471f4fed1/coverage-7.8.0-cp310-cp310-musllinux_1_2_x86_64.whl", hash = "sha256:042e7841a26498fff7a37d6fda770d17519982f5b7d8bf5278d140b67b61095f", size = 238909 },
    { url = "https://files.pythonhosted.org/packages/a3/7e/76d604db640b7d4a86e5dd730b73e96e12a8185f22b5d0799025121f4dcb/coverage-7.8.0-cp310-cp310-win32.whl", hash = "sha256:f9983d01d7705b2d1f7a95e10bbe4091fabc03a46881a256c2787637b087003f", size = 213948 },
    { url = "https://files.pythonhosted.org/packages/5c/a7/f8ce4aafb4a12ab475b56c76a71a40f427740cf496c14e943ade72e25023/coverage-7.8.0-cp310-cp310-win_amd64.whl", hash = "sha256:5a570cd9bd20b85d1a0d7b009aaf6c110b52b5755c17be6962f8ccd65d1dbd23", size = 214844 },
    { url = "https://files.pythonhosted.org/packages/2b/77/074d201adb8383addae5784cb8e2dac60bb62bfdf28b2b10f3a3af2fda47/coverage-7.8.0-cp311-cp311-macosx_10_9_x86_64.whl", hash = "sha256:e7ac22a0bb2c7c49f441f7a6d46c9c80d96e56f5a8bc6972529ed43c8b694e27", size = 211493 },
    { url = "https://files.pythonhosted.org/packages/a9/89/7a8efe585750fe59b48d09f871f0e0c028a7b10722b2172dfe021fa2fdd4/coverage-7.8.0-cp311-cp311-macosx_11_0_arm64.whl", hash = "sha256:bf13d564d310c156d1c8e53877baf2993fb3073b2fc9f69790ca6a732eb4bfea", size = 211921 },
    { url = "https://files.pythonhosted.org/packages/e9/ef/96a90c31d08a3f40c49dbe897df4f1fd51fb6583821a1a1c5ee30cc8f680/coverage-7.8.0-cp311-cp311-manylinux_2_17_aarch64.manylinux2014_aarch64.whl", hash = "sha256:a5761c70c017c1b0d21b0815a920ffb94a670c8d5d409d9b38857874c21f70d7", size = 244556 },
    { url = "https://files.pythonhosted.org/packages/89/97/dcd5c2ce72cee9d7b0ee8c89162c24972fb987a111b92d1a3d1d19100c61/coverage-7.8.0-cp311-cp311-manylinux_2_5_i686.manylinux1_i686.manylinux_2_17_i686.manylinux2014_i686.whl", hash = "sha256:e5ff52d790c7e1628241ffbcaeb33e07d14b007b6eb00a19320c7b8a7024c040", size = 242245 },
    { url = "https://files.pythonhosted.org/packages/b2/7b/b63cbb44096141ed435843bbb251558c8e05cc835c8da31ca6ffb26d44c0/coverage-7.8.0-cp311-cp311-manylinux_2_5_x86_64.manylinux1_x86_64.manylinux_2_17_x86_64.manylinux2014_x86_64.whl", hash = "sha256:d39fc4817fd67b3915256af5dda75fd4ee10621a3d484524487e33416c6f3543", size = 244032 },
    { url = "https://files.pythonhosted.org/packages/97/e3/7fa8c2c00a1ef530c2a42fa5df25a6971391f92739d83d67a4ee6dcf7a02/coverage-7.8.0-cp311-cp311-musllinux_1_2_aarch64.whl", hash = "sha256:b44674870709017e4b4036e3d0d6c17f06a0e6d4436422e0ad29b882c40697d2", size = 243679 },
    { url = "https://files.pythonhosted.org/packages/4f/b3/e0a59d8df9150c8a0c0841d55d6568f0a9195692136c44f3d21f1842c8f6/coverage-7.8.0-cp311-cp311-musllinux_1_2_i686.whl", hash = "sha256:8f99eb72bf27cbb167b636eb1726f590c00e1ad375002230607a844d9e9a2318", size = 241852 },
    { url = "https://files.pythonhosted.org/packages/9b/82/db347ccd57bcef150c173df2ade97976a8367a3be7160e303e43dd0c795f/coverage-7.8.0-cp311-cp311-musllinux_1_2_x86_64.whl", hash = "sha256:b571bf5341ba8c6bc02e0baeaf3b061ab993bf372d982ae509807e7f112554e9", size = 242389 },
    { url = "https://files.pythonhosted.org/packages/21/f6/3f7d7879ceb03923195d9ff294456241ed05815281f5254bc16ef71d6a20/coverage-7.8.0-cp311-cp311-win32.whl", hash = "sha256:e75a2ad7b647fd8046d58c3132d7eaf31b12d8a53c0e4b21fa9c4d23d6ee6d3c", size = 213997 },
    { url = "https://files.pythonhosted.org/packages/28/87/021189643e18ecf045dbe1e2071b2747901f229df302de01c998eeadf146/coverage-7.8.0-cp311-cp311-win_amd64.whl", hash = "sha256:3043ba1c88b2139126fc72cb48574b90e2e0546d4c78b5299317f61b7f718b78", size = 214911 },
    { url = "https://files.pythonhosted.org/packages/aa/12/4792669473297f7973518bec373a955e267deb4339286f882439b8535b39/coverage-7.8.0-cp312-cp312-macosx_10_13_x86_64.whl", hash = "sha256:bbb5cc845a0292e0c520656d19d7ce40e18d0e19b22cb3e0409135a575bf79fc", size = 211684 },
    { url = "https://files.pythonhosted.org/packages/be/e1/2a4ec273894000ebedd789e8f2fc3813fcaf486074f87fd1c5b2cb1c0a2b/coverage-7.8.0-cp312-cp312-macosx_11_0_arm64.whl", hash = "sha256:4dfd9a93db9e78666d178d4f08a5408aa3f2474ad4d0e0378ed5f2ef71640cb6", size = 211935 },
    { url = "https://files.pythonhosted.org/packages/f8/3a/7b14f6e4372786709a361729164125f6b7caf4024ce02e596c4a69bccb89/coverage-7.8.0-cp312-cp312-manylinux_2_17_aarch64.manylinux2014_aarch64.whl", hash = "sha256:f017a61399f13aa6d1039f75cd467be388d157cd81f1a119b9d9a68ba6f2830d", size = 245994 },
    { url = "https://files.pythonhosted.org/packages/54/80/039cc7f1f81dcbd01ea796d36d3797e60c106077e31fd1f526b85337d6a1/coverage-7.8.0-cp312-cp312-manylinux_2_5_i686.manylinux1_i686.manylinux_2_17_i686.manylinux2014_i686.whl", hash = "sha256:0915742f4c82208ebf47a2b154a5334155ed9ef9fe6190674b8a46c2fb89cb05", size = 242885 },
    { url = "https://files.pythonhosted.org/packages/10/e0/dc8355f992b6cc2f9dcd5ef6242b62a3f73264893bc09fbb08bfcab18eb4/coverage-7.8.0-cp312-cp312-manylinux_2_5_x86_64.manylinux1_x86_64.manylinux_2_17_x86_64.manylinux2014_x86_64.whl", hash = "sha256:8a40fcf208e021eb14b0fac6bdb045c0e0cab53105f93ba0d03fd934c956143a", size = 245142 },
    { url = "https://files.pythonhosted.org/packages/43/1b/33e313b22cf50f652becb94c6e7dae25d8f02e52e44db37a82de9ac357e8/coverage-7.8.0-cp312-cp312-musllinux_1_2_aarch64.whl", hash = "sha256:a1f406a8e0995d654b2ad87c62caf6befa767885301f3b8f6f73e6f3c31ec3a6", size = 244906 },
    { url = "https://files.pythonhosted.org/packages/05/08/c0a8048e942e7f918764ccc99503e2bccffba1c42568693ce6955860365e/coverage-7.8.0-cp312-cp312-musllinux_1_2_i686.whl", hash = "sha256:77af0f6447a582fdc7de5e06fa3757a3ef87769fbb0fdbdeba78c23049140a47", size = 243124 },
    { url = "https://files.pythonhosted.org/packages/5b/62/ea625b30623083c2aad645c9a6288ad9fc83d570f9adb913a2abdba562dd/coverage-7.8.0-cp312-cp312-musllinux_1_2_x86_64.whl", hash = "sha256:f2d32f95922927186c6dbc8bc60df0d186b6edb828d299ab10898ef3f40052fe", size = 244317 },
    { url = "https://files.pythonhosted.org/packages/62/cb/3871f13ee1130a6c8f020e2f71d9ed269e1e2124aa3374d2180ee451cee9/coverage-7.8.0-cp312-cp312-win32.whl", hash = "sha256:769773614e676f9d8e8a0980dd7740f09a6ea386d0f383db6821df07d0f08545", size = 214170 },
    { url = "https://files.pythonhosted.org/packages/88/26/69fe1193ab0bfa1eb7a7c0149a066123611baba029ebb448500abd8143f9/coverage-7.8.0-cp312-cp312-win_amd64.whl", hash = "sha256:e5d2b9be5b0693cf21eb4ce0ec8d211efb43966f6657807f6859aab3814f946b", size = 214969 },
    { url = "https://files.pythonhosted.org/packages/f3/21/87e9b97b568e223f3438d93072479c2f36cc9b3f6b9f7094b9d50232acc0/coverage-7.8.0-cp313-cp313-macosx_10_13_x86_64.whl", hash = "sha256:5ac46d0c2dd5820ce93943a501ac5f6548ea81594777ca585bf002aa8854cacd", size = 211708 },
    { url = "https://files.pythonhosted.org/packages/75/be/882d08b28a0d19c9c4c2e8a1c6ebe1f79c9c839eb46d4fca3bd3b34562b9/coverage-7.8.0-cp313-cp313-macosx_11_0_arm64.whl", hash = "sha256:771eb7587a0563ca5bb6f622b9ed7f9d07bd08900f7589b4febff05f469bea00", size = 211981 },
    { url = "https://files.pythonhosted.org/packages/7a/1d/ce99612ebd58082fbe3f8c66f6d8d5694976c76a0d474503fa70633ec77f/coverage-7.8.0-cp313-cp313-manylinux_2_17_aarch64.manylinux2014_aarch64.whl", hash = "sha256:42421e04069fb2cbcbca5a696c4050b84a43b05392679d4068acbe65449b5c64", size = 245495 },
    { url = "https://files.pythonhosted.org/packages/dc/8d/6115abe97df98db6b2bd76aae395fcc941d039a7acd25f741312ced9a78f/coverage-7.8.0-cp313-cp313-manylinux_2_5_i686.manylinux1_i686.manylinux_2_17_i686.manylinux2014_i686.whl", hash = "sha256:554fec1199d93ab30adaa751db68acec2b41c5602ac944bb19187cb9a41a8067", size = 242538 },
    { url = "https://files.pythonhosted.org/packages/cb/74/2f8cc196643b15bc096d60e073691dadb3dca48418f08bc78dd6e899383e/coverage-7.8.0-cp313-cp313-manylinux_2_5_x86_64.manylinux1_x86_64.manylinux_2_17_x86_64.manylinux2014_x86_64.whl", hash = "sha256:5aaeb00761f985007b38cf463b1d160a14a22c34eb3f6a39d9ad6fc27cb73008", size = 244561 },
    { url = "https://files.pythonhosted.org/packages/22/70/c10c77cd77970ac965734fe3419f2c98665f6e982744a9bfb0e749d298f4/coverage-7.8.0-cp313-cp313-musllinux_1_2_aarch64.whl", hash = "sha256:581a40c7b94921fffd6457ffe532259813fc68eb2bdda60fa8cc343414ce3733", size = 244633 },
    { url = "https://files.pythonhosted.org/packages/38/5a/4f7569d946a07c952688debee18c2bb9ab24f88027e3d71fd25dbc2f9dca/coverage-7.8.0-cp313-cp313-musllinux_1_2_i686.whl", hash = "sha256:f319bae0321bc838e205bf9e5bc28f0a3165f30c203b610f17ab5552cff90323", size = 242712 },
    { url = "https://files.pythonhosted.org/packages/bb/a1/03a43b33f50475a632a91ea8c127f7e35e53786dbe6781c25f19fd5a65f8/coverage-7.8.0-cp313-cp313-musllinux_1_2_x86_64.whl", hash = "sha256:04bfec25a8ef1c5f41f5e7e5c842f6b615599ca8ba8391ec33a9290d9d2db3a3", size = 244000 },
    { url = "https://files.pythonhosted.org/packages/6a/89/ab6c43b1788a3128e4d1b7b54214548dcad75a621f9d277b14d16a80d8a1/coverage-7.8.0-cp313-cp313-win32.whl", hash = "sha256:dd19608788b50eed889e13a5d71d832edc34fc9dfce606f66e8f9f917eef910d", size = 214195 },
    { url = "https://files.pythonhosted.org/packages/12/12/6bf5f9a8b063d116bac536a7fb594fc35cb04981654cccb4bbfea5dcdfa0/coverage-7.8.0-cp313-cp313-win_amd64.whl", hash = "sha256:a9abbccd778d98e9c7e85038e35e91e67f5b520776781d9a1e2ee9d400869487", size = 214998 },
    { url = "https://files.pythonhosted.org/packages/2a/e6/1e9df74ef7a1c983a9c7443dac8aac37a46f1939ae3499424622e72a6f78/coverage-7.8.0-cp313-cp313t-macosx_10_13_x86_64.whl", hash = "sha256:18c5ae6d061ad5b3e7eef4363fb27a0576012a7447af48be6c75b88494c6cf25", size = 212541 },
    { url = "https://files.pythonhosted.org/packages/04/51/c32174edb7ee49744e2e81c4b1414ac9df3dacfcb5b5f273b7f285ad43f6/coverage-7.8.0-cp313-cp313t-macosx_11_0_arm64.whl", hash = "sha256:95aa6ae391a22bbbce1b77ddac846c98c5473de0372ba5c463480043a07bff42", size = 212767 },
    { url = "https://files.pythonhosted.org/packages/e9/8f/f454cbdb5212f13f29d4a7983db69169f1937e869a5142bce983ded52162/coverage-7.8.0-cp313-cp313t-manylinux_2_17_aarch64.manylinux2014_aarch64.whl", hash = "sha256:e013b07ba1c748dacc2a80e69a46286ff145935f260eb8c72df7185bf048f502", size = 256997 },
    { url = "https://files.pythonhosted.org/packages/e6/74/2bf9e78b321216d6ee90a81e5c22f912fc428442c830c4077b4a071db66f/coverage-7.8.0-cp313-cp313t-manylinux_2_5_i686.manylinux1_i686.manylinux_2_17_i686.manylinux2014_i686.whl", hash = "sha256:d766a4f0e5aa1ba056ec3496243150698dc0481902e2b8559314368717be82b1", size = 252708 },
    { url = "https://files.pythonhosted.org/packages/92/4d/50d7eb1e9a6062bee6e2f92e78b0998848a972e9afad349b6cdde6fa9e32/coverage-7.8.0-cp313-cp313t-manylinux_2_5_x86_64.manylinux1_x86_64.manylinux_2_17_x86_64.manylinux2014_x86_64.whl", hash = "sha256:ad80e6b4a0c3cb6f10f29ae4c60e991f424e6b14219d46f1e7d442b938ee68a4", size = 255046 },
    { url = "https://files.pythonhosted.org/packages/40/9e/71fb4e7402a07c4198ab44fc564d09d7d0ffca46a9fb7b0a7b929e7641bd/coverage-7.8.0-cp313-cp313t-musllinux_1_2_aarch64.whl", hash = "sha256:b87eb6fc9e1bb8f98892a2458781348fa37e6925f35bb6ceb9d4afd54ba36c73", size = 256139 },
    { url = "https://files.pythonhosted.org/packages/49/1a/78d37f7a42b5beff027e807c2843185961fdae7fe23aad5a4837c93f9d25/coverage-7.8.0-cp313-cp313t-musllinux_1_2_i686.whl", hash = "sha256:d1ba00ae33be84066cfbe7361d4e04dec78445b2b88bdb734d0d1cbab916025a", size = 254307 },
    { url = "https://files.pythonhosted.org/packages/58/e9/8fb8e0ff6bef5e170ee19d59ca694f9001b2ec085dc99b4f65c128bb3f9a/coverage-7.8.0-cp313-cp313t-musllinux_1_2_x86_64.whl", hash = "sha256:f3c38e4e5ccbdc9198aecc766cedbb134b2d89bf64533973678dfcf07effd883", size = 255116 },
    { url = "https://files.pythonhosted.org/packages/56/b0/d968ecdbe6fe0a863de7169bbe9e8a476868959f3af24981f6a10d2b6924/coverage-7.8.0-cp313-cp313t-win32.whl", hash = "sha256:379fe315e206b14e21db5240f89dc0774bdd3e25c3c58c2c733c99eca96f1ada", size = 214909 },
    { url = "https://files.pythonhosted.org/packages/87/e9/d6b7ef9fecf42dfb418d93544af47c940aa83056c49e6021a564aafbc91f/coverage-7.8.0-cp313-cp313t-win_amd64.whl", hash = "sha256:2e4b6b87bb0c846a9315e3ab4be2d52fac905100565f4b92f02c445c8799e257", size = 216068 },
    { url = "https://files.pythonhosted.org/packages/c4/f1/1da77bb4c920aa30e82fa9b6ea065da3467977c2e5e032e38e66f1c57ffd/coverage-7.8.0-pp39.pp310.pp311-none-any.whl", hash = "sha256:b8194fb8e50d556d5849753de991d390c5a1edeeba50f68e3a9253fbd8bf8ccd", size = 203443 },
    { url = "https://files.pythonhosted.org/packages/59/f1/4da7717f0063a222db253e7121bd6a56f6fb1ba439dcc36659088793347c/coverage-7.8.0-py3-none-any.whl", hash = "sha256:dbf364b4c5e7bae9250528167dfe40219b62e2d573c854d74be213e1e52069f7", size = 203435 },
]

[package.optional-dependencies]
toml = [
    { name = "tomli", marker = "python_full_version <= '3.11'" },
]

[[package]]
name = "cytoolz"
version = "1.0.1"
source = { registry = "https://pypi.org/simple" }
dependencies = [
    { name = "toolz" },
]
sdist = { url = "https://files.pythonhosted.org/packages/a7/f9/3243eed3a6545c2a33a21f74f655e3fcb5d2192613cd3db81a93369eb339/cytoolz-1.0.1.tar.gz", hash = "sha256:89cc3161b89e1bb3ed7636f74ed2e55984fd35516904fc878cae216e42b2c7d6", size = 626652 }
wheels = [
    { url = "https://files.pythonhosted.org/packages/1e/d9/f13d66c16cff1fa1cb6c234698029877c456f35f577ef274aba3b86e7c51/cytoolz-1.0.1-cp310-cp310-macosx_10_9_x86_64.whl", hash = "sha256:cec9af61f71fc3853eb5dca3d42eb07d1f48a4599fa502cbe92adde85f74b042", size = 403515 },
    { url = "https://files.pythonhosted.org/packages/4b/2d/4cdf848a69300c7d44984f2ebbebb3b8576e5449c8dea157298f3bdc4da3/cytoolz-1.0.1-cp310-cp310-macosx_11_0_arm64.whl", hash = "sha256:140bbd649dbda01e91add7642149a5987a7c3ccc251f2263de894b89f50b6608", size = 383936 },
    { url = "https://files.pythonhosted.org/packages/72/a4/ccfdd3f0ed9cc818f734b424261f6018fc61e3ec833bf85225a9aca0d994/cytoolz-1.0.1-cp310-cp310-manylinux_2_17_aarch64.manylinux2014_aarch64.whl", hash = "sha256:e90124bdc42ff58b88cdea1d24a6bc5f776414a314cc4d94f25c88badb3a16d1", size = 1934569 },
    { url = "https://files.pythonhosted.org/packages/50/fc/38d5344fa595683ad10dc819cfc1d8b9d2b3391ccf3e8cb7bab4899a01f5/cytoolz-1.0.1-cp310-cp310-manylinux_2_17_ppc64le.manylinux2014_ppc64le.whl", hash = "sha256:e74801b751e28f7c5cc3ad264c123954a051f546f2fdfe089f5aa7a12ccfa6da", size = 2015129 },
    { url = "https://files.pythonhosted.org/packages/28/29/75261748dc54a20a927f33641f4e9aac674cfc6d3fbd4f332e10d0b37639/cytoolz-1.0.1-cp310-cp310-manylinux_2_17_s390x.manylinux2014_s390x.whl", hash = "sha256:582dad4545ddfb5127494ef23f3fa4855f1673a35d50c66f7638e9fb49805089", size = 2000506 },
    { url = "https://files.pythonhosted.org/packages/00/ae/e4ead004cc2698281d153c4a5388638d67cdb5544d6d6cc1e5b3db2bd2a3/cytoolz-1.0.1-cp310-cp310-manylinux_2_17_x86_64.manylinux2014_x86_64.whl", hash = "sha256:dd7bd0618e16efe03bd12f19c2a26a27e6e6b75d7105adb7be1cd2a53fa755d8", size = 1957537 },
    { url = "https://files.pythonhosted.org/packages/4a/ff/4f3aa07f4f47701f7f63df60ce0a5669fa09c256c3d4a33503a9414ea5cc/cytoolz-1.0.1-cp310-cp310-manylinux_2_5_i686.manylinux1_i686.manylinux_2_17_i686.manylinux2014_i686.whl", hash = "sha256:d74cca6acf1c4af58b2e4a89cc565ed61c5e201de2e434748c93e5a0f5c541a5", size = 1863331 },
    { url = "https://files.pythonhosted.org/packages/a2/29/654f57f2a9b8e9765a4ab876765f64f94530b61fc6471a07feea42ece6d4/cytoolz-1.0.1-cp310-cp310-musllinux_1_2_aarch64.whl", hash = "sha256:823a3763828d8d457f542b2a45d75d6b4ced5e470b5c7cf2ed66a02f508ed442", size = 1849938 },
    { url = "https://files.pythonhosted.org/packages/bc/7b/11f457db6b291060a98315ab2c7198077d8bddeeebe5f7126d9dad98cc54/cytoolz-1.0.1-cp310-cp310-musllinux_1_2_i686.whl", hash = "sha256:51633a14e6844c61db1d68c1ffd077cf949f5c99c60ed5f1e265b9e2966f1b52", size = 1852345 },
    { url = "https://files.pythonhosted.org/packages/6b/92/0dccc96ce0323be236d404f5084479b79b747fa0e74e43a270e95868b5f9/cytoolz-1.0.1-cp310-cp310-musllinux_1_2_ppc64le.whl", hash = "sha256:f3ec9b01c45348f1d0d712507d54c2bfd69c62fbd7c9ef555c9d8298693c2432", size = 1989877 },
    { url = "https://files.pythonhosted.org/packages/a3/c8/1c5203a81200bae51aa8f7b5fad613f695bf1afa03f16251ca23ecb2ef9f/cytoolz-1.0.1-cp310-cp310-musllinux_1_2_s390x.whl", hash = "sha256:1855022b712a9c7a5bce354517ab4727a38095f81e2d23d3eabaf1daeb6a3b3c", size = 1994492 },
    { url = "https://files.pythonhosted.org/packages/e2/8a/04bc193c4d7ced8ef6bb62cdcd0bf40b5e5eb26586ed2cfb4433ec7dfd0a/cytoolz-1.0.1-cp310-cp310-musllinux_1_2_x86_64.whl", hash = "sha256:9930f7288c4866a1dc1cc87174f0c6ff4cad1671eb1f6306808aa6c445857d78", size = 1896077 },
    { url = "https://files.pythonhosted.org/packages/21/a5/bee63a58f51d2c74856db66e6119a014464ff8cb1c9387fa4bd2d94e49b0/cytoolz-1.0.1-cp310-cp310-win32.whl", hash = "sha256:a9baad795d72fadc3445ccd0f122abfdbdf94269157e6d6d4835636dad318804", size = 322135 },
    { url = "https://files.pythonhosted.org/packages/e8/16/7abfb1685e8b7f2838264551ee33651748994813f566ac4c3d737dfe90e5/cytoolz-1.0.1-cp310-cp310-win_amd64.whl", hash = "sha256:ad95b386a84e18e1f6136f6d343d2509d4c3aae9f5a536f3dc96808fcc56a8cf", size = 363599 },
    { url = "https://files.pythonhosted.org/packages/dc/ea/8131ae39119820b8867cddc23716fa9f681f2b3bbce6f693e68dfb36b55b/cytoolz-1.0.1-cp311-cp311-macosx_10_9_x86_64.whl", hash = "sha256:2d958d4f04d9d7018e5c1850790d9d8e68b31c9a2deebca74b903706fdddd2b6", size = 406162 },
    { url = "https://files.pythonhosted.org/packages/26/18/3d9bd4c146f6ea6e51300c242b20cb416966b21d481dac230e1304f1e54b/cytoolz-1.0.1-cp311-cp311-macosx_11_0_arm64.whl", hash = "sha256:0f445b8b731fc0ecb1865b8e68a070084eb95d735d04f5b6c851db2daf3048ab", size = 384961 },
    { url = "https://files.pythonhosted.org/packages/e4/73/9034827907c7f85c7c484c9494e905d022fb8174526004e9ef332570349e/cytoolz-1.0.1-cp311-cp311-manylinux_2_17_aarch64.manylinux2014_aarch64.whl", hash = "sha256:1f546a96460a7e28eb2ec439f4664fa646c9b3e51c6ebad9a59d3922bbe65e30", size = 2091698 },
    { url = "https://files.pythonhosted.org/packages/74/af/d5c2733b0fde1a08254ff1a8a8d567874040c9eb1606363cfebc0713c73f/cytoolz-1.0.1-cp311-cp311-manylinux_2_17_ppc64le.manylinux2014_ppc64le.whl", hash = "sha256:0317681dd065532d21836f860b0563b199ee716f55d0c1f10de3ce7100c78a3b", size = 2188452 },
    { url = "https://files.pythonhosted.org/packages/6a/bb/77c71fa9c217260b4056a732d754748903423c2cdd82a673d6064741e375/cytoolz-1.0.1-cp311-cp311-manylinux_2_17_s390x.manylinux2014_s390x.whl", hash = "sha256:0c0ef52febd5a7821a3fd8d10f21d460d1a3d2992f724ba9c91fbd7a96745d41", size = 2174203 },
    { url = "https://files.pythonhosted.org/packages/fc/a9/a5b4a3ff5d22faa1b60293bfe97362e2caf4a830c26d37ab5557f60d04b2/cytoolz-1.0.1-cp311-cp311-manylinux_2_17_x86_64.manylinux2014_x86_64.whl", hash = "sha256:f5ebaf419acf2de73b643cf96108702b8aef8e825cf4f63209ceb078d5fbbbfd", size = 2099831 },
    { url = "https://files.pythonhosted.org/packages/35/08/7f6869ea1ff31ce5289a7d58d0e7090acfe7058baa2764473048ff61ea3c/cytoolz-1.0.1-cp311-cp311-manylinux_2_5_i686.manylinux1_i686.manylinux_2_17_i686.manylinux2014_i686.whl", hash = "sha256:5f7f04eeb4088947585c92d6185a618b25ad4a0f8f66ea30c8db83cf94a425e3", size = 1996744 },
    { url = "https://files.pythonhosted.org/packages/46/b4/9ac424c994b51763fd1bbed62d95f8fba8fa0e45c8c3c583904fdaf8f51d/cytoolz-1.0.1-cp311-cp311-musllinux_1_2_aarch64.whl", hash = "sha256:f61928803bb501c17914b82d457c6f50fe838b173fb40d39c38d5961185bd6c7", size = 2013733 },
    { url = "https://files.pythonhosted.org/packages/3e/99/03009765c4b87d742d5b5a8670abb56a8c7ede033c2cdaa4be8662d3b001/cytoolz-1.0.1-cp311-cp311-musllinux_1_2_i686.whl", hash = "sha256:d2960cb4fa01ccb985ad1280db41f90dc97a80b397af970a15d5a5de403c8c61", size = 1994850 },
    { url = "https://files.pythonhosted.org/packages/40/9a/8458af9a5557e177ea42f8cf7e477bede518b0bbef564e28c4151feaa52c/cytoolz-1.0.1-cp311-cp311-musllinux_1_2_ppc64le.whl", hash = "sha256:b2b407cc3e9defa8df5eb46644f6f136586f70ba49eba96f43de67b9a0984fd3", size = 2155352 },
    { url = "https://files.pythonhosted.org/packages/5e/5c/2a701423e001fcbec288b4f3fc2bf67557d114c2388237fc1ae67e1e2686/cytoolz-1.0.1-cp311-cp311-musllinux_1_2_s390x.whl", hash = "sha256:8245f929144d4d3bd7b972c9593300195c6cea246b81b4c46053c48b3f044580", size = 2163515 },
    { url = "https://files.pythonhosted.org/packages/36/16/ee2e06e65d9d533bc05cd52a0b355ba9072fc8f60d77289e529c6d2e3750/cytoolz-1.0.1-cp311-cp311-musllinux_1_2_x86_64.whl", hash = "sha256:e37385db03af65763933befe89fa70faf25301effc3b0485fec1c15d4ce4f052", size = 2054431 },
    { url = "https://files.pythonhosted.org/packages/d8/d5/2fac8315f210fa1bc7106e27c19e1211580aa25bb7fa17dfd79505e5baf2/cytoolz-1.0.1-cp311-cp311-win32.whl", hash = "sha256:50f9c530f83e3e574fc95c264c3350adde8145f4f8fc8099f65f00cc595e5ead", size = 322004 },
    { url = "https://files.pythonhosted.org/packages/a9/9e/0b70b641850a95f9ff90adde9d094a4b1d81ec54dadfd97fec0a2aaf440e/cytoolz-1.0.1-cp311-cp311-win_amd64.whl", hash = "sha256:b7f6b617454b4326af7bd3c7c49b0fc80767f134eb9fd6449917a058d17a0e3c", size = 365358 },
    { url = "https://files.pythonhosted.org/packages/d8/e8/218098344ed2cb5f8441fade9b2428e435e7073962374a9c71e59ac141a7/cytoolz-1.0.1-cp312-cp312-macosx_10_13_x86_64.whl", hash = "sha256:fcb8f7d0d65db1269022e7e0428471edee8c937bc288ebdcb72f13eaa67c2fe4", size = 414121 },
    { url = "https://files.pythonhosted.org/packages/de/27/4d729a5653718109262b758fec1a959aa9facb74c15460d9074dc76d6635/cytoolz-1.0.1-cp312-cp312-macosx_11_0_arm64.whl", hash = "sha256:207d4e4b445e087e65556196ff472ff134370d9a275d591724142e255f384662", size = 390904 },
    { url = "https://files.pythonhosted.org/packages/72/c0/cbabfa788bab9c6038953bf9478adaec06e88903a726946ea7c88092f5c4/cytoolz-1.0.1-cp312-cp312-manylinux_2_17_aarch64.manylinux2014_aarch64.whl", hash = "sha256:21cdf6bac6fd843f3b20280a66fd8df20dea4c58eb7214a2cd8957ec176f0bb3", size = 2090734 },
    { url = "https://files.pythonhosted.org/packages/c3/66/369262c60f9423c2da82a60864a259c852f1aa122aced4acd2c679af58c0/cytoolz-1.0.1-cp312-cp312-manylinux_2_17_ppc64le.manylinux2014_ppc64le.whl", hash = "sha256:4a55ec098036c0dea9f3bdc021f8acd9d105a945227d0811589f0573f21c9ce1", size = 2155933 },
    { url = "https://files.pythonhosted.org/packages/aa/4e/ee55186802f8d24b5fbf9a11405ccd1203b30eded07cc17750618219b94e/cytoolz-1.0.1-cp312-cp312-manylinux_2_17_s390x.manylinux2014_s390x.whl", hash = "sha256:a13ab79ff4ce202e03ab646a2134696988b554b6dc4b71451e948403db1331d8", size = 2171903 },
    { url = "https://files.pythonhosted.org/packages/a1/96/bd1a9f3396e9b7f618db8cd08d15630769ce3c8b7d0534f92cd639c977ae/cytoolz-1.0.1-cp312-cp312-manylinux_2_17_x86_64.manylinux2014_x86_64.whl", hash = "sha256:4e2d944799026e1ff08a83241f1027a2d9276c41f7a74224cd98b7df6e03957d", size = 2125270 },
    { url = "https://files.pythonhosted.org/packages/28/48/2a3762873091c88a69e161111cfbc6c222ff145d57ff011a642b169f04f1/cytoolz-1.0.1-cp312-cp312-manylinux_2_5_i686.manylinux1_i686.manylinux_2_17_i686.manylinux2014_i686.whl", hash = "sha256:88ba85834cd523b91fdf10325e1e6d71c798de36ea9bdc187ca7bd146420de6f", size = 1973967 },
    { url = "https://files.pythonhosted.org/packages/e4/50/500bd69774bdc49a4d78ec8779eb6ac7c1a9d706bfd91cf2a1dba604373a/cytoolz-1.0.1-cp312-cp312-musllinux_1_2_aarch64.whl", hash = "sha256:5a750b1af7e8bf6727f588940b690d69e25dc47cce5ce467925a76561317eaf7", size = 2021695 },
    { url = "https://files.pythonhosted.org/packages/e4/4e/ba5a0ce34869495eb50653de8d676847490cf13a2cac1760fc4d313e78de/cytoolz-1.0.1-cp312-cp312-musllinux_1_2_i686.whl", hash = "sha256:44a71870f7eae31d263d08b87da7c2bf1176f78892ed8bdade2c2850478cb126", size = 2010177 },
    { url = "https://files.pythonhosted.org/packages/87/57/615c630b3089a13adb15351d958d227430cf624f03b1dd39eb52c34c1f59/cytoolz-1.0.1-cp312-cp312-musllinux_1_2_ppc64le.whl", hash = "sha256:c8231b9abbd8e368e036f4cc2e16902c9482d4cf9e02a6147ed0e9a3cd4a9ab0", size = 2154321 },
    { url = "https://files.pythonhosted.org/packages/7f/0f/fe1aa2d931e3b35ecc05215bd75da945ea7346095b3b6f6027164e602d5a/cytoolz-1.0.1-cp312-cp312-musllinux_1_2_s390x.whl", hash = "sha256:aa87599ccc755de5a096a4d6c34984de6cd9dc928a0c5eaa7607457317aeaf9b", size = 2188374 },
    { url = "https://files.pythonhosted.org/packages/de/fa/fd363d97a641b6d0e2fd1d5c35b8fd41d9ccaeb4df56302f53bf23a58e3a/cytoolz-1.0.1-cp312-cp312-musllinux_1_2_x86_64.whl", hash = "sha256:67cd16537df51baabde3baa770ab7b8d16839c4d21219d5b96ac59fb012ebd2d", size = 2077911 },
    { url = "https://files.pythonhosted.org/packages/d9/68/0a22946b98ae5201b54ccb4e651295285c0fb79406022b6ee8b2f791940c/cytoolz-1.0.1-cp312-cp312-win32.whl", hash = "sha256:fb988c333f05ee30ad4693fe4da55d95ec0bb05775d2b60191236493ea2e01f9", size = 321903 },
    { url = "https://files.pythonhosted.org/packages/62/1a/f3903197956055032f8cb297342e2dff07e50f83991aebfe5b4c4fcb55e4/cytoolz-1.0.1-cp312-cp312-win_amd64.whl", hash = "sha256:8f89c48d8e5aec55ffd566a8ec858706d70ed0c6a50228eca30986bfa5b4da8b", size = 364490 },
    { url = "https://files.pythonhosted.org/packages/aa/2e/a9f069db0107749e9e72baf6c21abe3f006841a3bcfdc9b8420e22ef31eb/cytoolz-1.0.1-cp313-cp313-macosx_10_13_x86_64.whl", hash = "sha256:6944bb93b287032a4c5ca6879b69bcd07df46f3079cf8393958cf0b0454f50c0", size = 407365 },
    { url = "https://files.pythonhosted.org/packages/a9/9b/5e87dd0e31f54c778b4f9f34cc14c1162d3096c8d746b0f8be97d70dd73c/cytoolz-1.0.1-cp313-cp313-macosx_11_0_arm64.whl", hash = "sha256:e027260fd2fc5cb041277158ac294fc13dca640714527219f702fb459a59823a", size = 385233 },
    { url = "https://files.pythonhosted.org/packages/63/00/2fd32b16284cdb97cfe092822179bc0c3bcdd5e927dd39f986169a517642/cytoolz-1.0.1-cp313-cp313-manylinux_2_17_aarch64.manylinux2014_aarch64.whl", hash = "sha256:88662c0e07250d26f5af9bc95911e6137e124a5c1ec2ce4a5d74de96718ab242", size = 2062903 },
    { url = "https://files.pythonhosted.org/packages/85/39/b3cbb5a9847ba59584a263772ad4f8ca2dbfd2a0e11efd09211d1219804c/cytoolz-1.0.1-cp313-cp313-manylinux_2_17_ppc64le.manylinux2014_ppc64le.whl", hash = "sha256:309dffa78b0961b4c0cf55674b828fbbc793cf2d816277a5c8293c0c16155296", size = 2139517 },
    { url = "https://files.pythonhosted.org/packages/ea/39/bfcab4a46d50c467e36fe704f19d8904efead417787806ee210327f68390/cytoolz-1.0.1-cp313-cp313-manylinux_2_17_s390x.manylinux2014_s390x.whl", hash = "sha256:edb34246e6eb40343c5860fc51b24937698e4fa1ee415917a73ad772a9a1746b", size = 2154849 },
    { url = "https://files.pythonhosted.org/packages/fd/42/3bc6ee61b0aa47e1cb40819adc1a456d7efa809f0dea9faddacb43fdde8f/cytoolz-1.0.1-cp313-cp313-manylinux_2_17_x86_64.manylinux2014_x86_64.whl", hash = "sha256:0a54da7a8e4348a18d45d4d5bc84af6c716d7f131113a4f1cc45569d37edff1b", size = 2102302 },
    { url = "https://files.pythonhosted.org/packages/00/66/3f636c6ddea7b18026b90a8c238af472e423b86e427b11df02213689b012/cytoolz-1.0.1-cp313-cp313-manylinux_2_5_i686.manylinux1_i686.manylinux_2_17_i686.manylinux2014_i686.whl", hash = "sha256:241c679c3b1913c0f7259cf1d9639bed5084c86d0051641d537a0980548aa266", size = 1960872 },
    { url = "https://files.pythonhosted.org/packages/40/36/cb3b7cdd651007b69f9c48e9d104cec7cb8dc53afa1d6a720e5ad08022fa/cytoolz-1.0.1-cp313-cp313-musllinux_1_2_aarch64.whl", hash = "sha256:5bfc860251a8f280ac79696fc3343cfc3a7c30b94199e0240b6c9e5b6b01a2a5", size = 2014430 },
    { url = "https://files.pythonhosted.org/packages/88/3f/2e9bd2a16cfd269808922147551dcb2d8b68ba54a2c4deca2fa6a6cd0d5f/cytoolz-1.0.1-cp313-cp313-musllinux_1_2_i686.whl", hash = "sha256:c8edd1547014050c1bdad3ff85d25c82bd1c2a3c96830c6181521eb78b9a42b3", size = 2003127 },
    { url = "https://files.pythonhosted.org/packages/c4/7d/08604ff940aa784df8343c387fdf2489b948b714a6afb587775ae94da912/cytoolz-1.0.1-cp313-cp313-musllinux_1_2_ppc64le.whl", hash = "sha256:b349bf6162e8de215403d7f35f8a9b4b1853dc2a48e6e1a609a5b1a16868b296", size = 2142369 },
    { url = "https://files.pythonhosted.org/packages/d2/c6/39919a0645bdbdf720e97cae107f959ea9d1267fbc3b0d94fc6e1d12ac8f/cytoolz-1.0.1-cp313-cp313-musllinux_1_2_s390x.whl", hash = "sha256:1b18b35256219b6c3dd0fa037741b85d0bea39c552eab0775816e85a52834140", size = 2180427 },
    { url = "https://files.pythonhosted.org/packages/d8/03/dbb9d47556ee54337e7e0ac209d17ceff2d2a197c34de08005abc7a7449b/cytoolz-1.0.1-cp313-cp313-musllinux_1_2_x86_64.whl", hash = "sha256:738b2350f340ff8af883eb301054eb724997f795d20d90daec7911c389d61581", size = 2069785 },
    { url = "https://files.pythonhosted.org/packages/ea/f8/11bb7b8947002231faae3ec2342df5896afbc19eb783a332cce6d219ff79/cytoolz-1.0.1-cp313-cp313-win32.whl", hash = "sha256:9cbd9c103df54fcca42be55ef40e7baea624ac30ee0b8bf1149f21146d1078d9", size = 320685 },
    { url = "https://files.pythonhosted.org/packages/40/eb/dde173cf2357084ca9423950be1f2f11ab11d65d8bd30165bfb8fd4213e9/cytoolz-1.0.1-cp313-cp313-win_amd64.whl", hash = "sha256:90e577e08d3a4308186d9e1ec06876d4756b1e8164b92971c69739ea17e15297", size = 362898 },
    { url = "https://files.pythonhosted.org/packages/d9/f7/ef2a10daaec5c0f7d781d50758c6187eee484256e356ae8ef178d6c48497/cytoolz-1.0.1-pp310-pypy310_pp73-macosx_10_15_x86_64.whl", hash = "sha256:83d19d55738ad9c60763b94f3f6d3c6e4de979aeb8d76841c1401081e0e58d96", size = 345702 },
    { url = "https://files.pythonhosted.org/packages/c8/14/53c84adddedb67ff1546abb86fea04d26e24298c3ceab8436d20122ed0b9/cytoolz-1.0.1-pp310-pypy310_pp73-manylinux_2_17_aarch64.manylinux2014_aarch64.whl", hash = "sha256:f112a71fad6ea824578e6393765ce5c054603afe1471a5c753ff6c67fd872d10", size = 385695 },
    { url = "https://files.pythonhosted.org/packages/bd/80/3ae356c5e7b8d7dc7d1adb52f6932fee85cd748ed4e1217c269d2dfd610f/cytoolz-1.0.1-pp310-pypy310_pp73-manylinux_2_5_i686.manylinux1_i686.manylinux_2_17_i686.manylinux2014_i686.whl", hash = "sha256:5a515df8f8aa6e1eaaf397761a6e4aff2eef73b5f920aedf271416d5471ae5ee", size = 406261 },
    { url = "https://files.pythonhosted.org/packages/0c/31/8e43761ffc82d90bf9cab7e0959712eedcd1e33c211397e143dd42d7af57/cytoolz-1.0.1-pp310-pypy310_pp73-manylinux_2_5_x86_64.manylinux1_x86_64.manylinux_2_17_x86_64.manylinux2014_x86_64.whl", hash = "sha256:92c398e7b7023460bea2edffe5fcd0a76029580f06c3f6938ac3d198b47156f3", size = 397207 },
    { url = "https://files.pythonhosted.org/packages/d1/b9/fe9da37090b6444c65f848a83e390f87d8cb43d6a4df46de1556ad7e5ceb/cytoolz-1.0.1-pp310-pypy310_pp73-win_amd64.whl", hash = "sha256:3237e56211e03b13df47435b2369f5df281e02b04ad80a948ebd199b7bc10a47", size = 343358 },
]

[[package]]
name = "dataclasses-json"
version = "0.6.7"
source = { registry = "https://pypi.org/simple" }
dependencies = [
    { name = "marshmallow" },
    { name = "typing-inspect" },
]
sdist = { url = "https://files.pythonhosted.org/packages/64/a4/f71d9cf3a5ac257c993b5ca3f93df5f7fb395c725e7f1e6479d2514173c3/dataclasses_json-0.6.7.tar.gz", hash = "sha256:b6b3e528266ea45b9535223bc53ca645f5208833c29229e847b3f26a1cc55fc0", size = 32227 }
wheels = [
    { url = "https://files.pythonhosted.org/packages/c3/be/d0d44e092656fe7a06b55e6103cbce807cdbdee17884a5367c68c9860853/dataclasses_json-0.6.7-py3-none-any.whl", hash = "sha256:0dbf33f26c8d5305befd61b39d2b3414e8a407bedc2834dea9b8d642666fb40a", size = 28686 },
]

[[package]]
name = "distro"
version = "1.9.0"
source = { registry = "https://pypi.org/simple" }
sdist = { url = "https://files.pythonhosted.org/packages/fc/f8/98eea607f65de6527f8a2e8885fc8015d3e6f5775df186e443e0964a11c3/distro-1.9.0.tar.gz", hash = "sha256:2fa77c6fd8940f116ee1d6b94a2f90b13b5ea8d019b98bc8bafdcabcdd9bdbed", size = 60722 }
wheels = [
    { url = "https://files.pythonhosted.org/packages/12/b3/231ffd4ab1fc9d679809f356cebee130ac7daa00d6d6f3206dd4fd137e9e/distro-1.9.0-py3-none-any.whl", hash = "sha256:7bffd925d65168f85027d8da9af6bddab658135b840670a223589bc0c8ef02b2", size = 20277 },
]

[[package]]
name = "eth-abi"
version = "5.2.0"
source = { registry = "https://pypi.org/simple" }
dependencies = [
    { name = "eth-typing" },
    { name = "eth-utils" },
    { name = "parsimonious" },
]
sdist = { url = "https://files.pythonhosted.org/packages/00/71/d9e1380bd77fd22f98b534699af564f189b56d539cc2b9dab908d4e4c242/eth_abi-5.2.0.tar.gz", hash = "sha256:178703fa98c07d8eecd5ae569e7e8d159e493ebb6eeb534a8fe973fbc4e40ef0", size = 49797 }
wheels = [
    { url = "https://files.pythonhosted.org/packages/7a/b4/2f3982c4cbcbf5eeb6aec62df1533c0e63c653b3021ff338d44944405676/eth_abi-5.2.0-py3-none-any.whl", hash = "sha256:17abe47560ad753f18054f5b3089fcb588f3e3a092136a416b6c1502cb7e8877", size = 28511 },
]

[[package]]
name = "eth-account"
version = "0.13.6"
source = { registry = "https://pypi.org/simple" }
dependencies = [
    { name = "bitarray" },
    { name = "ckzg" },
    { name = "eth-abi" },
    { name = "eth-keyfile" },
    { name = "eth-keys" },
    { name = "eth-rlp" },
    { name = "eth-utils" },
    { name = "hexbytes" },
    { name = "pydantic" },
    { name = "rlp" },
]
sdist = { url = "https://files.pythonhosted.org/packages/5f/7c/d6746caf985a32dce946dca7a22aacc979a0796be9897ec870ab42856a81/eth_account-0.13.6.tar.gz", hash = "sha256:e496cc4c50fe4e22972f720fda4c13e126e5636d0274163888eb27f08530ac61", size = 7805555 }
wheels = [
    { url = "https://files.pythonhosted.org/packages/5c/c7/a1547b84df3a28d62e534525e777b8e43642018a79534ccf6aca2723853b/eth_account-0.13.6-py3-none-any.whl", hash = "sha256:27b8c86e134ab10adec5022b55c8005f9fbdccba8b99bd318e45aa56863e1416", size = 586960 },
]

[[package]]
name = "eth-hash"
version = "0.7.1"
source = { registry = "https://pypi.org/simple" }
sdist = { url = "https://files.pythonhosted.org/packages/ee/38/577b7bc9380ef9dff0f1dffefe0c9a1ded2385e7a06c306fd95afb6f9451/eth_hash-0.7.1.tar.gz", hash = "sha256:d2411a403a0b0a62e8247b4117932d900ffb4c8c64b15f92620547ca5ce46be5", size = 12227 }
wheels = [
    { url = "https://files.pythonhosted.org/packages/eb/db/f8775490669d28aca24871c67dd56b3e72105cb3bcae9a4ec65dd70859b3/eth_hash-0.7.1-py3-none-any.whl", hash = "sha256:0fb1add2adf99ef28883fd6228eb447ef519ea72933535ad1a0b28c6f65f868a", size = 8028 },
]

[package.optional-dependencies]
pycryptodome = [
    { name = "pycryptodome" },
]

[[package]]
name = "eth-keyfile"
version = "0.8.1"
source = { registry = "https://pypi.org/simple" }
dependencies = [
    { name = "eth-keys" },
    { name = "eth-utils" },
    { name = "pycryptodome" },
]
sdist = { url = "https://files.pythonhosted.org/packages/35/66/dd823b1537befefbbff602e2ada88f1477c5b40ec3731e3d9bc676c5f716/eth_keyfile-0.8.1.tar.gz", hash = "sha256:9708bc31f386b52cca0969238ff35b1ac72bd7a7186f2a84b86110d3c973bec1", size = 12267 }
wheels = [
    { url = "https://files.pythonhosted.org/packages/88/fc/48a586175f847dd9e05e5b8994d2fe8336098781ec2e9836a2ad94280281/eth_keyfile-0.8.1-py3-none-any.whl", hash = "sha256:65387378b82fe7e86d7cb9f8d98e6d639142661b2f6f490629da09fddbef6d64", size = 7510 },
]

[[package]]
name = "eth-keys"
version = "0.7.0"
source = { registry = "https://pypi.org/simple" }
dependencies = [
    { name = "eth-typing" },
    { name = "eth-utils" },
]
sdist = { url = "https://files.pythonhosted.org/packages/58/11/1ed831c50bd74f57829aa06e58bd82a809c37e070ee501c953b9ac1f1552/eth_keys-0.7.0.tar.gz", hash = "sha256:79d24fd876201df67741de3e3fefb3f4dbcbb6ace66e47e6fe662851a4547814", size = 30166 }
wheels = [
    { url = "https://files.pythonhosted.org/packages/4d/25/0ae00f2b0095e559d61ad3dc32171bd5a29dfd95ab04b4edd641f7c75f72/eth_keys-0.7.0-py3-none-any.whl", hash = "sha256:b0cdda8ffe8e5ba69c7c5ca33f153828edcace844f67aabd4542d7de38b159cf", size = 20656 },
]

[[package]]
name = "eth-rlp"
version = "2.2.0"
source = { registry = "https://pypi.org/simple" }
dependencies = [
    { name = "eth-utils" },
    { name = "hexbytes" },
    { name = "rlp" },
    { name = "typing-extensions", marker = "python_full_version < '3.11'" },
]
sdist = { url = "https://files.pythonhosted.org/packages/7f/ea/ad39d001fa9fed07fad66edb00af701e29b48be0ed44a3bcf58cb3adf130/eth_rlp-2.2.0.tar.gz", hash = "sha256:5e4b2eb1b8213e303d6a232dfe35ab8c29e2d3051b86e8d359def80cd21db83d", size = 7720 }
wheels = [
    { url = "https://files.pythonhosted.org/packages/99/3b/57efe2bc2df0980680d57c01a36516cd3171d2319ceb30e675de19fc2cc5/eth_rlp-2.2.0-py3-none-any.whl", hash = "sha256:5692d595a741fbaef1203db6a2fedffbd2506d31455a6ad378c8449ee5985c47", size = 4446 },
]

[[package]]
name = "eth-typing"
version = "5.2.0"
source = { registry = "https://pypi.org/simple" }
dependencies = [
    { name = "typing-extensions" },
]
sdist = { url = "https://files.pythonhosted.org/packages/bd/4a/1faf216a53427ae9111524ebd139b99c0b93fb3dcadf0c972c3433055370/eth_typing-5.2.0.tar.gz", hash = "sha256:28685f7e2270ea0d209b75bdef76d8ecef27703e1a16399f6929820d05071c28", size = 21794 }
wheels = [
    { url = "https://files.pythonhosted.org/packages/3c/83/7b29c2cfde5d2131eac18c47692440465a61122ce28164b5f480c800e358/eth_typing-5.2.0-py3-none-any.whl", hash = "sha256:e1f424e97990fc3c6a1c05a7b0968caed4e20e9c99a4d5f4db3df418e25ddc80", size = 19120 },
]

[[package]]
name = "eth-utils"
version = "5.2.0"
source = { registry = "https://pypi.org/simple" }
dependencies = [
    { name = "cytoolz", marker = "implementation_name == 'cpython'" },
    { name = "eth-hash" },
    { name = "eth-typing" },
    { name = "toolz", marker = "implementation_name == 'pypy'" },
]
sdist = { url = "https://files.pythonhosted.org/packages/27/e9/f4210d19fa45a23b239017cd75b535d594d8945ef6afc4bb3ab9ee4ff269/eth_utils-5.2.0.tar.gz", hash = "sha256:17e474eb654df6e18f20797b22c6caabb77415a996b3ba0f3cc8df3437463134", size = 120366 }
wheels = [
    { url = "https://files.pythonhosted.org/packages/4f/88/e4e2cc869eaab9a830ac69f213d0609a4f5c5377cde10698cdef6ad2874e/eth_utils-5.2.0-py3-none-any.whl", hash = "sha256:4d43eeb6720e89a042ad5b28d4b2111630ae764f444b85cbafb708d7f076da10", size = 100516 },
]

[[package]]
name = "exceptiongroup"
version = "1.2.2"
source = { registry = "https://pypi.org/simple" }
sdist = { url = "https://files.pythonhosted.org/packages/09/35/2495c4ac46b980e4ca1f6ad6db102322ef3ad2410b79fdde159a4b0f3b92/exceptiongroup-1.2.2.tar.gz", hash = "sha256:47c2edf7c6738fafb49fd34290706d1a1a2f4d1c6df275526b62cbb4aa5393cc", size = 28883 }
wheels = [
    { url = "https://files.pythonhosted.org/packages/02/cc/b7e31358aac6ed1ef2bb790a9746ac2c69bcb3c8588b41616914eb106eaf/exceptiongroup-1.2.2-py3-none-any.whl", hash = "sha256:3111b9d131c238bec2f8f516e123e14ba243563fb135d3fe885990585aa7795b", size = 16453 },
]

[[package]]
name = "fastapi"
version = "0.115.12"
source = { registry = "https://pypi.org/simple" }
dependencies = [
    { name = "pydantic" },
    { name = "starlette" },
    { name = "typing-extensions" },
]
sdist = { url = "https://files.pythonhosted.org/packages/f4/55/ae499352d82338331ca1e28c7f4a63bfd09479b16395dce38cf50a39e2c2/fastapi-0.115.12.tar.gz", hash = "sha256:1e2c2a2646905f9e83d32f04a3f86aff4a286669c6c950ca95b5fd68c2602681", size = 295236 }
wheels = [
    { url = "https://files.pythonhosted.org/packages/50/b3/b51f09c2ba432a576fe63758bddc81f78f0c6309d9e5c10d194313bf021e/fastapi-0.115.12-py3-none-any.whl", hash = "sha256:e94613d6c05e27be7ffebdd6ea5f388112e5e430c8f7d6494a9d1d88d43e814d", size = 95164 },
]

[[package]]
name = "frozenlist"
version = "1.5.0"
source = { registry = "https://pypi.org/simple" }
sdist = { url = "https://files.pythonhosted.org/packages/8f/ed/0f4cec13a93c02c47ec32d81d11c0c1efbadf4a471e3f3ce7cad366cbbd3/frozenlist-1.5.0.tar.gz", hash = "sha256:81d5af29e61b9c8348e876d442253723928dce6433e0e76cd925cd83f1b4b817", size = 39930 }
wheels = [
    { url = "https://files.pythonhosted.org/packages/54/79/29d44c4af36b2b240725dce566b20f63f9b36ef267aaaa64ee7466f4f2f8/frozenlist-1.5.0-cp310-cp310-macosx_10_9_universal2.whl", hash = "sha256:5b6a66c18b5b9dd261ca98dffcb826a525334b2f29e7caa54e182255c5f6a65a", size = 94451 },
    { url = "https://files.pythonhosted.org/packages/47/47/0c999aeace6ead8a44441b4f4173e2261b18219e4ad1fe9a479871ca02fc/frozenlist-1.5.0-cp310-cp310-macosx_10_9_x86_64.whl", hash = "sha256:d1b3eb7b05ea246510b43a7e53ed1653e55c2121019a97e60cad7efb881a97bb", size = 54301 },
    { url = "https://files.pythonhosted.org/packages/8d/60/107a38c1e54176d12e06e9d4b5d755b677d71d1219217cee063911b1384f/frozenlist-1.5.0-cp310-cp310-macosx_11_0_arm64.whl", hash = "sha256:15538c0cbf0e4fa11d1e3a71f823524b0c46299aed6e10ebb4c2089abd8c3bec", size = 52213 },
    { url = "https://files.pythonhosted.org/packages/17/62/594a6829ac5679c25755362a9dc93486a8a45241394564309641425d3ff6/frozenlist-1.5.0-cp310-cp310-manylinux_2_17_aarch64.manylinux2014_aarch64.whl", hash = "sha256:e79225373c317ff1e35f210dd5f1344ff31066ba8067c307ab60254cd3a78ad5", size = 240946 },
    { url = "https://files.pythonhosted.org/packages/7e/75/6c8419d8f92c80dd0ee3f63bdde2702ce6398b0ac8410ff459f9b6f2f9cb/frozenlist-1.5.0-cp310-cp310-manylinux_2_17_ppc64le.manylinux2014_ppc64le.whl", hash = "sha256:9272fa73ca71266702c4c3e2d4a28553ea03418e591e377a03b8e3659d94fa76", size = 264608 },
    { url = "https://files.pythonhosted.org/packages/88/3e/82a6f0b84bc6fb7e0be240e52863c6d4ab6098cd62e4f5b972cd31e002e8/frozenlist-1.5.0-cp310-cp310-manylinux_2_17_s390x.manylinux2014_s390x.whl", hash = "sha256:498524025a5b8ba81695761d78c8dd7382ac0b052f34e66939c42df860b8ff17", size = 261361 },
    { url = "https://files.pythonhosted.org/packages/fd/85/14e5f9ccac1b64ff2f10c927b3ffdf88772aea875882406f9ba0cec8ad84/frozenlist-1.5.0-cp310-cp310-manylinux_2_5_i686.manylinux1_i686.manylinux_2_17_i686.manylinux2014_i686.whl", hash = "sha256:92b5278ed9d50fe610185ecd23c55d8b307d75ca18e94c0e7de328089ac5dcba", size = 231649 },
    { url = "https://files.pythonhosted.org/packages/ee/59/928322800306f6529d1852323014ee9008551e9bb027cc38d276cbc0b0e7/frozenlist-1.5.0-cp310-cp310-manylinux_2_5_x86_64.manylinux1_x86_64.manylinux_2_17_x86_64.manylinux2014_x86_64.whl", hash = "sha256:7f3c8c1dacd037df16e85227bac13cca58c30da836c6f936ba1df0c05d046d8d", size = 241853 },
    { url = "https://files.pythonhosted.org/packages/7d/bd/e01fa4f146a6f6c18c5d34cab8abdc4013774a26c4ff851128cd1bd3008e/frozenlist-1.5.0-cp310-cp310-musllinux_1_2_aarch64.whl", hash = "sha256:f2ac49a9bedb996086057b75bf93538240538c6d9b38e57c82d51f75a73409d2", size = 243652 },
    { url = "https://files.pythonhosted.org/packages/a5/bd/e4771fd18a8ec6757033f0fa903e447aecc3fbba54e3630397b61596acf0/frozenlist-1.5.0-cp310-cp310-musllinux_1_2_i686.whl", hash = "sha256:e66cc454f97053b79c2ab09c17fbe3c825ea6b4de20baf1be28919460dd7877f", size = 241734 },
    { url = "https://files.pythonhosted.org/packages/21/13/c83821fa5544af4f60c5d3a65d054af3213c26b14d3f5f48e43e5fb48556/frozenlist-1.5.0-cp310-cp310-musllinux_1_2_ppc64le.whl", hash = "sha256:5a3ba5f9a0dfed20337d3e966dc359784c9f96503674c2faf015f7fe8e96798c", size = 260959 },
    { url = "https://files.pythonhosted.org/packages/71/f3/1f91c9a9bf7ed0e8edcf52698d23f3c211d8d00291a53c9f115ceb977ab1/frozenlist-1.5.0-cp310-cp310-musllinux_1_2_s390x.whl", hash = "sha256:6321899477db90bdeb9299ac3627a6a53c7399c8cd58d25da094007402b039ab", size = 262706 },
    { url = "https://files.pythonhosted.org/packages/4c/22/4a256fdf5d9bcb3ae32622c796ee5ff9451b3a13a68cfe3f68e2c95588ce/frozenlist-1.5.0-cp310-cp310-musllinux_1_2_x86_64.whl", hash = "sha256:76e4753701248476e6286f2ef492af900ea67d9706a0155335a40ea21bf3b2f5", size = 250401 },
    { url = "https://files.pythonhosted.org/packages/af/89/c48ebe1f7991bd2be6d5f4ed202d94960c01b3017a03d6954dd5fa9ea1e8/frozenlist-1.5.0-cp310-cp310-win32.whl", hash = "sha256:977701c081c0241d0955c9586ffdd9ce44f7a7795df39b9151cd9a6fd0ce4cfb", size = 45498 },
    { url = "https://files.pythonhosted.org/packages/28/2f/cc27d5f43e023d21fe5c19538e08894db3d7e081cbf582ad5ed366c24446/frozenlist-1.5.0-cp310-cp310-win_amd64.whl", hash = "sha256:189f03b53e64144f90990d29a27ec4f7997d91ed3d01b51fa39d2dbe77540fd4", size = 51622 },
    { url = "https://files.pythonhosted.org/packages/79/43/0bed28bf5eb1c9e4301003b74453b8e7aa85fb293b31dde352aac528dafc/frozenlist-1.5.0-cp311-cp311-macosx_10_9_universal2.whl", hash = "sha256:fd74520371c3c4175142d02a976aee0b4cb4a7cc912a60586ffd8d5929979b30", size = 94987 },
    { url = "https://files.pythonhosted.org/packages/bb/bf/b74e38f09a246e8abbe1e90eb65787ed745ccab6eaa58b9c9308e052323d/frozenlist-1.5.0-cp311-cp311-macosx_10_9_x86_64.whl", hash = "sha256:2f3f7a0fbc219fb4455264cae4d9f01ad41ae6ee8524500f381de64ffaa077d5", size = 54584 },
    { url = "https://files.pythonhosted.org/packages/2c/31/ab01375682f14f7613a1ade30149f684c84f9b8823a4391ed950c8285656/frozenlist-1.5.0-cp311-cp311-macosx_11_0_arm64.whl", hash = "sha256:f47c9c9028f55a04ac254346e92977bf0f166c483c74b4232bee19a6697e4778", size = 52499 },
    { url = "https://files.pythonhosted.org/packages/98/a8/d0ac0b9276e1404f58fec3ab6e90a4f76b778a49373ccaf6a563f100dfbc/frozenlist-1.5.0-cp311-cp311-manylinux_2_17_aarch64.manylinux2014_aarch64.whl", hash = "sha256:0996c66760924da6e88922756d99b47512a71cfd45215f3570bf1e0b694c206a", size = 276357 },
    { url = "https://files.pythonhosted.org/packages/ad/c9/c7761084fa822f07dac38ac29f841d4587570dd211e2262544aa0b791d21/frozenlist-1.5.0-cp311-cp311-manylinux_2_17_ppc64le.manylinux2014_ppc64le.whl", hash = "sha256:a2fe128eb4edeabe11896cb6af88fca5346059f6c8d807e3b910069f39157869", size = 287516 },
    { url = "https://files.pythonhosted.org/packages/a1/ff/cd7479e703c39df7bdab431798cef89dc75010d8aa0ca2514c5b9321db27/frozenlist-1.5.0-cp311-cp311-manylinux_2_17_s390x.manylinux2014_s390x.whl", hash = "sha256:1a8ea951bbb6cacd492e3948b8da8c502a3f814f5d20935aae74b5df2b19cf3d", size = 283131 },
    { url = "https://files.pythonhosted.org/packages/59/a0/370941beb47d237eca4fbf27e4e91389fd68699e6f4b0ebcc95da463835b/frozenlist-1.5.0-cp311-cp311-manylinux_2_5_i686.manylinux1_i686.manylinux_2_17_i686.manylinux2014_i686.whl", hash = "sha256:de537c11e4aa01d37db0d403b57bd6f0546e71a82347a97c6a9f0dcc532b3a45", size = 261320 },
    { url = "https://files.pythonhosted.org/packages/b8/5f/c10123e8d64867bc9b4f2f510a32042a306ff5fcd7e2e09e5ae5100ee333/frozenlist-1.5.0-cp311-cp311-manylinux_2_5_x86_64.manylinux1_x86_64.manylinux_2_17_x86_64.manylinux2014_x86_64.whl", hash = "sha256:9c2623347b933fcb9095841f1cc5d4ff0b278addd743e0e966cb3d460278840d", size = 274877 },
    { url = "https://files.pythonhosted.org/packages/fa/79/38c505601ae29d4348f21706c5d89755ceded02a745016ba2f58bd5f1ea6/frozenlist-1.5.0-cp311-cp311-musllinux_1_2_aarch64.whl", hash = "sha256:cee6798eaf8b1416ef6909b06f7dc04b60755206bddc599f52232606e18179d3", size = 269592 },
    { url = "https://files.pythonhosted.org/packages/19/e2/39f3a53191b8204ba9f0bb574b926b73dd2efba2a2b9d2d730517e8f7622/frozenlist-1.5.0-cp311-cp311-musllinux_1_2_i686.whl", hash = "sha256:f5f9da7f5dbc00a604fe74aa02ae7c98bcede8a3b8b9666f9f86fc13993bc71a", size = 265934 },
    { url = "https://files.pythonhosted.org/packages/d5/c9/3075eb7f7f3a91f1a6b00284af4de0a65a9ae47084930916f5528144c9dd/frozenlist-1.5.0-cp311-cp311-musllinux_1_2_ppc64le.whl", hash = "sha256:90646abbc7a5d5c7c19461d2e3eeb76eb0b204919e6ece342feb6032c9325ae9", size = 283859 },
    { url = "https://files.pythonhosted.org/packages/05/f5/549f44d314c29408b962fa2b0e69a1a67c59379fb143b92a0a065ffd1f0f/frozenlist-1.5.0-cp311-cp311-musllinux_1_2_s390x.whl", hash = "sha256:bdac3c7d9b705d253b2ce370fde941836a5f8b3c5c2b8fd70940a3ea3af7f4f2", size = 287560 },
    { url = "https://files.pythonhosted.org/packages/9d/f8/cb09b3c24a3eac02c4c07a9558e11e9e244fb02bf62c85ac2106d1eb0c0b/frozenlist-1.5.0-cp311-cp311-musllinux_1_2_x86_64.whl", hash = "sha256:03d33c2ddbc1816237a67f66336616416e2bbb6beb306e5f890f2eb22b959cdf", size = 277150 },
    { url = "https://files.pythonhosted.org/packages/37/48/38c2db3f54d1501e692d6fe058f45b6ad1b358d82cd19436efab80cfc965/frozenlist-1.5.0-cp311-cp311-win32.whl", hash = "sha256:237f6b23ee0f44066219dae14c70ae38a63f0440ce6750f868ee08775073f942", size = 45244 },
    { url = "https://files.pythonhosted.org/packages/ca/8c/2ddffeb8b60a4bce3b196c32fcc30d8830d4615e7b492ec2071da801b8ad/frozenlist-1.5.0-cp311-cp311-win_amd64.whl", hash = "sha256:0cc974cc93d32c42e7b0f6cf242a6bd941c57c61b618e78b6c0a96cb72788c1d", size = 51634 },
    { url = "https://files.pythonhosted.org/packages/79/73/fa6d1a96ab7fd6e6d1c3500700963eab46813847f01ef0ccbaa726181dd5/frozenlist-1.5.0-cp312-cp312-macosx_10_13_universal2.whl", hash = "sha256:31115ba75889723431aa9a4e77d5f398f5cf976eea3bdf61749731f62d4a4a21", size = 94026 },
    { url = "https://files.pythonhosted.org/packages/ab/04/ea8bf62c8868b8eada363f20ff1b647cf2e93377a7b284d36062d21d81d1/frozenlist-1.5.0-cp312-cp312-macosx_10_13_x86_64.whl", hash = "sha256:7437601c4d89d070eac8323f121fcf25f88674627505334654fd027b091db09d", size = 54150 },
    { url = "https://files.pythonhosted.org/packages/d0/9a/8e479b482a6f2070b26bda572c5e6889bb3ba48977e81beea35b5ae13ece/frozenlist-1.5.0-cp312-cp312-macosx_11_0_arm64.whl", hash = "sha256:7948140d9f8ece1745be806f2bfdf390127cf1a763b925c4a805c603df5e697e", size = 51927 },
    { url = "https://files.pythonhosted.org/packages/e3/12/2aad87deb08a4e7ccfb33600871bbe8f0e08cb6d8224371387f3303654d7/frozenlist-1.5.0-cp312-cp312-manylinux_2_17_aarch64.manylinux2014_aarch64.whl", hash = "sha256:feeb64bc9bcc6b45c6311c9e9b99406660a9c05ca8a5b30d14a78555088b0b3a", size = 282647 },
    { url = "https://files.pythonhosted.org/packages/77/f2/07f06b05d8a427ea0060a9cef6e63405ea9e0d761846b95ef3fb3be57111/frozenlist-1.5.0-cp312-cp312-manylinux_2_17_ppc64le.manylinux2014_ppc64le.whl", hash = "sha256:683173d371daad49cffb8309779e886e59c2f369430ad28fe715f66d08d4ab1a", size = 289052 },
    { url = "https://files.pythonhosted.org/packages/bd/9f/8bf45a2f1cd4aa401acd271b077989c9267ae8463e7c8b1eb0d3f561b65e/frozenlist-1.5.0-cp312-cp312-manylinux_2_17_s390x.manylinux2014_s390x.whl", hash = "sha256:7d57d8f702221405a9d9b40f9da8ac2e4a1a8b5285aac6100f3393675f0a85ee", size = 291719 },
    { url = "https://files.pythonhosted.org/packages/41/d1/1f20fd05a6c42d3868709b7604c9f15538a29e4f734c694c6bcfc3d3b935/frozenlist-1.5.0-cp312-cp312-manylinux_2_5_i686.manylinux1_i686.manylinux_2_17_i686.manylinux2014_i686.whl", hash = "sha256:30c72000fbcc35b129cb09956836c7d7abf78ab5416595e4857d1cae8d6251a6", size = 267433 },
    { url = "https://files.pythonhosted.org/packages/af/f2/64b73a9bb86f5a89fb55450e97cd5c1f84a862d4ff90d9fd1a73ab0f64a5/frozenlist-1.5.0-cp312-cp312-manylinux_2_5_x86_64.manylinux1_x86_64.manylinux_2_17_x86_64.manylinux2014_x86_64.whl", hash = "sha256:000a77d6034fbad9b6bb880f7ec073027908f1b40254b5d6f26210d2dab1240e", size = 283591 },
    { url = "https://files.pythonhosted.org/packages/29/e2/ffbb1fae55a791fd6c2938dd9ea779509c977435ba3940b9f2e8dc9d5316/frozenlist-1.5.0-cp312-cp312-musllinux_1_2_aarch64.whl", hash = "sha256:5d7f5a50342475962eb18b740f3beecc685a15b52c91f7d975257e13e029eca9", size = 273249 },
    { url = "https://files.pythonhosted.org/packages/2e/6e/008136a30798bb63618a114b9321b5971172a5abddff44a100c7edc5ad4f/frozenlist-1.5.0-cp312-cp312-musllinux_1_2_i686.whl", hash = "sha256:87f724d055eb4785d9be84e9ebf0f24e392ddfad00b3fe036e43f489fafc9039", size = 271075 },
    { url = "https://files.pythonhosted.org/packages/ae/f0/4e71e54a026b06724cec9b6c54f0b13a4e9e298cc8db0f82ec70e151f5ce/frozenlist-1.5.0-cp312-cp312-musllinux_1_2_ppc64le.whl", hash = "sha256:6e9080bb2fb195a046e5177f10d9d82b8a204c0736a97a153c2466127de87784", size = 285398 },
    { url = "https://files.pythonhosted.org/packages/4d/36/70ec246851478b1c0b59f11ef8ade9c482ff447c1363c2bd5fad45098b12/frozenlist-1.5.0-cp312-cp312-musllinux_1_2_s390x.whl", hash = "sha256:9b93d7aaa36c966fa42efcaf716e6b3900438632a626fb09c049f6a2f09fc631", size = 294445 },
    { url = "https://files.pythonhosted.org/packages/37/e0/47f87544055b3349b633a03c4d94b405956cf2437f4ab46d0928b74b7526/frozenlist-1.5.0-cp312-cp312-musllinux_1_2_x86_64.whl", hash = "sha256:52ef692a4bc60a6dd57f507429636c2af8b6046db8b31b18dac02cbc8f507f7f", size = 280569 },
    { url = "https://files.pythonhosted.org/packages/f9/7c/490133c160fb6b84ed374c266f42800e33b50c3bbab1652764e6e1fc498a/frozenlist-1.5.0-cp312-cp312-win32.whl", hash = "sha256:29d94c256679247b33a3dc96cce0f93cbc69c23bf75ff715919332fdbb6a32b8", size = 44721 },
    { url = "https://files.pythonhosted.org/packages/b1/56/4e45136ffc6bdbfa68c29ca56ef53783ef4c2fd395f7cbf99a2624aa9aaa/frozenlist-1.5.0-cp312-cp312-win_amd64.whl", hash = "sha256:8969190d709e7c48ea386db202d708eb94bdb29207a1f269bab1196ce0dcca1f", size = 51329 },
    { url = "https://files.pythonhosted.org/packages/da/3b/915f0bca8a7ea04483622e84a9bd90033bab54bdf485479556c74fd5eaf5/frozenlist-1.5.0-cp313-cp313-macosx_10_13_universal2.whl", hash = "sha256:7a1a048f9215c90973402e26c01d1cff8a209e1f1b53f72b95c13db61b00f953", size = 91538 },
    { url = "https://files.pythonhosted.org/packages/c7/d1/a7c98aad7e44afe5306a2b068434a5830f1470675f0e715abb86eb15f15b/frozenlist-1.5.0-cp313-cp313-macosx_10_13_x86_64.whl", hash = "sha256:dd47a5181ce5fcb463b5d9e17ecfdb02b678cca31280639255ce9d0e5aa67af0", size = 52849 },
    { url = "https://files.pythonhosted.org/packages/3a/c8/76f23bf9ab15d5f760eb48701909645f686f9c64fbb8982674c241fbef14/frozenlist-1.5.0-cp313-cp313-macosx_11_0_arm64.whl", hash = "sha256:1431d60b36d15cda188ea222033eec8e0eab488f39a272461f2e6d9e1a8e63c2", size = 50583 },
    { url = "https://files.pythonhosted.org/packages/1f/22/462a3dd093d11df623179d7754a3b3269de3b42de2808cddef50ee0f4f48/frozenlist-1.5.0-cp313-cp313-manylinux_2_17_aarch64.manylinux2014_aarch64.whl", hash = "sha256:6482a5851f5d72767fbd0e507e80737f9c8646ae7fd303def99bfe813f76cf7f", size = 265636 },
    { url = "https://files.pythonhosted.org/packages/80/cf/e075e407fc2ae7328155a1cd7e22f932773c8073c1fc78016607d19cc3e5/frozenlist-1.5.0-cp313-cp313-manylinux_2_17_ppc64le.manylinux2014_ppc64le.whl", hash = "sha256:44c49271a937625619e862baacbd037a7ef86dd1ee215afc298a417ff3270608", size = 270214 },
    { url = "https://files.pythonhosted.org/packages/a1/58/0642d061d5de779f39c50cbb00df49682832923f3d2ebfb0fedf02d05f7f/frozenlist-1.5.0-cp313-cp313-manylinux_2_17_s390x.manylinux2014_s390x.whl", hash = "sha256:12f78f98c2f1c2429d42e6a485f433722b0061d5c0b0139efa64f396efb5886b", size = 273905 },
    { url = "https://files.pythonhosted.org/packages/ab/66/3fe0f5f8f2add5b4ab7aa4e199f767fd3b55da26e3ca4ce2cc36698e50c4/frozenlist-1.5.0-cp313-cp313-manylinux_2_5_i686.manylinux1_i686.manylinux_2_17_i686.manylinux2014_i686.whl", hash = "sha256:ce3aa154c452d2467487765e3adc730a8c153af77ad84096bc19ce19a2400840", size = 250542 },
    { url = "https://files.pythonhosted.org/packages/f6/b8/260791bde9198c87a465224e0e2bb62c4e716f5d198fc3a1dacc4895dbd1/frozenlist-1.5.0-cp313-cp313-manylinux_2_5_x86_64.manylinux1_x86_64.manylinux_2_17_x86_64.manylinux2014_x86_64.whl", hash = "sha256:9b7dc0c4338e6b8b091e8faf0db3168a37101943e687f373dce00959583f7439", size = 267026 },
    { url = "https://files.pythonhosted.org/packages/2e/a4/3d24f88c527f08f8d44ade24eaee83b2627793fa62fa07cbb7ff7a2f7d42/frozenlist-1.5.0-cp313-cp313-musllinux_1_2_aarch64.whl", hash = "sha256:45e0896250900b5aa25180f9aec243e84e92ac84bd4a74d9ad4138ef3f5c97de", size = 257690 },
    { url = "https://files.pythonhosted.org/packages/de/9a/d311d660420b2beeff3459b6626f2ab4fb236d07afbdac034a4371fe696e/frozenlist-1.5.0-cp313-cp313-musllinux_1_2_i686.whl", hash = "sha256:561eb1c9579d495fddb6da8959fd2a1fca2c6d060d4113f5844b433fc02f2641", size = 253893 },
    { url = "https://files.pythonhosted.org/packages/c6/23/e491aadc25b56eabd0f18c53bb19f3cdc6de30b2129ee0bc39cd387cd560/frozenlist-1.5.0-cp313-cp313-musllinux_1_2_ppc64le.whl", hash = "sha256:df6e2f325bfee1f49f81aaac97d2aa757c7646534a06f8f577ce184afe2f0a9e", size = 267006 },
    { url = "https://files.pythonhosted.org/packages/08/c4/ab918ce636a35fb974d13d666dcbe03969592aeca6c3ab3835acff01f79c/frozenlist-1.5.0-cp313-cp313-musllinux_1_2_s390x.whl", hash = "sha256:140228863501b44b809fb39ec56b5d4071f4d0aa6d216c19cbb08b8c5a7eadb9", size = 276157 },
    { url = "https://files.pythonhosted.org/packages/c0/29/3b7a0bbbbe5a34833ba26f686aabfe982924adbdcafdc294a7a129c31688/frozenlist-1.5.0-cp313-cp313-musllinux_1_2_x86_64.whl", hash = "sha256:7707a25d6a77f5d27ea7dc7d1fc608aa0a478193823f88511ef5e6b8a48f9d03", size = 264642 },
    { url = "https://files.pythonhosted.org/packages/ab/42/0595b3dbffc2e82d7fe658c12d5a5bafcd7516c6bf2d1d1feb5387caa9c1/frozenlist-1.5.0-cp313-cp313-win32.whl", hash = "sha256:31a9ac2b38ab9b5a8933b693db4939764ad3f299fcaa931a3e605bc3460e693c", size = 44914 },
    { url = "https://files.pythonhosted.org/packages/17/c4/b7db1206a3fea44bf3b838ca61deb6f74424a8a5db1dd53ecb21da669be6/frozenlist-1.5.0-cp313-cp313-win_amd64.whl", hash = "sha256:11aabdd62b8b9c4b84081a3c246506d1cddd2dd93ff0ad53ede5defec7886b28", size = 51167 },
    { url = "https://files.pythonhosted.org/packages/c6/c8/a5be5b7550c10858fcf9b0ea054baccab474da77d37f1e828ce043a3a5d4/frozenlist-1.5.0-py3-none-any.whl", hash = "sha256:d994863bba198a4a518b467bb971c56e1db3f180a25c6cf7bb1949c267f748c3", size = 11901 },
]

[[package]]
name = "greenlet"
version = "3.1.1"
source = { registry = "https://pypi.org/simple" }
sdist = { url = "https://files.pythonhosted.org/packages/2f/ff/df5fede753cc10f6a5be0931204ea30c35fa2f2ea7a35b25bdaf4fe40e46/greenlet-3.1.1.tar.gz", hash = "sha256:4ce3ac6cdb6adf7946475d7ef31777c26d94bccc377e070a7986bd2d5c515467", size = 186022 }
wheels = [
    { url = "https://files.pythonhosted.org/packages/25/90/5234a78dc0ef6496a6eb97b67a42a8e96742a56f7dc808cb954a85390448/greenlet-3.1.1-cp310-cp310-macosx_11_0_universal2.whl", hash = "sha256:0bbae94a29c9e5c7e4a2b7f0aae5c17e8e90acbfd3bf6270eeba60c39fce3563", size = 271235 },
    { url = "https://files.pythonhosted.org/packages/7c/16/cd631fa0ab7d06ef06387135b7549fdcc77d8d859ed770a0d28e47b20972/greenlet-3.1.1-cp310-cp310-manylinux_2_17_aarch64.manylinux2014_aarch64.whl", hash = "sha256:0fde093fb93f35ca72a556cf72c92ea3ebfda3d79fc35bb19fbe685853869a83", size = 637168 },
    { url = "https://files.pythonhosted.org/packages/2f/b1/aed39043a6fec33c284a2c9abd63ce191f4f1a07319340ffc04d2ed3256f/greenlet-3.1.1-cp310-cp310-manylinux_2_17_ppc64le.manylinux2014_ppc64le.whl", hash = "sha256:36b89d13c49216cadb828db8dfa6ce86bbbc476a82d3a6c397f0efae0525bdd0", size = 648826 },
    { url = "https://files.pythonhosted.org/packages/76/25/40e0112f7f3ebe54e8e8ed91b2b9f970805143efef16d043dfc15e70f44b/greenlet-3.1.1-cp310-cp310-manylinux_2_17_s390x.manylinux2014_s390x.whl", hash = "sha256:94b6150a85e1b33b40b1464a3f9988dcc5251d6ed06842abff82e42632fac120", size = 644443 },
    { url = "https://files.pythonhosted.org/packages/fb/2f/3850b867a9af519794784a7eeed1dd5bc68ffbcc5b28cef703711025fd0a/greenlet-3.1.1-cp310-cp310-manylinux_2_17_x86_64.manylinux2014_x86_64.whl", hash = "sha256:93147c513fac16385d1036b7e5b102c7fbbdb163d556b791f0f11eada7ba65dc", size = 643295 },
    { url = "https://files.pythonhosted.org/packages/cf/69/79e4d63b9387b48939096e25115b8af7cd8a90397a304f92436bcb21f5b2/greenlet-3.1.1-cp310-cp310-manylinux_2_24_x86_64.manylinux_2_28_x86_64.whl", hash = "sha256:da7a9bff22ce038e19bf62c4dd1ec8391062878710ded0a845bcf47cc0200617", size = 599544 },
    { url = "https://files.pythonhosted.org/packages/46/1d/44dbcb0e6c323bd6f71b8c2f4233766a5faf4b8948873225d34a0b7efa71/greenlet-3.1.1-cp310-cp310-musllinux_1_1_aarch64.whl", hash = "sha256:b2795058c23988728eec1f36a4e5e4ebad22f8320c85f3587b539b9ac84128d7", size = 1125456 },
    { url = "https://files.pythonhosted.org/packages/e0/1d/a305dce121838d0278cee39d5bb268c657f10a5363ae4b726848f833f1bb/greenlet-3.1.1-cp310-cp310-musllinux_1_1_x86_64.whl", hash = "sha256:ed10eac5830befbdd0c32f83e8aa6288361597550ba669b04c48f0f9a2c843c6", size = 1149111 },
    { url = "https://files.pythonhosted.org/packages/96/28/d62835fb33fb5652f2e98d34c44ad1a0feacc8b1d3f1aecab035f51f267d/greenlet-3.1.1-cp310-cp310-win_amd64.whl", hash = "sha256:77c386de38a60d1dfb8e55b8c1101d68c79dfdd25c7095d51fec2dd800892b80", size = 298392 },
    { url = "https://files.pythonhosted.org/packages/28/62/1c2665558618553c42922ed47a4e6d6527e2fa3516a8256c2f431c5d0441/greenlet-3.1.1-cp311-cp311-macosx_11_0_universal2.whl", hash = "sha256:e4d333e558953648ca09d64f13e6d8f0523fa705f51cae3f03b5983489958c70", size = 272479 },
    { url = "https://files.pythonhosted.org/packages/76/9d/421e2d5f07285b6e4e3a676b016ca781f63cfe4a0cd8eaecf3fd6f7a71ae/greenlet-3.1.1-cp311-cp311-manylinux_2_17_aarch64.manylinux2014_aarch64.whl", hash = "sha256:09fc016b73c94e98e29af67ab7b9a879c307c6731a2c9da0db5a7d9b7edd1159", size = 640404 },
    { url = "https://files.pythonhosted.org/packages/e5/de/6e05f5c59262a584e502dd3d261bbdd2c97ab5416cc9c0b91ea38932a901/greenlet-3.1.1-cp311-cp311-manylinux_2_17_ppc64le.manylinux2014_ppc64le.whl", hash = "sha256:d5e975ca70269d66d17dd995dafc06f1b06e8cb1ec1e9ed54c1d1e4a7c4cf26e", size = 652813 },
    { url = "https://files.pythonhosted.org/packages/49/93/d5f93c84241acdea15a8fd329362c2c71c79e1a507c3f142a5d67ea435ae/greenlet-3.1.1-cp311-cp311-manylinux_2_17_s390x.manylinux2014_s390x.whl", hash = "sha256:3b2813dc3de8c1ee3f924e4d4227999285fd335d1bcc0d2be6dc3f1f6a318ec1", size = 648517 },
    { url = "https://files.pythonhosted.org/packages/15/85/72f77fc02d00470c86a5c982b8daafdf65d38aefbbe441cebff3bf7037fc/greenlet-3.1.1-cp311-cp311-manylinux_2_17_x86_64.manylinux2014_x86_64.whl", hash = "sha256:e347b3bfcf985a05e8c0b7d462ba6f15b1ee1c909e2dcad795e49e91b152c383", size = 647831 },
    { url = "https://files.pythonhosted.org/packages/f7/4b/1c9695aa24f808e156c8f4813f685d975ca73c000c2a5056c514c64980f6/greenlet-3.1.1-cp311-cp311-manylinux_2_24_x86_64.manylinux_2_28_x86_64.whl", hash = "sha256:9e8f8c9cb53cdac7ba9793c276acd90168f416b9ce36799b9b885790f8ad6c0a", size = 602413 },
    { url = "https://files.pythonhosted.org/packages/76/70/ad6e5b31ef330f03b12559d19fda2606a522d3849cde46b24f223d6d1619/greenlet-3.1.1-cp311-cp311-musllinux_1_1_aarch64.whl", hash = "sha256:62ee94988d6b4722ce0028644418d93a52429e977d742ca2ccbe1c4f4a792511", size = 1129619 },
    { url = "https://files.pythonhosted.org/packages/f4/fb/201e1b932e584066e0f0658b538e73c459b34d44b4bd4034f682423bc801/greenlet-3.1.1-cp311-cp311-musllinux_1_1_x86_64.whl", hash = "sha256:1776fd7f989fc6b8d8c8cb8da1f6b82c5814957264d1f6cf818d475ec2bf6395", size = 1155198 },
    { url = "https://files.pythonhosted.org/packages/12/da/b9ed5e310bb8b89661b80cbcd4db5a067903bbcd7fc854923f5ebb4144f0/greenlet-3.1.1-cp311-cp311-win_amd64.whl", hash = "sha256:48ca08c771c268a768087b408658e216133aecd835c0ded47ce955381105ba39", size = 298930 },
    { url = "https://files.pythonhosted.org/packages/7d/ec/bad1ac26764d26aa1353216fcbfa4670050f66d445448aafa227f8b16e80/greenlet-3.1.1-cp312-cp312-macosx_11_0_universal2.whl", hash = "sha256:4afe7ea89de619adc868e087b4d2359282058479d7cfb94970adf4b55284574d", size = 274260 },
    { url = "https://files.pythonhosted.org/packages/66/d4/c8c04958870f482459ab5956c2942c4ec35cac7fe245527f1039837c17a9/greenlet-3.1.1-cp312-cp312-manylinux_2_17_aarch64.manylinux2014_aarch64.whl", hash = "sha256:f406b22b7c9a9b4f8aa9d2ab13d6ae0ac3e85c9a809bd590ad53fed2bf70dc79", size = 649064 },
    { url = "https://files.pythonhosted.org/packages/51/41/467b12a8c7c1303d20abcca145db2be4e6cd50a951fa30af48b6ec607581/greenlet-3.1.1-cp312-cp312-manylinux_2_17_ppc64le.manylinux2014_ppc64le.whl", hash = "sha256:c3a701fe5a9695b238503ce5bbe8218e03c3bcccf7e204e455e7462d770268aa", size = 663420 },
    { url = "https://files.pythonhosted.org/packages/27/8f/2a93cd9b1e7107d5c7b3b7816eeadcac2ebcaf6d6513df9abaf0334777f6/greenlet-3.1.1-cp312-cp312-manylinux_2_17_s390x.manylinux2014_s390x.whl", hash = "sha256:2846930c65b47d70b9d178e89c7e1a69c95c1f68ea5aa0a58646b7a96df12441", size = 658035 },
    { url = "https://files.pythonhosted.org/packages/57/5c/7c6f50cb12be092e1dccb2599be5a942c3416dbcfb76efcf54b3f8be4d8d/greenlet-3.1.1-cp312-cp312-manylinux_2_17_x86_64.manylinux2014_x86_64.whl", hash = "sha256:99cfaa2110534e2cf3ba31a7abcac9d328d1d9f1b95beede58294a60348fba36", size = 660105 },
    { url = "https://files.pythonhosted.org/packages/f1/66/033e58a50fd9ec9df00a8671c74f1f3a320564c6415a4ed82a1c651654ba/greenlet-3.1.1-cp312-cp312-manylinux_2_24_x86_64.manylinux_2_28_x86_64.whl", hash = "sha256:1443279c19fca463fc33e65ef2a935a5b09bb90f978beab37729e1c3c6c25fe9", size = 613077 },
    { url = "https://files.pythonhosted.org/packages/19/c5/36384a06f748044d06bdd8776e231fadf92fc896bd12cb1c9f5a1bda9578/greenlet-3.1.1-cp312-cp312-musllinux_1_1_aarch64.whl", hash = "sha256:b7cede291382a78f7bb5f04a529cb18e068dd29e0fb27376074b6d0317bf4dd0", size = 1135975 },
    { url = "https://files.pythonhosted.org/packages/38/f9/c0a0eb61bdf808d23266ecf1d63309f0e1471f284300ce6dac0ae1231881/greenlet-3.1.1-cp312-cp312-musllinux_1_1_x86_64.whl", hash = "sha256:23f20bb60ae298d7d8656c6ec6db134bca379ecefadb0b19ce6f19d1f232a942", size = 1163955 },
    { url = "https://files.pythonhosted.org/packages/43/21/a5d9df1d21514883333fc86584c07c2b49ba7c602e670b174bd73cfc9c7f/greenlet-3.1.1-cp312-cp312-win_amd64.whl", hash = "sha256:7124e16b4c55d417577c2077be379514321916d5790fa287c9ed6f23bd2ffd01", size = 299655 },
    { url = "https://files.pythonhosted.org/packages/f3/57/0db4940cd7bb461365ca8d6fd53e68254c9dbbcc2b452e69d0d41f10a85e/greenlet-3.1.1-cp313-cp313-macosx_11_0_universal2.whl", hash = "sha256:05175c27cb459dcfc05d026c4232f9de8913ed006d42713cb8a5137bd49375f1", size = 272990 },
    { url = "https://files.pythonhosted.org/packages/1c/ec/423d113c9f74e5e402e175b157203e9102feeb7088cee844d735b28ef963/greenlet-3.1.1-cp313-cp313-manylinux_2_17_aarch64.manylinux2014_aarch64.whl", hash = "sha256:935e943ec47c4afab8965954bf49bfa639c05d4ccf9ef6e924188f762145c0ff", size = 649175 },
    { url = "https://files.pythonhosted.org/packages/a9/46/ddbd2db9ff209186b7b7c621d1432e2f21714adc988703dbdd0e65155c77/greenlet-3.1.1-cp313-cp313-manylinux_2_17_ppc64le.manylinux2014_ppc64le.whl", hash = "sha256:667a9706c970cb552ede35aee17339a18e8f2a87a51fba2ed39ceeeb1004798a", size = 663425 },
    { url = "https://files.pythonhosted.org/packages/bc/f9/9c82d6b2b04aa37e38e74f0c429aece5eeb02bab6e3b98e7db89b23d94c6/greenlet-3.1.1-cp313-cp313-manylinux_2_17_s390x.manylinux2014_s390x.whl", hash = "sha256:b8a678974d1f3aa55f6cc34dc480169d58f2e6d8958895d68845fa4ab566509e", size = 657736 },
    { url = "https://files.pythonhosted.org/packages/d9/42/b87bc2a81e3a62c3de2b0d550bf91a86939442b7ff85abb94eec3fc0e6aa/greenlet-3.1.1-cp313-cp313-manylinux_2_17_x86_64.manylinux2014_x86_64.whl", hash = "sha256:efc0f674aa41b92da8c49e0346318c6075d734994c3c4e4430b1c3f853e498e4", size = 660347 },
    { url = "https://files.pythonhosted.org/packages/37/fa/71599c3fd06336cdc3eac52e6871cfebab4d9d70674a9a9e7a482c318e99/greenlet-3.1.1-cp313-cp313-manylinux_2_24_x86_64.manylinux_2_28_x86_64.whl", hash = "sha256:0153404a4bb921f0ff1abeb5ce8a5131da56b953eda6e14b88dc6bbc04d2049e", size = 615583 },
    { url = "https://files.pythonhosted.org/packages/4e/96/e9ef85de031703ee7a4483489b40cf307f93c1824a02e903106f2ea315fe/greenlet-3.1.1-cp313-cp313-musllinux_1_1_aarch64.whl", hash = "sha256:275f72decf9932639c1c6dd1013a1bc266438eb32710016a1c742df5da6e60a1", size = 1133039 },
    { url = "https://files.pythonhosted.org/packages/87/76/b2b6362accd69f2d1889db61a18c94bc743e961e3cab344c2effaa4b4a25/greenlet-3.1.1-cp313-cp313-musllinux_1_1_x86_64.whl", hash = "sha256:c4aab7f6381f38a4b42f269057aee279ab0fc7bf2e929e3d4abfae97b682a12c", size = 1160716 },
    { url = "https://files.pythonhosted.org/packages/1f/1b/54336d876186920e185066d8c3024ad55f21d7cc3683c856127ddb7b13ce/greenlet-3.1.1-cp313-cp313-win_amd64.whl", hash = "sha256:b42703b1cf69f2aa1df7d1030b9d77d3e584a70755674d60e710f0af570f3761", size = 299490 },
    { url = "https://files.pythonhosted.org/packages/5f/17/bea55bf36990e1638a2af5ba10c1640273ef20f627962cf97107f1e5d637/greenlet-3.1.1-cp313-cp313t-manylinux_2_17_aarch64.manylinux2014_aarch64.whl", hash = "sha256:f1695e76146579f8c06c1509c7ce4dfe0706f49c6831a817ac04eebb2fd02011", size = 643731 },
    { url = "https://files.pythonhosted.org/packages/78/d2/aa3d2157f9ab742a08e0fd8f77d4699f37c22adfbfeb0c610a186b5f75e0/greenlet-3.1.1-cp313-cp313t-manylinux_2_17_ppc64le.manylinux2014_ppc64le.whl", hash = "sha256:7876452af029456b3f3549b696bb36a06db7c90747740c5302f74a9e9fa14b13", size = 649304 },
    { url = "https://files.pythonhosted.org/packages/f1/8e/d0aeffe69e53ccff5a28fa86f07ad1d2d2d6537a9506229431a2a02e2f15/greenlet-3.1.1-cp313-cp313t-manylinux_2_17_s390x.manylinux2014_s390x.whl", hash = "sha256:4ead44c85f8ab905852d3de8d86f6f8baf77109f9da589cb4fa142bd3b57b475", size = 646537 },
    { url = "https://files.pythonhosted.org/packages/05/79/e15408220bbb989469c8871062c97c6c9136770657ba779711b90870d867/greenlet-3.1.1-cp313-cp313t-manylinux_2_17_x86_64.manylinux2014_x86_64.whl", hash = "sha256:8320f64b777d00dd7ccdade271eaf0cad6636343293a25074cc5566160e4de7b", size = 642506 },
    { url = "https://files.pythonhosted.org/packages/18/87/470e01a940307796f1d25f8167b551a968540fbe0551c0ebb853cb527dd6/greenlet-3.1.1-cp313-cp313t-manylinux_2_24_x86_64.manylinux_2_28_x86_64.whl", hash = "sha256:6510bf84a6b643dabba74d3049ead221257603a253d0a9873f55f6a59a65f822", size = 602753 },
    { url = "https://files.pythonhosted.org/packages/e2/72/576815ba674eddc3c25028238f74d7b8068902b3968cbe456771b166455e/greenlet-3.1.1-cp313-cp313t-musllinux_1_1_aarch64.whl", hash = "sha256:04b013dc07c96f83134b1e99888e7a79979f1a247e2a9f59697fa14b5862ed01", size = 1122731 },
    { url = "https://files.pythonhosted.org/packages/ac/38/08cc303ddddc4b3d7c628c3039a61a3aae36c241ed01393d00c2fd663473/greenlet-3.1.1-cp313-cp313t-musllinux_1_1_x86_64.whl", hash = "sha256:411f015496fec93c1c8cd4e5238da364e1da7a124bcb293f085bf2860c32c6f6", size = 1142112 },
]

[[package]]
name = "h11"
version = "0.14.0"
source = { registry = "https://pypi.org/simple" }
sdist = { url = "https://files.pythonhosted.org/packages/f5/38/3af3d3633a34a3316095b39c8e8fb4853a28a536e55d347bd8d8e9a14b03/h11-0.14.0.tar.gz", hash = "sha256:8f19fbbe99e72420ff35c00b27a34cb9937e902a8b810e2c88300c6f0a3b699d", size = 100418 }
wheels = [
    { url = "https://files.pythonhosted.org/packages/95/04/ff642e65ad6b90db43e668d70ffb6736436c7ce41fcc549f4e9472234127/h11-0.14.0-py3-none-any.whl", hash = "sha256:e3fe4ac4b851c468cc8363d500db52c2ead036020723024a109d37346efaa761", size = 58259 },
]

[[package]]
name = "hexbytes"
version = "1.3.0"
source = { registry = "https://pypi.org/simple" }
sdist = { url = "https://files.pythonhosted.org/packages/83/71/1a3f2439cf138b555c182fffeffbf67c090837e4570370af85ee8e57013f/hexbytes-1.3.0.tar.gz", hash = "sha256:4a61840c24b0909a6534350e2d28ee50159ca1c9e89ce275fd31c110312cf684", size = 8200 }
wheels = [
    { url = "https://files.pythonhosted.org/packages/02/96/035871b535a728700d3cc5b94cf883706f345c5a088253f26f0bee0b7939/hexbytes-1.3.0-py3-none-any.whl", hash = "sha256:83720b529c6e15ed21627962938dc2dec9bb1010f17bbbd66bf1e6a8287d522c", size = 4902 },
]

[[package]]
name = "httpcore"
version = "1.0.7"
source = { registry = "https://pypi.org/simple" }
dependencies = [
    { name = "certifi" },
    { name = "h11" },
]
sdist = { url = "https://files.pythonhosted.org/packages/6a/41/d7d0a89eb493922c37d343b607bc1b5da7f5be7e383740b4753ad8943e90/httpcore-1.0.7.tar.gz", hash = "sha256:8551cb62a169ec7162ac7be8d4817d561f60e08eaa485234898414bb5a8a0b4c", size = 85196 }
wheels = [
    { url = "https://files.pythonhosted.org/packages/87/f5/72347bc88306acb359581ac4d52f23c0ef445b57157adedb9aee0cd689d2/httpcore-1.0.7-py3-none-any.whl", hash = "sha256:a3fff8f43dc260d5bd363d9f9cf1830fa3a458b332856f34282de498ed420edd", size = 78551 },
]

[[package]]
name = "httpx"
version = "0.28.1"
source = { registry = "https://pypi.org/simple" }
dependencies = [
    { name = "anyio" },
    { name = "certifi" },
    { name = "httpcore" },
    { name = "idna" },
]
sdist = { url = "https://files.pythonhosted.org/packages/b1/df/48c586a5fe32a0f01324ee087459e112ebb7224f646c0b5023f5e79e9956/httpx-0.28.1.tar.gz", hash = "sha256:75e98c5f16b0f35b567856f597f06ff2270a374470a5c2392242528e3e3e42fc", size = 141406 }
wheels = [
    { url = "https://files.pythonhosted.org/packages/2a/39/e50c7c3a983047577ee07d2a9e53faf5a69493943ec3f6a384bdc792deb2/httpx-0.28.1-py3-none-any.whl", hash = "sha256:d909fcccc110f8c7faf814ca82a9a4d816bc5a6dbfea25d6591d6985b8ba59ad", size = 73517 },
]

[[package]]
name = "httpx-sse"
version = "0.4.0"
source = { registry = "https://pypi.org/simple" }
sdist = { url = "https://files.pythonhosted.org/packages/4c/60/8f4281fa9bbf3c8034fd54c0e7412e66edbab6bc74c4996bd616f8d0406e/httpx-sse-0.4.0.tar.gz", hash = "sha256:1e81a3a3070ce322add1d3529ed42eb5f70817f45ed6ec915ab753f961139721", size = 12624 }
wheels = [
    { url = "https://files.pythonhosted.org/packages/e1/9b/a181f281f65d776426002f330c31849b86b31fc9d848db62e16f03ff739f/httpx_sse-0.4.0-py3-none-any.whl", hash = "sha256:f329af6eae57eaa2bdfd962b42524764af68075ea87370a2de920af5341e318f", size = 7819 },
]

[[package]]
name = "idna"
version = "3.10"
source = { registry = "https://pypi.org/simple" }
sdist = { url = "https://files.pythonhosted.org/packages/f1/70/7703c29685631f5a7590aa73f1f1d3fa9a380e654b86af429e0934a32f7d/idna-3.10.tar.gz", hash = "sha256:12f65c9b470abda6dc35cf8e63cc574b1c52b11df2c86030af0ac09b01b13ea9", size = 190490 }
wheels = [
    { url = "https://files.pythonhosted.org/packages/76/c6/c88e154df9c4e1a2a66ccf0005a88dfb2650c1dffb6f5ce603dfbd452ce3/idna-3.10-py3-none-any.whl", hash = "sha256:946d195a0d259cbba61165e88e65941f16e9b36ea6ddb97f00452bae8b1287d3", size = 70442 },
]

[[package]]
name = "iniconfig"
version = "2.1.0"
source = { registry = "https://pypi.org/simple" }
sdist = { url = "https://files.pythonhosted.org/packages/f2/97/ebf4da567aa6827c909642694d71c9fcf53e5b504f2d96afea02718862f3/iniconfig-2.1.0.tar.gz", hash = "sha256:3abbd2e30b36733fee78f9c7f7308f2d0050e88f0087fd25c2645f63c773e1c7", size = 4793 }
wheels = [
    { url = "https://files.pythonhosted.org/packages/2c/e1/e6716421ea10d38022b952c159d5161ca1193197fb744506875fbb87ea7b/iniconfig-2.1.0-py3-none-any.whl", hash = "sha256:9deba5723312380e77435581c6bf4935c94cbfab9b1ed33ef8d238ea168eb760", size = 6050 },
]

[[package]]
name = "jiter"
version = "0.9.0"
source = { registry = "https://pypi.org/simple" }
sdist = { url = "https://files.pythonhosted.org/packages/1e/c2/e4562507f52f0af7036da125bb699602ead37a2332af0788f8e0a3417f36/jiter-0.9.0.tar.gz", hash = "sha256:aadba0964deb424daa24492abc3d229c60c4a31bfee205aedbf1acc7639d7893", size = 162604 }
wheels = [
    { url = "https://files.pythonhosted.org/packages/b0/82/39f7c9e67b3b0121f02a0b90d433626caa95a565c3d2449fea6bcfa3f5f5/jiter-0.9.0-cp310-cp310-macosx_10_12_x86_64.whl", hash = "sha256:816ec9b60fdfd1fec87da1d7ed46c66c44ffec37ab2ef7de5b147b2fce3fd5ad", size = 314540 },
    { url = "https://files.pythonhosted.org/packages/01/07/7bf6022c5a152fca767cf5c086bb41f7c28f70cf33ad259d023b53c0b858/jiter-0.9.0-cp310-cp310-macosx_11_0_arm64.whl", hash = "sha256:9b1d3086f8a3ee0194ecf2008cf81286a5c3e540d977fa038ff23576c023c0ea", size = 321065 },
    { url = "https://files.pythonhosted.org/packages/6c/b2/de3f3446ecba7c48f317568e111cc112613da36c7b29a6de45a1df365556/jiter-0.9.0-cp310-cp310-manylinux_2_17_aarch64.manylinux2014_aarch64.whl", hash = "sha256:1339f839b91ae30b37c409bf16ccd3dc453e8b8c3ed4bd1d6a567193651a4a51", size = 341664 },
    { url = "https://files.pythonhosted.org/packages/13/cf/6485a4012af5d407689c91296105fcdb080a3538e0658d2abf679619c72f/jiter-0.9.0-cp310-cp310-manylinux_2_17_armv7l.manylinux2014_armv7l.whl", hash = "sha256:ffba79584b3b670fefae66ceb3a28822365d25b7bf811e030609a3d5b876f538", size = 364635 },
    { url = "https://files.pythonhosted.org/packages/0d/f7/4a491c568f005553240b486f8e05c82547340572d5018ef79414b4449327/jiter-0.9.0-cp310-cp310-manylinux_2_17_ppc64le.manylinux2014_ppc64le.whl", hash = "sha256:5cfc7d0a8e899089d11f065e289cb5b2daf3d82fbe028f49b20d7b809193958d", size = 406288 },
    { url = "https://files.pythonhosted.org/packages/d3/ca/f4263ecbce7f5e6bded8f52a9f1a66540b270c300b5c9f5353d163f9ac61/jiter-0.9.0-cp310-cp310-manylinux_2_17_s390x.manylinux2014_s390x.whl", hash = "sha256:e00a1a2bbfaaf237e13c3d1592356eab3e9015d7efd59359ac8b51eb56390a12", size = 397499 },
    { url = "https://files.pythonhosted.org/packages/ac/a2/522039e522a10bac2f2194f50e183a49a360d5f63ebf46f6d890ef8aa3f9/jiter-0.9.0-cp310-cp310-manylinux_2_17_x86_64.manylinux2014_x86_64.whl", hash = "sha256:d1d9870561eb26b11448854dce0ff27a9a27cb616b632468cafc938de25e9e51", size = 352926 },
    { url = "https://files.pythonhosted.org/packages/b1/67/306a5c5abc82f2e32bd47333a1c9799499c1c3a415f8dde19dbf876f00cb/jiter-0.9.0-cp310-cp310-manylinux_2_5_i686.manylinux1_i686.whl", hash = "sha256:9872aeff3f21e437651df378cb75aeb7043e5297261222b6441a620218b58708", size = 384506 },
    { url = "https://files.pythonhosted.org/packages/0f/89/c12fe7b65a4fb74f6c0d7b5119576f1f16c79fc2953641f31b288fad8a04/jiter-0.9.0-cp310-cp310-musllinux_1_1_aarch64.whl", hash = "sha256:1fd19112d1049bdd47f17bfbb44a2c0001061312dcf0e72765bfa8abd4aa30e5", size = 520621 },
    { url = "https://files.pythonhosted.org/packages/c4/2b/d57900c5c06e6273fbaa76a19efa74dbc6e70c7427ab421bf0095dfe5d4a/jiter-0.9.0-cp310-cp310-musllinux_1_1_x86_64.whl", hash = "sha256:6ef5da104664e526836070e4a23b5f68dec1cc673b60bf1edb1bfbe8a55d0678", size = 512613 },
    { url = "https://files.pythonhosted.org/packages/89/05/d8b90bfb21e58097d5a4e0224f2940568366f68488a079ae77d4b2653500/jiter-0.9.0-cp310-cp310-win32.whl", hash = "sha256:cb12e6d65ebbefe5518de819f3eda53b73187b7089040b2d17f5b39001ff31c4", size = 206613 },
    { url = "https://files.pythonhosted.org/packages/2c/1d/5767f23f88e4f885090d74bbd2755518050a63040c0f59aa059947035711/jiter-0.9.0-cp310-cp310-win_amd64.whl", hash = "sha256:c43ca669493626d8672be3b645dbb406ef25af3f4b6384cfd306da7eb2e70322", size = 208371 },
    { url = "https://files.pythonhosted.org/packages/23/44/e241a043f114299254e44d7e777ead311da400517f179665e59611ab0ee4/jiter-0.9.0-cp311-cp311-macosx_10_12_x86_64.whl", hash = "sha256:6c4d99c71508912a7e556d631768dcdef43648a93660670986916b297f1c54af", size = 314654 },
    { url = "https://files.pythonhosted.org/packages/fb/1b/a7e5e42db9fa262baaa9489d8d14ca93f8663e7f164ed5e9acc9f467fc00/jiter-0.9.0-cp311-cp311-macosx_11_0_arm64.whl", hash = "sha256:8f60fb8ce7df529812bf6c625635a19d27f30806885139e367af93f6e734ef58", size = 320909 },
    { url = "https://files.pythonhosted.org/packages/60/bf/8ebdfce77bc04b81abf2ea316e9c03b4a866a7d739cf355eae4d6fd9f6fe/jiter-0.9.0-cp311-cp311-manylinux_2_17_aarch64.manylinux2014_aarch64.whl", hash = "sha256:51c4e1a4f8ea84d98b7b98912aa4290ac3d1eabfde8e3c34541fae30e9d1f08b", size = 341733 },
    { url = "https://files.pythonhosted.org/packages/a8/4e/754ebce77cff9ab34d1d0fa0fe98f5d42590fd33622509a3ba6ec37ff466/jiter-0.9.0-cp311-cp311-manylinux_2_17_armv7l.manylinux2014_armv7l.whl", hash = "sha256:5f4c677c424dc76684fea3e7285a7a2a7493424bea89ac441045e6a1fb1d7b3b", size = 365097 },
    { url = "https://files.pythonhosted.org/packages/32/2c/6019587e6f5844c612ae18ca892f4cd7b3d8bbf49461ed29e384a0f13d98/jiter-0.9.0-cp311-cp311-manylinux_2_17_ppc64le.manylinux2014_ppc64le.whl", hash = "sha256:2221176dfec87f3470b21e6abca056e6b04ce9bff72315cb0b243ca9e835a4b5", size = 406603 },
    { url = "https://files.pythonhosted.org/packages/da/e9/c9e6546c817ab75a1a7dab6dcc698e62e375e1017113e8e983fccbd56115/jiter-0.9.0-cp311-cp311-manylinux_2_17_s390x.manylinux2014_s390x.whl", hash = "sha256:3c7adb66f899ffa25e3c92bfcb593391ee1947dbdd6a9a970e0d7e713237d572", size = 396625 },
    { url = "https://files.pythonhosted.org/packages/be/bd/976b458add04271ebb5a255e992bd008546ea04bb4dcadc042a16279b4b4/jiter-0.9.0-cp311-cp311-manylinux_2_17_x86_64.manylinux2014_x86_64.whl", hash = "sha256:c98d27330fdfb77913c1097a7aab07f38ff2259048949f499c9901700789ac15", size = 351832 },
    { url = "https://files.pythonhosted.org/packages/07/51/fe59e307aaebec9265dbad44d9d4381d030947e47b0f23531579b9a7c2df/jiter-0.9.0-cp311-cp311-manylinux_2_5_i686.manylinux1_i686.whl", hash = "sha256:eda3f8cc74df66892b1d06b5d41a71670c22d95a1ca2cbab73654745ce9d0419", size = 384590 },
    { url = "https://files.pythonhosted.org/packages/db/55/5dcd2693794d8e6f4889389ff66ef3be557a77f8aeeca8973a97a7c00557/jiter-0.9.0-cp311-cp311-musllinux_1_1_aarch64.whl", hash = "sha256:dd5ab5ddc11418dce28343123644a100f487eaccf1de27a459ab36d6cca31043", size = 520690 },
    { url = "https://files.pythonhosted.org/packages/54/d5/9f51dc90985e9eb251fbbb747ab2b13b26601f16c595a7b8baba964043bd/jiter-0.9.0-cp311-cp311-musllinux_1_1_x86_64.whl", hash = "sha256:42f8a68a69f047b310319ef8e2f52fdb2e7976fb3313ef27df495cf77bcad965", size = 512649 },
    { url = "https://files.pythonhosted.org/packages/a6/e5/4e385945179bcf128fa10ad8dca9053d717cbe09e258110e39045c881fe5/jiter-0.9.0-cp311-cp311-win32.whl", hash = "sha256:a25519efb78a42254d59326ee417d6f5161b06f5da827d94cf521fed961b1ff2", size = 206920 },
    { url = "https://files.pythonhosted.org/packages/4c/47/5e0b94c603d8e54dd1faab439b40b832c277d3b90743e7835879ab663757/jiter-0.9.0-cp311-cp311-win_amd64.whl", hash = "sha256:923b54afdd697dfd00d368b7ccad008cccfeb1efb4e621f32860c75e9f25edbd", size = 210119 },
    { url = "https://files.pythonhosted.org/packages/af/d7/c55086103d6f29b694ec79156242304adf521577530d9031317ce5338c59/jiter-0.9.0-cp312-cp312-macosx_10_12_x86_64.whl", hash = "sha256:7b46249cfd6c48da28f89eb0be3f52d6fdb40ab88e2c66804f546674e539ec11", size = 309203 },
    { url = "https://files.pythonhosted.org/packages/b0/01/f775dfee50beb420adfd6baf58d1c4d437de41c9b666ddf127c065e5a488/jiter-0.9.0-cp312-cp312-macosx_11_0_arm64.whl", hash = "sha256:609cf3c78852f1189894383cf0b0b977665f54cb38788e3e6b941fa6d982c00e", size = 319678 },
    { url = "https://files.pythonhosted.org/packages/ab/b8/09b73a793714726893e5d46d5c534a63709261af3d24444ad07885ce87cb/jiter-0.9.0-cp312-cp312-manylinux_2_17_aarch64.manylinux2014_aarch64.whl", hash = "sha256:d726a3890a54561e55a9c5faea1f7655eda7f105bd165067575ace6e65f80bb2", size = 341816 },
    { url = "https://files.pythonhosted.org/packages/35/6f/b8f89ec5398b2b0d344257138182cc090302854ed63ed9c9051e9c673441/jiter-0.9.0-cp312-cp312-manylinux_2_17_armv7l.manylinux2014_armv7l.whl", hash = "sha256:2e89dc075c1fef8fa9be219e249f14040270dbc507df4215c324a1839522ea75", size = 364152 },
    { url = "https://files.pythonhosted.org/packages/9b/ca/978cc3183113b8e4484cc7e210a9ad3c6614396e7abd5407ea8aa1458eef/jiter-0.9.0-cp312-cp312-manylinux_2_17_ppc64le.manylinux2014_ppc64le.whl", hash = "sha256:04e8ffa3c353b1bc4134f96f167a2082494351e42888dfcf06e944f2729cbe1d", size = 406991 },
    { url = "https://files.pythonhosted.org/packages/13/3a/72861883e11a36d6aa314b4922125f6ae90bdccc225cd96d24cc78a66385/jiter-0.9.0-cp312-cp312-manylinux_2_17_s390x.manylinux2014_s390x.whl", hash = "sha256:203f28a72a05ae0e129b3ed1f75f56bc419d5f91dfacd057519a8bd137b00c42", size = 395824 },
    { url = "https://files.pythonhosted.org/packages/87/67/22728a86ef53589c3720225778f7c5fdb617080e3deaed58b04789418212/jiter-0.9.0-cp312-cp312-manylinux_2_17_x86_64.manylinux2014_x86_64.whl", hash = "sha256:fca1a02ad60ec30bb230f65bc01f611c8608b02d269f998bc29cca8619a919dc", size = 351318 },
    { url = "https://files.pythonhosted.org/packages/69/b9/f39728e2e2007276806d7a6609cda7fac44ffa28ca0d02c49a4f397cc0d9/jiter-0.9.0-cp312-cp312-manylinux_2_5_i686.manylinux1_i686.whl", hash = "sha256:237e5cee4d5d2659aaf91bbf8ec45052cc217d9446070699441a91b386ae27dc", size = 384591 },
    { url = "https://files.pythonhosted.org/packages/eb/8f/8a708bc7fd87b8a5d861f1c118a995eccbe6d672fe10c9753e67362d0dd0/jiter-0.9.0-cp312-cp312-musllinux_1_1_aarch64.whl", hash = "sha256:528b6b71745e7326eed73c53d4aa57e2a522242320b6f7d65b9c5af83cf49b6e", size = 520746 },
    { url = "https://files.pythonhosted.org/packages/95/1e/65680c7488bd2365dbd2980adaf63c562d3d41d3faac192ebc7ef5b4ae25/jiter-0.9.0-cp312-cp312-musllinux_1_1_x86_64.whl", hash = "sha256:9f48e86b57bc711eb5acdfd12b6cb580a59cc9a993f6e7dcb6d8b50522dcd50d", size = 512754 },
    { url = "https://files.pythonhosted.org/packages/78/f3/fdc43547a9ee6e93c837685da704fb6da7dba311fc022e2766d5277dfde5/jiter-0.9.0-cp312-cp312-win32.whl", hash = "sha256:699edfde481e191d81f9cf6d2211debbfe4bd92f06410e7637dffb8dd5dfde06", size = 207075 },
    { url = "https://files.pythonhosted.org/packages/cd/9d/742b289016d155f49028fe1bfbeb935c9bf0ffeefdf77daf4a63a42bb72b/jiter-0.9.0-cp312-cp312-win_amd64.whl", hash = "sha256:099500d07b43f61d8bd780466d429c45a7b25411b334c60ca875fa775f68ccb0", size = 207999 },
    { url = "https://files.pythonhosted.org/packages/e7/1b/4cd165c362e8f2f520fdb43245e2b414f42a255921248b4f8b9c8d871ff1/jiter-0.9.0-cp313-cp313-macosx_10_12_x86_64.whl", hash = "sha256:2764891d3f3e8b18dce2cff24949153ee30c9239da7c00f032511091ba688ff7", size = 308197 },
    { url = "https://files.pythonhosted.org/packages/13/aa/7a890dfe29c84c9a82064a9fe36079c7c0309c91b70c380dc138f9bea44a/jiter-0.9.0-cp313-cp313-macosx_11_0_arm64.whl", hash = "sha256:387b22fbfd7a62418d5212b4638026d01723761c75c1c8232a8b8c37c2f1003b", size = 318160 },
    { url = "https://files.pythonhosted.org/packages/6a/38/5888b43fc01102f733f085673c4f0be5a298f69808ec63de55051754e390/jiter-0.9.0-cp313-cp313-manylinux_2_17_aarch64.manylinux2014_aarch64.whl", hash = "sha256:40d8da8629ccae3606c61d9184970423655fb4e33d03330bcdfe52d234d32f69", size = 341259 },
    { url = "https://files.pythonhosted.org/packages/3d/5e/bbdbb63305bcc01006de683b6228cd061458b9b7bb9b8d9bc348a58e5dc2/jiter-0.9.0-cp313-cp313-manylinux_2_17_armv7l.manylinux2014_armv7l.whl", hash = "sha256:a1be73d8982bdc278b7b9377426a4b44ceb5c7952073dd7488e4ae96b88e1103", size = 363730 },
    { url = "https://files.pythonhosted.org/packages/75/85/53a3edc616992fe4af6814c25f91ee3b1e22f7678e979b6ea82d3bc0667e/jiter-0.9.0-cp313-cp313-manylinux_2_17_ppc64le.manylinux2014_ppc64le.whl", hash = "sha256:2228eaaaa111ec54b9e89f7481bffb3972e9059301a878d085b2b449fbbde635", size = 405126 },
    { url = "https://files.pythonhosted.org/packages/ae/b3/1ee26b12b2693bd3f0b71d3188e4e5d817b12e3c630a09e099e0a89e28fa/jiter-0.9.0-cp313-cp313-manylinux_2_17_s390x.manylinux2014_s390x.whl", hash = "sha256:11509bfecbc319459647d4ac3fd391d26fdf530dad00c13c4dadabf5b81f01a4", size = 393668 },
    { url = "https://files.pythonhosted.org/packages/11/87/e084ce261950c1861773ab534d49127d1517b629478304d328493f980791/jiter-0.9.0-cp313-cp313-manylinux_2_17_x86_64.manylinux2014_x86_64.whl", hash = "sha256:3f22238da568be8bbd8e0650e12feeb2cfea15eda4f9fc271d3b362a4fa0604d", size = 352350 },
    { url = "https://files.pythonhosted.org/packages/f0/06/7dca84b04987e9df563610aa0bc154ea176e50358af532ab40ffb87434df/jiter-0.9.0-cp313-cp313-manylinux_2_5_i686.manylinux1_i686.whl", hash = "sha256:17f5d55eb856597607562257c8e36c42bc87f16bef52ef7129b7da11afc779f3", size = 384204 },
    { url = "https://files.pythonhosted.org/packages/16/2f/82e1c6020db72f397dd070eec0c85ebc4df7c88967bc86d3ce9864148f28/jiter-0.9.0-cp313-cp313-musllinux_1_1_aarch64.whl", hash = "sha256:6a99bed9fbb02f5bed416d137944419a69aa4c423e44189bc49718859ea83bc5", size = 520322 },
    { url = "https://files.pythonhosted.org/packages/36/fd/4f0cd3abe83ce208991ca61e7e5df915aa35b67f1c0633eb7cf2f2e88ec7/jiter-0.9.0-cp313-cp313-musllinux_1_1_x86_64.whl", hash = "sha256:e057adb0cd1bd39606100be0eafe742de2de88c79df632955b9ab53a086b3c8d", size = 512184 },
    { url = "https://files.pythonhosted.org/packages/a0/3c/8a56f6d547731a0b4410a2d9d16bf39c861046f91f57c98f7cab3d2aa9ce/jiter-0.9.0-cp313-cp313-win32.whl", hash = "sha256:f7e6850991f3940f62d387ccfa54d1a92bd4bb9f89690b53aea36b4364bcab53", size = 206504 },
    { url = "https://files.pythonhosted.org/packages/f4/1c/0c996fd90639acda75ed7fa698ee5fd7d80243057185dc2f63d4c1c9f6b9/jiter-0.9.0-cp313-cp313-win_amd64.whl", hash = "sha256:c8ae3bf27cd1ac5e6e8b7a27487bf3ab5f82318211ec2e1346a5b058756361f7", size = 204943 },
    { url = "https://files.pythonhosted.org/packages/78/0f/77a63ca7aa5fed9a1b9135af57e190d905bcd3702b36aca46a01090d39ad/jiter-0.9.0-cp313-cp313t-macosx_11_0_arm64.whl", hash = "sha256:f0b2827fb88dda2cbecbbc3e596ef08d69bda06c6f57930aec8e79505dc17001", size = 317281 },
    { url = "https://files.pythonhosted.org/packages/f9/39/a3a1571712c2bf6ec4c657f0d66da114a63a2e32b7e4eb8e0b83295ee034/jiter-0.9.0-cp313-cp313t-manylinux_2_17_x86_64.manylinux2014_x86_64.whl", hash = "sha256:062b756ceb1d40b0b28f326cba26cfd575a4918415b036464a52f08632731e5a", size = 350273 },
    { url = "https://files.pythonhosted.org/packages/ee/47/3729f00f35a696e68da15d64eb9283c330e776f3b5789bac7f2c0c4df209/jiter-0.9.0-cp313-cp313t-win_amd64.whl", hash = "sha256:6f7838bc467ab7e8ef9f387bd6de195c43bad82a569c1699cb822f6609dd4cdf", size = 206867 },
]

[[package]]
name = "jsonpatch"
version = "1.33"
source = { registry = "https://pypi.org/simple" }
dependencies = [
    { name = "jsonpointer" },
]
sdist = { url = "https://files.pythonhosted.org/packages/42/78/18813351fe5d63acad16aec57f94ec2b70a09e53ca98145589e185423873/jsonpatch-1.33.tar.gz", hash = "sha256:9fcd4009c41e6d12348b4a0ff2563ba56a2923a7dfee731d004e212e1ee5030c", size = 21699 }
wheels = [
    { url = "https://files.pythonhosted.org/packages/73/07/02e16ed01e04a374e644b575638ec7987ae846d25ad97bcc9945a3ee4b0e/jsonpatch-1.33-py2.py3-none-any.whl", hash = "sha256:0ae28c0cd062bbd8b8ecc26d7d164fbbea9652a1a3693f3b956c1eae5145dade", size = 12898 },
]

[[package]]
name = "jsonpointer"
version = "3.0.0"
source = { registry = "https://pypi.org/simple" }
sdist = { url = "https://files.pythonhosted.org/packages/6a/0a/eebeb1fa92507ea94016a2a790b93c2ae41a7e18778f85471dc54475ed25/jsonpointer-3.0.0.tar.gz", hash = "sha256:2b2d729f2091522d61c3b31f82e11870f60b68f43fbc705cb76bf4b832af59ef", size = 9114 }
wheels = [
    { url = "https://files.pythonhosted.org/packages/71/92/5e77f98553e9e75130c78900d000368476aed74276eb8ae8796f65f00918/jsonpointer-3.0.0-py2.py3-none-any.whl", hash = "sha256:13e088adc14fca8b6aa8177c044e12701e6ad4b28ff10e65f2267a90109c9942", size = 7595 },
]

[[package]]
name = "langchain"
version = "0.3.23"
source = { registry = "https://pypi.org/simple" }
dependencies = [
    { name = "async-timeout", marker = "python_full_version < '3.11'" },
    { name = "langchain-core" },
    { name = "langchain-text-splitters" },
    { name = "langsmith" },
    { name = "pydantic" },
    { name = "pyyaml" },
    { name = "requests" },
    { name = "sqlalchemy" },
]
sdist = { url = "https://files.pythonhosted.org/packages/47/ea/b0de568ca17614d5c00275c4ca506af4139cc7c51d0418802b2447055c00/langchain-0.3.23.tar.gz", hash = "sha256:d95004afe8abebb52d51d6026270248da3f4b53d93e9bf699f76005e0c83ad34", size = 10225576 }
wheels = [
    { url = "https://files.pythonhosted.org/packages/d4/49/6e933837da1931c9db745967282ff8bfff51bc3faec0eade846b12203b75/langchain-0.3.23-py3-none-any.whl", hash = "sha256:084f05ee7e80b7c3f378ebadd7309f2a37868ce2906fa0ae64365a67843ade3d", size = 1011778 },
]

[[package]]
name = "langchain-community"
version = "0.3.21"
source = { registry = "https://pypi.org/simple" }
dependencies = [
    { name = "aiohttp" },
    { name = "dataclasses-json" },
    { name = "httpx-sse" },
    { name = "langchain" },
    { name = "langchain-core" },
    { name = "langsmith" },
    { name = "numpy" },
    { name = "pydantic-settings" },
    { name = "pyyaml" },
    { name = "requests" },
    { name = "sqlalchemy" },
    { name = "tenacity" },
]
sdist = { url = "https://files.pythonhosted.org/packages/d8/be/5288a737069570741d46390028b4e8518354329345294ca89fcb2d44a9c1/langchain_community-0.3.21.tar.gz", hash = "sha256:b87b9992cbeea7553ed93e3d39faf9893a8690318485f7dc861751c7878729f7", size = 33226597 }
wheels = [
    { url = "https://files.pythonhosted.org/packages/bb/72/4046a132a180b569265bc8aa7ecd6f958f6c11085bdf68c7e1bbe52f1907/langchain_community-0.3.21-py3-none-any.whl", hash = "sha256:8cb9bbb7ef15e5eea776193528dd0e0e1299047146d0c78b6c696ae2dc62e81f", size = 2526687 },
]

[[package]]
name = "langchain-core"
version = "0.3.51"
source = { registry = "https://pypi.org/simple" }
dependencies = [
    { name = "jsonpatch" },
    { name = "langsmith" },
    { name = "packaging" },
    { name = "pydantic" },
    { name = "pyyaml" },
    { name = "tenacity" },
    { name = "typing-extensions" },
]
sdist = { url = "https://files.pythonhosted.org/packages/6e/24/74dfce829f63aaf09885ae569121335a62ecfa5043a35d9e819cd0e046f0/langchain_core-0.3.51.tar.gz", hash = "sha256:db76b9cc331411602cb40ba0469a161febe7a0663fbcaddbc9056046ac2d22f4", size = 542003 }
wheels = [
    { url = "https://files.pythonhosted.org/packages/a9/bf/3464d759bf8687a3bbdfeb9af2f2aeb0a265c6d5ef5fd9274c2a70449f77/langchain_core-0.3.51-py3-none-any.whl", hash = "sha256:4bd71e8acd45362aa428953f2a91d8162318014544a2216e4b769463caf68e13", size = 423303 },
]

[[package]]
name = "langchain-openai"
version = "0.3.12"
source = { registry = "https://pypi.org/simple" }
dependencies = [
    { name = "langchain-core" },
    { name = "openai" },
    { name = "tiktoken" },
]
sdist = { url = "https://files.pythonhosted.org/packages/32/01/94d861be321df40f104324d3c64115917c7e774bb5d6af45d4af967c863c/langchain_openai-0.3.12.tar.gz", hash = "sha256:c9dbff63551f6bd91913bca9f99a2d057fd95dc58d4778657d67e5baa1737f61", size = 269015 }
wheels = [
    { url = "https://files.pythonhosted.org/packages/07/7e/0d8838972ffead497b40cd42a1676f9ad90427d422c92dff2fb5461c4308/langchain_openai-0.3.12-py3-none-any.whl", hash = "sha256:0fab64d58ec95e65ffbaf659470cd362e815685e15edbcb171641e90eca4eb86", size = 61320 },
]

[[package]]
name = "langchain-text-splitters"
version = "0.3.8"
source = { registry = "https://pypi.org/simple" }
dependencies = [
    { name = "langchain-core" },
]
sdist = { url = "https://files.pythonhosted.org/packages/e7/ac/b4a25c5716bb0103b1515f1f52cc69ffb1035a5a225ee5afe3aed28bf57b/langchain_text_splitters-0.3.8.tar.gz", hash = "sha256:116d4b9f2a22dda357d0b79e30acf005c5518177971c66a9f1ab0edfdb0f912e", size = 42128 }
wheels = [
    { url = "https://files.pythonhosted.org/packages/8b/a3/3696ff2444658053c01b6b7443e761f28bb71217d82bb89137a978c5f66f/langchain_text_splitters-0.3.8-py3-none-any.whl", hash = "sha256:e75cc0f4ae58dcf07d9f18776400cf8ade27fadd4ff6d264df6278bb302f6f02", size = 32440 },
]

[[package]]
name = "langgraph"
version = "0.3.27"
source = { registry = "https://pypi.org/simple" }
dependencies = [
    { name = "langchain-core" },
    { name = "langgraph-checkpoint" },
    { name = "langgraph-prebuilt" },
    { name = "langgraph-sdk" },
    { name = "xxhash" },
]
sdist = { url = "https://files.pythonhosted.org/packages/e4/ab/889224bafa9f927150095c038481d485dc567bd81e82e676d912f5d62c13/langgraph-0.3.27.tar.gz", hash = "sha256:bd731f9e56b82d069b20b360107f8cfc7e80f3035d33fcfb833cf80bcb2a270d", size = 120537 }
wheels = [
    { url = "https://files.pythonhosted.org/packages/42/59/822928941a8c4251b61d7fd0616b1b8c99ce9e6829034160e5e47ef85cc2/langgraph-0.3.27-py3-none-any.whl", hash = "sha256:7d866fcd4cb0bc4931b5d5ec622c8bda9b88c41e37c79fd9ef1007460fb448a1", size = 142961 },
]

[[package]]
name = "langgraph-checkpoint"
version = "2.0.24"
source = { registry = "https://pypi.org/simple" }
dependencies = [
    { name = "langchain-core" },
    { name = "ormsgpack" },
]
sdist = { url = "https://files.pythonhosted.org/packages/0d/df/bacef68562ba4c391ded751eecda8e579ec78a581506064cf625e0ebd93a/langgraph_checkpoint-2.0.24.tar.gz", hash = "sha256:9596dad332344e7e871257be464df8a07c2e9bac66143081b11b9422b0167e5b", size = 37328 }
wheels = [
    { url = "https://files.pythonhosted.org/packages/bc/60/30397e8fd2b7dead3754aa79d708caff9dbb371f30b4cd21802c60f6b921/langgraph_checkpoint-2.0.24-py3-none-any.whl", hash = "sha256:3836e2909ef2387d1fa8d04ee3e2a353f980d519fd6c649af352676dc73d66b8", size = 42028 },
]

[[package]]
name = "langgraph-prebuilt"
version = "0.1.8"
source = { registry = "https://pypi.org/simple" }
dependencies = [
    { name = "langchain-core" },
    { name = "langgraph-checkpoint" },
]
sdist = { url = "https://files.pythonhosted.org/packages/57/30/f31f0e076c37d097b53e4cff5d479a3686e1991f6c86a1a4727d5d1f5489/langgraph_prebuilt-0.1.8.tar.gz", hash = "sha256:4de7659151829b2b955b6798df6800e580e617782c15c2c5b29b139697491831", size = 24543 }
wheels = [
    { url = "https://files.pythonhosted.org/packages/36/72/9e092665502f8f52f2708065ed14fbbba3f95d1a1b65d62049b0c5fcdf00/langgraph_prebuilt-0.1.8-py3-none-any.whl", hash = "sha256:ae97b828ae00be2cefec503423aa782e1bff165e9b94592e224da132f2526968", size = 25903 },
]

[[package]]
name = "langgraph-sdk"
version = "0.1.61"
source = { registry = "https://pypi.org/simple" }
dependencies = [
    { name = "httpx" },
    { name = "orjson" },
]
sdist = { url = "https://files.pythonhosted.org/packages/f0/c6/a11de2c770e1ac2774e2f19fdbd982b8df079e4206376456e14af395a3f0/langgraph_sdk-0.1.61.tar.gz", hash = "sha256:87dd1f07ab82da8875ac343268ece8bf5414632017ebc9d1cef4b523962fd601", size = 44136 }
wheels = [
    { url = "https://files.pythonhosted.org/packages/fb/2b/85e796d8b4aad892c5d2bccc0def124fcdc2c9852dfa121adadfc41085b2/langgraph_sdk-0.1.61-py3-none-any.whl", hash = "sha256:f2d774b12497c428862993090622d51e0dbc3f53e0cee3d74a13c7495d835cc6", size = 47249 },
]

[[package]]
name = "langsmith"
version = "0.3.27"
source = { registry = "https://pypi.org/simple" }
dependencies = [
    { name = "httpx" },
    { name = "orjson", marker = "platform_python_implementation != 'PyPy'" },
    { name = "packaging" },
    { name = "pydantic" },
    { name = "requests" },
    { name = "requests-toolbelt" },
    { name = "zstandard" },
]
sdist = { url = "https://files.pythonhosted.org/packages/94/12/bdae56a738323d4616ac4f57597b7e6430e51fc0865c50f0ca1cbf2c3259/langsmith-0.3.27.tar.gz", hash = "sha256:0bdeda73cf723cbcde1cab0f3459f7e5d5748db28a33bf9f6bdc0e2f4fe0ee1e", size = 342927 }
wheels = [
    { url = "https://files.pythonhosted.org/packages/ce/cd/dbd2f4adc5ad134a8c5e961cbadd9cd15e6226ad4fe85a133292b33862cd/langsmith-0.3.27-py3-none-any.whl", hash = "sha256:060956aaed5f391a85829daa0c220b5e07b2e7dd5d33be4b92f280672be984f7", size = 357526 },
]

[[package]]
name = "lomen"
version = "0.1.1"
source = { editable = "." }
dependencies = [
    { name = "aiohttp" },
    { name = "fastapi" },
    { name = "langchain" },
    { name = "langchain-community" },
    { name = "langchain-openai" },
    { name = "langgraph" },
    { name = "mcp" },
    { name = "pydantic" },
    { name = "pytest" },
    { name = "python-dotenv" },
    { name = "starlette" },
    { name = "uvicorn" },
    { name = "web3" },
]

[package.optional-dependencies]
dev = [
    { name = "black" },
    { name = "pytest" },
<<<<<<< HEAD
    { name = "pytest-cov" },
=======
    { name = "pytest-asyncio" },
    { name = "pytest-cov" },
    { name = "pytest-mock" },
>>>>>>> 260af9d3
    { name = "ruff" },
]

[package.metadata]
requires-dist = [
    { name = "aiohttp" },
    { name = "black", marker = "extra == 'dev'", specifier = ">=25.1.0" },
    { name = "fastapi", specifier = ">=0.115.12" },
    { name = "langchain" },
    { name = "langchain-community", specifier = ">=0.3.21" },
    { name = "langchain-openai", specifier = ">=0.3.12" },
    { name = "langgraph" },
    { name = "mcp", specifier = ">=1.6.0" },
    { name = "pydantic" },
    { name = "pytest", specifier = ">=8.3.5" },
    { name = "pytest", marker = "extra == 'dev'", specifier = ">=8.3.5" },
<<<<<<< HEAD
    { name = "pytest-cov", marker = "extra == 'dev'", specifier = ">=4.1.0" },
=======
    { name = "pytest-asyncio", marker = "extra == 'dev'" },
    { name = "pytest-cov", marker = "extra == 'dev'", specifier = ">=4.1.0" },
    { name = "pytest-mock", marker = "extra == 'dev'" },
>>>>>>> 260af9d3
    { name = "python-dotenv" },
    { name = "ruff", marker = "extra == 'dev'", specifier = ">=0.11.4" },
    { name = "starlette", specifier = ">=0.46.1" },
    { name = "uvicorn", specifier = ">=0.34.0" },
    { name = "web3" },
]
provides-extras = ["dev"]

[[package]]
name = "marshmallow"
version = "3.26.1"
source = { registry = "https://pypi.org/simple" }
dependencies = [
    { name = "packaging" },
]
sdist = { url = "https://files.pythonhosted.org/packages/ab/5e/5e53d26b42ab75491cda89b871dab9e97c840bf12c63ec58a1919710cd06/marshmallow-3.26.1.tar.gz", hash = "sha256:e6d8affb6cb61d39d26402096dc0aee12d5a26d490a121f118d2e81dc0719dc6", size = 221825 }
wheels = [
    { url = "https://files.pythonhosted.org/packages/34/75/51952c7b2d3873b44a0028b1bd26a25078c18f92f256608e8d1dc61b39fd/marshmallow-3.26.1-py3-none-any.whl", hash = "sha256:3350409f20a70a7e4e11a27661187b77cdcaeb20abca41c1454fe33636bea09c", size = 50878 },
]

[[package]]
name = "mcp"
version = "1.6.0"
source = { registry = "https://pypi.org/simple" }
dependencies = [
    { name = "anyio" },
    { name = "httpx" },
    { name = "httpx-sse" },
    { name = "pydantic" },
    { name = "pydantic-settings" },
    { name = "sse-starlette" },
    { name = "starlette" },
    { name = "uvicorn" },
]
sdist = { url = "https://files.pythonhosted.org/packages/95/d2/f587cb965a56e992634bebc8611c5b579af912b74e04eb9164bd49527d21/mcp-1.6.0.tar.gz", hash = "sha256:d9324876de2c5637369f43161cd71eebfd803df5a95e46225cab8d280e366723", size = 200031 }
wheels = [
    { url = "https://files.pythonhosted.org/packages/10/30/20a7f33b0b884a9d14dd3aa94ff1ac9da1479fe2ad66dd9e2736075d2506/mcp-1.6.0-py3-none-any.whl", hash = "sha256:7bd24c6ea042dbec44c754f100984d186620d8b841ec30f1b19eda9b93a634d0", size = 76077 },
]

[[package]]
name = "multidict"
version = "6.2.0"
source = { registry = "https://pypi.org/simple" }
dependencies = [
    { name = "typing-extensions", marker = "python_full_version < '3.11'" },
]
sdist = { url = "https://files.pythonhosted.org/packages/82/4a/7874ca44a1c9b23796c767dd94159f6c17e31c0e7d090552a1c623247d82/multidict-6.2.0.tar.gz", hash = "sha256:0085b0afb2446e57050140240a8595846ed64d1cbd26cef936bfab3192c673b8", size = 71066 }
wheels = [
    { url = "https://files.pythonhosted.org/packages/2d/ca/3ae4d9c9ba78e7bcb63e3f12974b8fa16b9a20de44e9785f5d291ccb823c/multidict-6.2.0-cp310-cp310-macosx_10_9_universal2.whl", hash = "sha256:b9f6392d98c0bd70676ae41474e2eecf4c7150cb419237a41f8f96043fcb81d1", size = 49238 },
    { url = "https://files.pythonhosted.org/packages/25/a4/55e595d2df586e442c85b2610542d1e14def4c6f641761125d35fb38f87c/multidict-6.2.0-cp310-cp310-macosx_10_9_x86_64.whl", hash = "sha256:3501621d5e86f1a88521ea65d5cad0a0834c77b26f193747615b7c911e5422d2", size = 29748 },
    { url = "https://files.pythonhosted.org/packages/35/6f/09bc361a34bbf953e9897f69823f9c4b46aec0aaed6ec94ce63093ede317/multidict-6.2.0-cp310-cp310-macosx_11_0_arm64.whl", hash = "sha256:32ed748ff9ac682eae7859790d3044b50e3076c7d80e17a44239683769ff485e", size = 30026 },
    { url = "https://files.pythonhosted.org/packages/b6/c7/5b51816f7c38049fc50786f46e63c009e6fecd1953fbbafa8bfe4e2eb39d/multidict-6.2.0-cp310-cp310-manylinux_2_17_aarch64.manylinux2014_aarch64.whl", hash = "sha256:cc826b9a8176e686b67aa60fd6c6a7047b0461cae5591ea1dc73d28f72332a8a", size = 132393 },
    { url = "https://files.pythonhosted.org/packages/1a/21/c51aca665afa93b397d2c47369f6c267193977611a55a7c9d8683dc095bc/multidict-6.2.0-cp310-cp310-manylinux_2_17_ppc64le.manylinux2014_ppc64le.whl", hash = "sha256:214207dcc7a6221d9942f23797fe89144128a71c03632bf713d918db99bd36de", size = 139237 },
    { url = "https://files.pythonhosted.org/packages/2e/9b/a7b91f8ed63314e7a3c276b4ca90ae5d0267a584ca2e42106baa728622d6/multidict-6.2.0-cp310-cp310-manylinux_2_17_s390x.manylinux2014_s390x.whl", hash = "sha256:05fefbc3cddc4e36da209a5e49f1094bbece9a581faa7f3589201fd95df40e5d", size = 134920 },
    { url = "https://files.pythonhosted.org/packages/c8/84/4b590a121b1009fe79d1ae5875b4aa9339d37d23e368dd3bcf5e36d27452/multidict-6.2.0-cp310-cp310-manylinux_2_17_x86_64.manylinux2014_x86_64.whl", hash = "sha256:e851e6363d0dbe515d8de81fd544a2c956fdec6f8a049739562286727d4a00c3", size = 129764 },
    { url = "https://files.pythonhosted.org/packages/b8/de/831be406b5ab0dc0d25430ddf597c6ce1a2e23a4991363f1ca48f16fb817/multidict-6.2.0-cp310-cp310-manylinux_2_5_i686.manylinux1_i686.manylinux_2_17_i686.manylinux2014_i686.whl", hash = "sha256:32c9b4878f48be3e75808ea7e499d6223b1eea6d54c487a66bc10a1871e3dc6a", size = 122121 },
    { url = "https://files.pythonhosted.org/packages/fa/2f/892334f4d3efc7cd11e3a64dc922a85611627380ee2de3d0627ac159a975/multidict-6.2.0-cp310-cp310-musllinux_1_2_aarch64.whl", hash = "sha256:7243c5a6523c5cfeca76e063efa5f6a656d1d74c8b1fc64b2cd1e84e507f7e2a", size = 135640 },
    { url = "https://files.pythonhosted.org/packages/6c/53/bf91c5fdede9406247dcbceaa9d7e7fa08e4d0e27fa3c76a0dab126bc6b2/multidict-6.2.0-cp310-cp310-musllinux_1_2_i686.whl", hash = "sha256:0e5a644e50ef9fb87878d4d57907f03a12410d2aa3b93b3acdf90a741df52c49", size = 129655 },
    { url = "https://files.pythonhosted.org/packages/d4/7a/f98e1c5d14c1bbbb83025a69da9a37344f7556c09fef39979cf62b464d60/multidict-6.2.0-cp310-cp310-musllinux_1_2_ppc64le.whl", hash = "sha256:0dc25a3293c50744796e87048de5e68996104d86d940bb24bc3ec31df281b191", size = 140691 },
    { url = "https://files.pythonhosted.org/packages/dd/c9/af0ab78b53d5b769bc1fa751e53cc7356cef422bd1cf38ed653985a46ddf/multidict-6.2.0-cp310-cp310-musllinux_1_2_s390x.whl", hash = "sha256:a49994481b99cd7dedde07f2e7e93b1d86c01c0fca1c32aded18f10695ae17eb", size = 135254 },
    { url = "https://files.pythonhosted.org/packages/c9/53/28cc971b17e25487a089bcf720fe284478f264a6fc619427ddf7145fcb2b/multidict-6.2.0-cp310-cp310-musllinux_1_2_x86_64.whl", hash = "sha256:641cf2e3447c9ecff2f7aa6e9eee9eaa286ea65d57b014543a4911ff2799d08a", size = 133620 },
    { url = "https://files.pythonhosted.org/packages/b6/9a/d7637fbe1d5928b9f6a33ce36c2ff37e0aab9aa22f5fc9552fd75fe7f364/multidict-6.2.0-cp310-cp310-win32.whl", hash = "sha256:0c383d28857f66f5aebe3e91d6cf498da73af75fbd51cedbe1adfb85e90c0460", size = 27044 },
    { url = "https://files.pythonhosted.org/packages/4e/11/04758cc18a51227dbb350a8a25c7db0620d63fb23db5b8d1f87762f05cbe/multidict-6.2.0-cp310-cp310-win_amd64.whl", hash = "sha256:a33273a541f1e1a8219b2a4ed2de355848ecc0254264915b9290c8d2de1c74e1", size = 29149 },
    { url = "https://files.pythonhosted.org/packages/97/aa/879cf5581bd56c19f1bd2682ee4ecfd4085a404668d4ee5138b0a08eaf2a/multidict-6.2.0-cp311-cp311-macosx_10_9_universal2.whl", hash = "sha256:84e87a7d75fa36839a3a432286d719975362d230c70ebfa0948549cc38bd5b46", size = 49125 },
    { url = "https://files.pythonhosted.org/packages/9e/d8/e6d47c166c13c48be8efb9720afe0f5cdc4da4687547192cbc3c03903041/multidict-6.2.0-cp311-cp311-macosx_10_9_x86_64.whl", hash = "sha256:8de4d42dffd5ced9117af2ce66ba8722402541a3aa98ffdf78dde92badb68932", size = 29689 },
    { url = "https://files.pythonhosted.org/packages/a4/20/f3f0a2ca142c81100b6d4cbf79505961b54181d66157615bba3955304442/multidict-6.2.0-cp311-cp311-macosx_11_0_arm64.whl", hash = "sha256:e7d91a230c7f8af86c904a5a992b8c064b66330544693fd6759c3d6162382ecf", size = 29975 },
    { url = "https://files.pythonhosted.org/packages/ab/2d/1724972c7aeb7aa1916a3276cb32f9c39e186456ee7ed621504e7a758322/multidict-6.2.0-cp311-cp311-manylinux_2_17_aarch64.manylinux2014_aarch64.whl", hash = "sha256:9f6cad071960ba1914fa231677d21b1b4a3acdcce463cee41ea30bc82e6040cf", size = 135688 },
    { url = "https://files.pythonhosted.org/packages/1a/08/ea54e7e245aaf0bb1c758578e5afba394ffccb8bd80d229a499b9b83f2b1/multidict-6.2.0-cp311-cp311-manylinux_2_17_ppc64le.manylinux2014_ppc64le.whl", hash = "sha256:0f74f2fc51555f4b037ef278efc29a870d327053aba5cb7d86ae572426c7cccc", size = 142703 },
    { url = "https://files.pythonhosted.org/packages/97/76/960dee0424f38c71eda54101ee1ca7bb47c5250ed02f7b3e8e50b1ce0603/multidict-6.2.0-cp311-cp311-manylinux_2_17_s390x.manylinux2014_s390x.whl", hash = "sha256:14ed9ed1bfedd72a877807c71113deac292bf485159a29025dfdc524c326f3e1", size = 138559 },
    { url = "https://files.pythonhosted.org/packages/d0/35/969fd792e2e72801d80307f0a14f5b19c066d4a51d34dded22c71401527d/multidict-6.2.0-cp311-cp311-manylinux_2_17_x86_64.manylinux2014_x86_64.whl", hash = "sha256:4ac3fcf9a2d369bd075b2c2965544036a27ccd277fc3c04f708338cc57533081", size = 133312 },
    { url = "https://files.pythonhosted.org/packages/a4/b8/f96657a2f744d577cfda5a7edf9da04a731b80d3239eafbfe7ca4d944695/multidict-6.2.0-cp311-cp311-manylinux_2_5_i686.manylinux1_i686.manylinux_2_17_i686.manylinux2014_i686.whl", hash = "sha256:2fc6af8e39f7496047c7876314f4317736eac82bf85b54c7c76cf1a6f8e35d98", size = 125652 },
    { url = "https://files.pythonhosted.org/packages/35/9d/97696d052297d8e2e08195a25c7aae873a6186c147b7635f979edbe3acde/multidict-6.2.0-cp311-cp311-musllinux_1_2_aarch64.whl", hash = "sha256:5f8cb1329f42fadfb40d6211e5ff568d71ab49be36e759345f91c69d1033d633", size = 139015 },
    { url = "https://files.pythonhosted.org/packages/31/a0/5c106e28d42f20288c10049bc6647364287ba049dc00d6ae4f1584eb1bd1/multidict-6.2.0-cp311-cp311-musllinux_1_2_i686.whl", hash = "sha256:5389445f0173c197f4a3613713b5fb3f3879df1ded2a1a2e4bc4b5b9c5441b7e", size = 132437 },
    { url = "https://files.pythonhosted.org/packages/55/57/d5c60c075fef73422ae3b8f914221485b9ff15000b2db657c03bd190aee0/multidict-6.2.0-cp311-cp311-musllinux_1_2_ppc64le.whl", hash = "sha256:94a7bb972178a8bfc4055db80c51efd24baefaced5e51c59b0d598a004e8305d", size = 144037 },
    { url = "https://files.pythonhosted.org/packages/eb/56/a23f599c697a455bf65ecb0f69a5b052d6442c567d380ed423f816246824/multidict-6.2.0-cp311-cp311-musllinux_1_2_s390x.whl", hash = "sha256:da51d8928ad8b4244926fe862ba1795f0b6e68ed8c42cd2f822d435db9c2a8f4", size = 138535 },
    { url = "https://files.pythonhosted.org/packages/34/3a/a06ff9b5899090f4bbdbf09e237964c76cecfe75d2aa921e801356314017/multidict-6.2.0-cp311-cp311-musllinux_1_2_x86_64.whl", hash = "sha256:063be88bd684782a0715641de853e1e58a2f25b76388538bd62d974777ce9bc2", size = 136885 },
    { url = "https://files.pythonhosted.org/packages/d6/28/489c0eca1df3800cb5d0a66278d5dd2a4deae747a41d1cf553e6a4c0a984/multidict-6.2.0-cp311-cp311-win32.whl", hash = "sha256:52b05e21ff05729fbea9bc20b3a791c3c11da61649ff64cce8257c82a020466d", size = 27044 },
    { url = "https://files.pythonhosted.org/packages/d0/b5/c7cd5ba9581add40bc743980f82426b90d9f42db0b56502011f1b3c929df/multidict-6.2.0-cp311-cp311-win_amd64.whl", hash = "sha256:1e2a2193d3aa5cbf5758f6d5680a52aa848e0cf611da324f71e5e48a9695cc86", size = 29145 },
    { url = "https://files.pythonhosted.org/packages/a4/e2/0153a8db878aef9b2397be81e62cbc3b32ca9b94e0f700b103027db9d506/multidict-6.2.0-cp312-cp312-macosx_10_13_universal2.whl", hash = "sha256:437c33561edb6eb504b5a30203daf81d4a9b727e167e78b0854d9a4e18e8950b", size = 49204 },
    { url = "https://files.pythonhosted.org/packages/bb/9d/5ccb3224a976d1286f360bb4e89e67b7cdfb87336257fc99be3c17f565d7/multidict-6.2.0-cp312-cp312-macosx_10_13_x86_64.whl", hash = "sha256:9f49585f4abadd2283034fc605961f40c638635bc60f5162276fec075f2e37a4", size = 29807 },
    { url = "https://files.pythonhosted.org/packages/62/32/ef20037f51b84b074a89bab5af46d4565381c3f825fc7cbfc19c1ee156be/multidict-6.2.0-cp312-cp312-macosx_11_0_arm64.whl", hash = "sha256:5dd7106d064d05896ce28c97da3f46caa442fe5a43bc26dfb258e90853b39b44", size = 30000 },
    { url = "https://files.pythonhosted.org/packages/97/81/b0a7560bfc3ec72606232cd7e60159e09b9cf29e66014d770c1315868fa2/multidict-6.2.0-cp312-cp312-manylinux_2_17_aarch64.manylinux2014_aarch64.whl", hash = "sha256:e25b11a0417475f093d0f0809a149aff3943c2c56da50fdf2c3c88d57fe3dfbd", size = 131820 },
    { url = "https://files.pythonhosted.org/packages/49/3b/768bfc0e41179fbccd3a22925329a11755b7fdd53bec66dbf6b8772f0bce/multidict-6.2.0-cp312-cp312-manylinux_2_17_ppc64le.manylinux2014_ppc64le.whl", hash = "sha256:ac380cacdd3b183338ba63a144a34e9044520a6fb30c58aa14077157a033c13e", size = 136272 },
    { url = "https://files.pythonhosted.org/packages/71/ac/fd2be3fe98ff54e7739448f771ba730d42036de0870737db9ae34bb8efe9/multidict-6.2.0-cp312-cp312-manylinux_2_17_s390x.manylinux2014_s390x.whl", hash = "sha256:61d5541f27533f803a941d3a3f8a3d10ed48c12cf918f557efcbf3cd04ef265c", size = 135233 },
    { url = "https://files.pythonhosted.org/packages/93/76/1657047da771315911a927b364a32dafce4135b79b64208ce4ac69525c56/multidict-6.2.0-cp312-cp312-manylinux_2_17_x86_64.manylinux2014_x86_64.whl", hash = "sha256:facaf11f21f3a4c51b62931feb13310e6fe3475f85e20d9c9fdce0d2ea561b87", size = 132861 },
    { url = "https://files.pythonhosted.org/packages/19/a5/9f07ffb9bf68b8aaa406c2abee27ad87e8b62a60551587b8e59ee91aea84/multidict-6.2.0-cp312-cp312-manylinux_2_5_i686.manylinux1_i686.manylinux_2_17_i686.manylinux2014_i686.whl", hash = "sha256:095a2eabe8c43041d3e6c2cb8287a257b5f1801c2d6ebd1dd877424f1e89cf29", size = 122166 },
    { url = "https://files.pythonhosted.org/packages/95/23/b5ce3318d9d6c8f105c3679510f9d7202980545aad8eb4426313bd8da3ee/multidict-6.2.0-cp312-cp312-musllinux_1_2_aarch64.whl", hash = "sha256:a0cc398350ef31167e03f3ca7c19313d4e40a662adcb98a88755e4e861170bdd", size = 136052 },
    { url = "https://files.pythonhosted.org/packages/ce/5c/02cffec58ffe120873dce520af593415b91cc324be0345f534ad3637da4e/multidict-6.2.0-cp312-cp312-musllinux_1_2_i686.whl", hash = "sha256:7c611345bbe7cb44aabb877cb94b63e86f2d0db03e382667dbd037866d44b4f8", size = 130094 },
    { url = "https://files.pythonhosted.org/packages/49/f3/3b19a83f4ebf53a3a2a0435f3e447aa227b242ba3fd96a92404b31fb3543/multidict-6.2.0-cp312-cp312-musllinux_1_2_ppc64le.whl", hash = "sha256:8cd1a0644ccaf27e9d2f6d9c9474faabee21f0578fe85225cc5af9a61e1653df", size = 140962 },
    { url = "https://files.pythonhosted.org/packages/cc/1a/c916b54fb53168c24cb6a3a0795fd99d0a59a0ea93fa9f6edeff5565cb20/multidict-6.2.0-cp312-cp312-musllinux_1_2_s390x.whl", hash = "sha256:89b3857652183b8206a891168af47bac10b970d275bba1f6ee46565a758c078d", size = 138082 },
    { url = "https://files.pythonhosted.org/packages/ef/1a/dcb7fb18f64b3727c61f432c1e1a0d52b3924016124e4bbc8a7d2e4fa57b/multidict-6.2.0-cp312-cp312-musllinux_1_2_x86_64.whl", hash = "sha256:125dd82b40f8c06d08d87b3510beaccb88afac94e9ed4a6f6c71362dc7dbb04b", size = 136019 },
    { url = "https://files.pythonhosted.org/packages/fb/02/7695485375106f5c542574f70e1968c391f86fa3efc9f1fd76aac0af7237/multidict-6.2.0-cp312-cp312-win32.whl", hash = "sha256:76b34c12b013d813e6cb325e6bd4f9c984db27758b16085926bbe7ceeaace626", size = 26676 },
    { url = "https://files.pythonhosted.org/packages/3c/f5/f147000fe1f4078160157b15b0790fff0513646b0f9b7404bf34007a9b44/multidict-6.2.0-cp312-cp312-win_amd64.whl", hash = "sha256:0b183a959fb88ad1be201de2c4bdf52fa8e46e6c185d76201286a97b6f5ee65c", size = 28899 },
    { url = "https://files.pythonhosted.org/packages/a4/6c/5df5590b1f9a821154589df62ceae247537b01ab26b0aa85997c35ca3d9e/multidict-6.2.0-cp313-cp313-macosx_10_13_universal2.whl", hash = "sha256:5c5e7d2e300d5cb3b2693b6d60d3e8c8e7dd4ebe27cd17c9cb57020cac0acb80", size = 49151 },
    { url = "https://files.pythonhosted.org/packages/d5/ca/c917fbf1be989cd7ea9caa6f87e9c33844ba8d5fbb29cd515d4d2833b84c/multidict-6.2.0-cp313-cp313-macosx_10_13_x86_64.whl", hash = "sha256:256d431fe4583c5f1e0f2e9c4d9c22f3a04ae96009b8cfa096da3a8723db0a16", size = 29803 },
    { url = "https://files.pythonhosted.org/packages/22/19/d97086fc96f73acf36d4dbe65c2c4175911969df49c4e94ef082be59d94e/multidict-6.2.0-cp313-cp313-macosx_11_0_arm64.whl", hash = "sha256:a3c0ff89fe40a152e77b191b83282c9664357dce3004032d42e68c514ceff27e", size = 29947 },
    { url = "https://files.pythonhosted.org/packages/e3/3b/203476b6e915c3f51616d5f87230c556e2f24b168c14818a3d8dae242b1b/multidict-6.2.0-cp313-cp313-manylinux_2_17_aarch64.manylinux2014_aarch64.whl", hash = "sha256:ef7d48207926edbf8b16b336f779c557dd8f5a33035a85db9c4b0febb0706817", size = 130369 },
    { url = "https://files.pythonhosted.org/packages/c6/4f/67470007cf03b2bb6df8ae6d716a8eeb0a7d19e0c8dba4e53fa338883bca/multidict-6.2.0-cp313-cp313-manylinux_2_17_ppc64le.manylinux2014_ppc64le.whl", hash = "sha256:1f3c099d3899b14e1ce52262eb82a5f5cb92157bb5106bf627b618c090a0eadc", size = 135231 },
    { url = "https://files.pythonhosted.org/packages/6d/f5/7a5ce64dc9a3fecc7d67d0b5cb9c262c67e0b660639e5742c13af63fd80f/multidict-6.2.0-cp313-cp313-manylinux_2_17_s390x.manylinux2014_s390x.whl", hash = "sha256:e16e7297f29a544f49340012d6fc08cf14de0ab361c9eb7529f6a57a30cbfda1", size = 133634 },
    { url = "https://files.pythonhosted.org/packages/05/93/ab2931907e318c0437a4cd156c9cfff317ffb33d99ebbfe2d64200a870f7/multidict-6.2.0-cp313-cp313-manylinux_2_17_x86_64.manylinux2014_x86_64.whl", hash = "sha256:042028348dc5a1f2be6c666437042a98a5d24cee50380f4c0902215e5ec41844", size = 131349 },
    { url = "https://files.pythonhosted.org/packages/54/aa/ab8eda83a6a85f5b4bb0b1c28e62b18129b14519ef2e0d4cfd5f360da73c/multidict-6.2.0-cp313-cp313-manylinux_2_5_i686.manylinux1_i686.manylinux_2_17_i686.manylinux2014_i686.whl", hash = "sha256:08549895e6a799bd551cf276f6e59820aa084f0f90665c0f03dd3a50db5d3c48", size = 120861 },
    { url = "https://files.pythonhosted.org/packages/15/2f/7d08ea7c5d9f45786893b4848fad59ec8ea567367d4234691a721e4049a1/multidict-6.2.0-cp313-cp313-musllinux_1_2_aarch64.whl", hash = "sha256:4ccfd74957ef53fa7380aaa1c961f523d582cd5e85a620880ffabd407f8202c0", size = 134611 },
    { url = "https://files.pythonhosted.org/packages/8b/07/387047bb1eac563981d397a7f85c75b306df1fff3c20b90da5a6cf6e487e/multidict-6.2.0-cp313-cp313-musllinux_1_2_i686.whl", hash = "sha256:83b78c680d4b15d33042d330c2fa31813ca3974197bddb3836a5c635a5fd013f", size = 128955 },
    { url = "https://files.pythonhosted.org/packages/8d/6e/7ae18f764a5282c2d682f1c90c6b2a0f6490327730170139a7a63bf3bb20/multidict-6.2.0-cp313-cp313-musllinux_1_2_ppc64le.whl", hash = "sha256:b4c153863dd6569f6511845922c53e39c8d61f6e81f228ad5443e690fca403de", size = 139759 },
    { url = "https://files.pythonhosted.org/packages/b6/f4/c1b3b087b9379b9e56229bcf6570b9a963975c205a5811ac717284890598/multidict-6.2.0-cp313-cp313-musllinux_1_2_s390x.whl", hash = "sha256:98aa8325c7f47183b45588af9c434533196e241be0a4e4ae2190b06d17675c02", size = 136426 },
    { url = "https://files.pythonhosted.org/packages/a2/0e/ef7b39b161ffd40f9e25dd62e59644b2ccaa814c64e9573f9bc721578419/multidict-6.2.0-cp313-cp313-musllinux_1_2_x86_64.whl", hash = "sha256:9e658d1373c424457ddf6d55ec1db93c280b8579276bebd1f72f113072df8a5d", size = 134648 },
    { url = "https://files.pythonhosted.org/packages/37/5c/7905acd0ca411c97bcae62ab167d9922f0c5a1d316b6d3af875d4bda3551/multidict-6.2.0-cp313-cp313-win32.whl", hash = "sha256:3157126b028c074951839233647bd0e30df77ef1fedd801b48bdcad242a60f4e", size = 26680 },
    { url = "https://files.pythonhosted.org/packages/89/36/96b071d1dad6ac44fe517e4250329e753787bb7a63967ef44bb9b3a659f6/multidict-6.2.0-cp313-cp313-win_amd64.whl", hash = "sha256:2e87f1926e91855ae61769ba3e3f7315120788c099677e0842e697b0bfb659f2", size = 28942 },
    { url = "https://files.pythonhosted.org/packages/f5/05/d686cd2a12d648ecd434675ee8daa2901a80f477817e89ab3b160de5b398/multidict-6.2.0-cp313-cp313t-macosx_10_13_universal2.whl", hash = "sha256:2529ddbdaa424b2c6c2eb668ea684dd6b75b839d0ad4b21aad60c168269478d7", size = 50807 },
    { url = "https://files.pythonhosted.org/packages/4c/1f/c7db5aac8fea129fa4c5a119e3d279da48d769138ae9624d1234aa01a06f/multidict-6.2.0-cp313-cp313t-macosx_10_13_x86_64.whl", hash = "sha256:13551d0e2d7201f0959725a6a769b6f7b9019a168ed96006479c9ac33fe4096b", size = 30474 },
    { url = "https://files.pythonhosted.org/packages/e5/f1/1fb27514f4d73cea165429dcb7d90cdc4a45445865832caa0c50dd545420/multidict-6.2.0-cp313-cp313t-macosx_11_0_arm64.whl", hash = "sha256:d1996ee1330e245cd3aeda0887b4409e3930524c27642b046e4fae88ffa66c5e", size = 30841 },
    { url = "https://files.pythonhosted.org/packages/d6/6b/9487169e549a23c8958edbb332afaf1ab55d61f0c03cb758ee07ff8f74fb/multidict-6.2.0-cp313-cp313t-manylinux_2_17_aarch64.manylinux2014_aarch64.whl", hash = "sha256:c537da54ce4ff7c15e78ab1292e5799d0d43a2108e006578a57f531866f64025", size = 148658 },
    { url = "https://files.pythonhosted.org/packages/d7/22/79ebb2e4f70857c94999ce195db76886ae287b1b6102da73df24dcad4903/multidict-6.2.0-cp313-cp313t-manylinux_2_17_ppc64le.manylinux2014_ppc64le.whl", hash = "sha256:0f249badb360b0b4d694307ad40f811f83df4da8cef7b68e429e4eea939e49dd", size = 151988 },
    { url = "https://files.pythonhosted.org/packages/49/5d/63b17f3c1a2861587d26705923a94eb6b2600e5222d6b0d513bce5a78720/multidict-6.2.0-cp313-cp313t-manylinux_2_17_s390x.manylinux2014_s390x.whl", hash = "sha256:48d39b1824b8d6ea7de878ef6226efbe0773f9c64333e1125e0efcfdd18a24c7", size = 148432 },
    { url = "https://files.pythonhosted.org/packages/a3/22/55204eec45c4280fa431c11494ad64d6da0dc89af76282fc6467432360a0/multidict-6.2.0-cp313-cp313t-manylinux_2_17_x86_64.manylinux2014_x86_64.whl", hash = "sha256:b99aac6bb2c37db336fa03a39b40ed4ef2818bf2dfb9441458165ebe88b793af", size = 143161 },
    { url = "https://files.pythonhosted.org/packages/97/e6/202b2cf5af161228767acab8bc49e73a91f4a7de088c9c71f3c02950a030/multidict-6.2.0-cp313-cp313t-manylinux_2_5_i686.manylinux1_i686.manylinux_2_17_i686.manylinux2014_i686.whl", hash = "sha256:07bfa8bc649783e703263f783f73e27fef8cd37baaad4389816cf6a133141331", size = 136820 },
    { url = "https://files.pythonhosted.org/packages/7d/16/dbedae0e94c7edc48fddef0c39483f2313205d9bc566fd7f11777b168616/multidict-6.2.0-cp313-cp313t-musllinux_1_2_aarch64.whl", hash = "sha256:b2c00ad31fbc2cbac85d7d0fcf90853b2ca2e69d825a2d3f3edb842ef1544a2c", size = 150875 },
    { url = "https://files.pythonhosted.org/packages/f3/04/38ccf25d4bf8beef76a22bad7d9833fd088b4594c9765fe6fede39aa6c89/multidict-6.2.0-cp313-cp313t-musllinux_1_2_i686.whl", hash = "sha256:0d57a01a2a9fa00234aace434d8c131f0ac6e0ac6ef131eda5962d7e79edfb5b", size = 142050 },
    { url = "https://files.pythonhosted.org/packages/9e/89/4f6b43386e7b79a4aad560d751981a0a282a1943c312ac72f940d7cf8f9f/multidict-6.2.0-cp313-cp313t-musllinux_1_2_ppc64le.whl", hash = "sha256:abf5b17bc0cf626a8a497d89ac691308dbd825d2ac372aa990b1ca114e470151", size = 154117 },
    { url = "https://files.pythonhosted.org/packages/24/e3/3dde5b193f86d30ad6400bd50e116b0df1da3f0c7d419661e3bd79e5ad86/multidict-6.2.0-cp313-cp313t-musllinux_1_2_s390x.whl", hash = "sha256:f7716f7e7138252d88607228ce40be22660d6608d20fd365d596e7ca0738e019", size = 149408 },
    { url = "https://files.pythonhosted.org/packages/df/b2/ec1e27e8e3da12fcc9053e1eae2f6b50faa8708064d83ea25aa7fb77ffd2/multidict-6.2.0-cp313-cp313t-musllinux_1_2_x86_64.whl", hash = "sha256:d5a36953389f35f0a4e88dc796048829a2f467c9197265504593f0e420571547", size = 145767 },
    { url = "https://files.pythonhosted.org/packages/3a/8e/c07a648a9d592fa9f3a19d1c7e1c7738ba95aff90db967a5a09cff1e1f37/multidict-6.2.0-cp313-cp313t-win32.whl", hash = "sha256:e653d36b1bf48fa78c7fcebb5fa679342e025121ace8c87ab05c1cefd33b34fc", size = 28950 },
    { url = "https://files.pythonhosted.org/packages/dc/a9/bebb5485b94d7c09831638a4df9a1a924c32431a750723f0bf39cd16a787/multidict-6.2.0-cp313-cp313t-win_amd64.whl", hash = "sha256:ca23db5fb195b5ef4fd1f77ce26cadefdf13dba71dab14dadd29b34d457d7c44", size = 32001 },
    { url = "https://files.pythonhosted.org/packages/9c/fd/b247aec6add5601956d440488b7f23151d8343747e82c038af37b28d6098/multidict-6.2.0-py3-none-any.whl", hash = "sha256:5d26547423e5e71dcc562c4acdc134b900640a39abd9066d7326a7cc2324c530", size = 10266 },
]

[[package]]
name = "mypy-extensions"
version = "1.0.0"
source = { registry = "https://pypi.org/simple" }
sdist = { url = "https://files.pythonhosted.org/packages/98/a4/1ab47638b92648243faf97a5aeb6ea83059cc3624972ab6b8d2316078d3f/mypy_extensions-1.0.0.tar.gz", hash = "sha256:75dbf8955dc00442a438fc4d0666508a9a97b6bd41aa2f0ffe9d2f2725af0782", size = 4433 }
wheels = [
    { url = "https://files.pythonhosted.org/packages/2a/e2/5d3f6ada4297caebe1a2add3b126fe800c96f56dbe5d1988a2cbe0b267aa/mypy_extensions-1.0.0-py3-none-any.whl", hash = "sha256:4392f6c0eb8a5668a69e23d168ffa70f0be9ccfd32b5cc2d26a34ae5b844552d", size = 4695 },
]

[[package]]
name = "numpy"
version = "2.2.4"
source = { registry = "https://pypi.org/simple" }
sdist = { url = "https://files.pythonhosted.org/packages/e1/78/31103410a57bc2c2b93a3597340a8119588571f6a4539067546cb9a0bfac/numpy-2.2.4.tar.gz", hash = "sha256:9ba03692a45d3eef66559efe1d1096c4b9b75c0986b5dff5530c378fb8331d4f", size = 20270701 }
wheels = [
    { url = "https://files.pythonhosted.org/packages/04/89/a79e86e5c1433926ed7d60cb267fb64aa578b6101ab645800fd43b4801de/numpy-2.2.4-cp310-cp310-macosx_10_9_x86_64.whl", hash = "sha256:8146f3550d627252269ac42ae660281d673eb6f8b32f113538e0cc2a9aed42b9", size = 21250661 },
    { url = "https://files.pythonhosted.org/packages/79/c2/f50921beb8afd60ed9589ad880332cfefdb805422210d327fb48f12b7a81/numpy-2.2.4-cp310-cp310-macosx_11_0_arm64.whl", hash = "sha256:e642d86b8f956098b564a45e6f6ce68a22c2c97a04f5acd3f221f57b8cb850ae", size = 14389926 },
    { url = "https://files.pythonhosted.org/packages/c7/b9/2c4e96130b0b0f97b0ef4a06d6dae3b39d058b21a5e2fa2decd7fd6b1c8f/numpy-2.2.4-cp310-cp310-macosx_14_0_arm64.whl", hash = "sha256:a84eda42bd12edc36eb5b53bbcc9b406820d3353f1994b6cfe453a33ff101775", size = 5428329 },
    { url = "https://files.pythonhosted.org/packages/7f/a5/3d7094aa898f4fc5c84cdfb26beeae780352d43f5d8bdec966c4393d644c/numpy-2.2.4-cp310-cp310-macosx_14_0_x86_64.whl", hash = "sha256:4ba5054787e89c59c593a4169830ab362ac2bee8a969249dc56e5d7d20ff8df9", size = 6963559 },
    { url = "https://files.pythonhosted.org/packages/4c/22/fb1be710a14434c09080dd4a0acc08939f612ec02efcb04b9e210474782d/numpy-2.2.4-cp310-cp310-manylinux_2_17_aarch64.manylinux2014_aarch64.whl", hash = "sha256:7716e4a9b7af82c06a2543c53ca476fa0b57e4d760481273e09da04b74ee6ee2", size = 14368066 },
    { url = "https://files.pythonhosted.org/packages/c2/07/2e5cc71193e3ef3a219ffcf6ca4858e46ea2be09c026ddd480d596b32867/numpy-2.2.4-cp310-cp310-manylinux_2_17_x86_64.manylinux2014_x86_64.whl", hash = "sha256:adf8c1d66f432ce577d0197dceaac2ac00c0759f573f28516246351c58a85020", size = 16417040 },
    { url = "https://files.pythonhosted.org/packages/1a/97/3b1537776ad9a6d1a41813818343745e8dd928a2916d4c9edcd9a8af1dac/numpy-2.2.4-cp310-cp310-musllinux_1_2_aarch64.whl", hash = "sha256:218f061d2faa73621fa23d6359442b0fc658d5b9a70801373625d958259eaca3", size = 15879862 },
    { url = "https://files.pythonhosted.org/packages/b0/b7/4472f603dd45ef36ff3d8e84e84fe02d9467c78f92cc121633dce6da307b/numpy-2.2.4-cp310-cp310-musllinux_1_2_x86_64.whl", hash = "sha256:df2f57871a96bbc1b69733cd4c51dc33bea66146b8c63cacbfed73eec0883017", size = 18206032 },
    { url = "https://files.pythonhosted.org/packages/0d/bd/6a092963fb82e6c5aa0d0440635827bbb2910da229545473bbb58c537ed3/numpy-2.2.4-cp310-cp310-win32.whl", hash = "sha256:a0258ad1f44f138b791327961caedffbf9612bfa504ab9597157806faa95194a", size = 6608517 },
    { url = "https://files.pythonhosted.org/packages/01/e3/cb04627bc2a1638948bc13e818df26495aa18e20d5be1ed95ab2b10b6847/numpy-2.2.4-cp310-cp310-win_amd64.whl", hash = "sha256:0d54974f9cf14acf49c60f0f7f4084b6579d24d439453d5fc5805d46a165b542", size = 12943498 },
    { url = "https://files.pythonhosted.org/packages/16/fb/09e778ee3a8ea0d4dc8329cca0a9c9e65fed847d08e37eba74cb7ed4b252/numpy-2.2.4-cp311-cp311-macosx_10_9_x86_64.whl", hash = "sha256:e9e0a277bb2eb5d8a7407e14688b85fd8ad628ee4e0c7930415687b6564207a4", size = 21254989 },
    { url = "https://files.pythonhosted.org/packages/a2/0a/1212befdbecab5d80eca3cde47d304cad986ad4eec7d85a42e0b6d2cc2ef/numpy-2.2.4-cp311-cp311-macosx_11_0_arm64.whl", hash = "sha256:9eeea959168ea555e556b8188da5fa7831e21d91ce031e95ce23747b7609f8a4", size = 14425910 },
    { url = "https://files.pythonhosted.org/packages/2b/3e/e7247c1d4f15086bb106c8d43c925b0b2ea20270224f5186fa48d4fb5cbd/numpy-2.2.4-cp311-cp311-macosx_14_0_arm64.whl", hash = "sha256:bd3ad3b0a40e713fc68f99ecfd07124195333f1e689387c180813f0e94309d6f", size = 5426490 },
    { url = "https://files.pythonhosted.org/packages/5d/fa/aa7cd6be51419b894c5787a8a93c3302a1ed4f82d35beb0613ec15bdd0e2/numpy-2.2.4-cp311-cp311-macosx_14_0_x86_64.whl", hash = "sha256:cf28633d64294969c019c6df4ff37f5698e8326db68cc2b66576a51fad634880", size = 6967754 },
    { url = "https://files.pythonhosted.org/packages/d5/ee/96457c943265de9fadeb3d2ffdbab003f7fba13d971084a9876affcda095/numpy-2.2.4-cp311-cp311-manylinux_2_17_aarch64.manylinux2014_aarch64.whl", hash = "sha256:2fa8fa7697ad1646b5c93de1719965844e004fcad23c91228aca1cf0800044a1", size = 14373079 },
    { url = "https://files.pythonhosted.org/packages/c5/5c/ceefca458559f0ccc7a982319f37ed07b0d7b526964ae6cc61f8ad1b6119/numpy-2.2.4-cp311-cp311-manylinux_2_17_x86_64.manylinux2014_x86_64.whl", hash = "sha256:f4162988a360a29af158aeb4a2f4f09ffed6a969c9776f8f3bdee9b06a8ab7e5", size = 16428819 },
    { url = "https://files.pythonhosted.org/packages/22/31/9b2ac8eee99e001eb6add9fa27514ef5e9faf176169057a12860af52704c/numpy-2.2.4-cp311-cp311-musllinux_1_2_aarch64.whl", hash = "sha256:892c10d6a73e0f14935c31229e03325a7b3093fafd6ce0af704be7f894d95687", size = 15881470 },
    { url = "https://files.pythonhosted.org/packages/f0/dc/8569b5f25ff30484b555ad8a3f537e0225d091abec386c9420cf5f7a2976/numpy-2.2.4-cp311-cp311-musllinux_1_2_x86_64.whl", hash = "sha256:db1f1c22173ac1c58db249ae48aa7ead29f534b9a948bc56828337aa84a32ed6", size = 18218144 },
    { url = "https://files.pythonhosted.org/packages/5e/05/463c023a39bdeb9bb43a99e7dee2c664cb68d5bb87d14f92482b9f6011cc/numpy-2.2.4-cp311-cp311-win32.whl", hash = "sha256:ea2bb7e2ae9e37d96835b3576a4fa4b3a97592fbea8ef7c3587078b0068b8f09", size = 6606368 },
    { url = "https://files.pythonhosted.org/packages/8b/72/10c1d2d82101c468a28adc35de6c77b308f288cfd0b88e1070f15b98e00c/numpy-2.2.4-cp311-cp311-win_amd64.whl", hash = "sha256:f7de08cbe5551911886d1ab60de58448c6df0f67d9feb7d1fb21e9875ef95e91", size = 12947526 },
    { url = "https://files.pythonhosted.org/packages/a2/30/182db21d4f2a95904cec1a6f779479ea1ac07c0647f064dea454ec650c42/numpy-2.2.4-cp312-cp312-macosx_10_13_x86_64.whl", hash = "sha256:a7b9084668aa0f64e64bd00d27ba5146ef1c3a8835f3bd912e7a9e01326804c4", size = 20947156 },
    { url = "https://files.pythonhosted.org/packages/24/6d/9483566acfbda6c62c6bc74b6e981c777229d2af93c8eb2469b26ac1b7bc/numpy-2.2.4-cp312-cp312-macosx_11_0_arm64.whl", hash = "sha256:dbe512c511956b893d2dacd007d955a3f03d555ae05cfa3ff1c1ff6df8851854", size = 14133092 },
    { url = "https://files.pythonhosted.org/packages/27/f6/dba8a258acbf9d2bed2525cdcbb9493ef9bae5199d7a9cb92ee7e9b2aea6/numpy-2.2.4-cp312-cp312-macosx_14_0_arm64.whl", hash = "sha256:bb649f8b207ab07caebba230d851b579a3c8711a851d29efe15008e31bb4de24", size = 5163515 },
    { url = "https://files.pythonhosted.org/packages/62/30/82116199d1c249446723c68f2c9da40d7f062551036f50b8c4caa42ae252/numpy-2.2.4-cp312-cp312-macosx_14_0_x86_64.whl", hash = "sha256:f34dc300df798742b3d06515aa2a0aee20941c13579d7a2f2e10af01ae4901ee", size = 6696558 },
    { url = "https://files.pythonhosted.org/packages/0e/b2/54122b3c6df5df3e87582b2e9430f1bdb63af4023c739ba300164c9ae503/numpy-2.2.4-cp312-cp312-manylinux_2_17_aarch64.manylinux2014_aarch64.whl", hash = "sha256:c3f7ac96b16955634e223b579a3e5798df59007ca43e8d451a0e6a50f6bfdfba", size = 14084742 },
    { url = "https://files.pythonhosted.org/packages/02/e2/e2cbb8d634151aab9528ef7b8bab52ee4ab10e076509285602c2a3a686e0/numpy-2.2.4-cp312-cp312-manylinux_2_17_x86_64.manylinux2014_x86_64.whl", hash = "sha256:4f92084defa704deadd4e0a5ab1dc52d8ac9e8a8ef617f3fbb853e79b0ea3592", size = 16134051 },
    { url = "https://files.pythonhosted.org/packages/8e/21/efd47800e4affc993e8be50c1b768de038363dd88865920439ef7b422c60/numpy-2.2.4-cp312-cp312-musllinux_1_2_aarch64.whl", hash = "sha256:7a4e84a6283b36632e2a5b56e121961f6542ab886bc9e12f8f9818b3c266bfbb", size = 15578972 },
    { url = "https://files.pythonhosted.org/packages/04/1e/f8bb88f6157045dd5d9b27ccf433d016981032690969aa5c19e332b138c0/numpy-2.2.4-cp312-cp312-musllinux_1_2_x86_64.whl", hash = "sha256:11c43995255eb4127115956495f43e9343736edb7fcdb0d973defd9de14cd84f", size = 17898106 },
    { url = "https://files.pythonhosted.org/packages/2b/93/df59a5a3897c1f036ae8ff845e45f4081bb06943039ae28a3c1c7c780f22/numpy-2.2.4-cp312-cp312-win32.whl", hash = "sha256:65ef3468b53269eb5fdb3a5c09508c032b793da03251d5f8722b1194f1790c00", size = 6311190 },
    { url = "https://files.pythonhosted.org/packages/46/69/8c4f928741c2a8efa255fdc7e9097527c6dc4e4df147e3cadc5d9357ce85/numpy-2.2.4-cp312-cp312-win_amd64.whl", hash = "sha256:2aad3c17ed2ff455b8eaafe06bcdae0062a1db77cb99f4b9cbb5f4ecb13c5146", size = 12644305 },
    { url = "https://files.pythonhosted.org/packages/2a/d0/bd5ad792e78017f5decfb2ecc947422a3669a34f775679a76317af671ffc/numpy-2.2.4-cp313-cp313-macosx_10_13_x86_64.whl", hash = "sha256:1cf4e5c6a278d620dee9ddeb487dc6a860f9b199eadeecc567f777daace1e9e7", size = 20933623 },
    { url = "https://files.pythonhosted.org/packages/c3/bc/2b3545766337b95409868f8e62053135bdc7fa2ce630aba983a2aa60b559/numpy-2.2.4-cp313-cp313-macosx_11_0_arm64.whl", hash = "sha256:1974afec0b479e50438fc3648974268f972e2d908ddb6d7fb634598cdb8260a0", size = 14148681 },
    { url = "https://files.pythonhosted.org/packages/6a/70/67b24d68a56551d43a6ec9fe8c5f91b526d4c1a46a6387b956bf2d64744e/numpy-2.2.4-cp313-cp313-macosx_14_0_arm64.whl", hash = "sha256:79bd5f0a02aa16808fcbc79a9a376a147cc1045f7dfe44c6e7d53fa8b8a79392", size = 5148759 },
    { url = "https://files.pythonhosted.org/packages/1c/8b/e2fc8a75fcb7be12d90b31477c9356c0cbb44abce7ffb36be39a0017afad/numpy-2.2.4-cp313-cp313-macosx_14_0_x86_64.whl", hash = "sha256:3387dd7232804b341165cedcb90694565a6015433ee076c6754775e85d86f1fc", size = 6683092 },
    { url = "https://files.pythonhosted.org/packages/13/73/41b7b27f169ecf368b52533edb72e56a133f9e86256e809e169362553b49/numpy-2.2.4-cp313-cp313-manylinux_2_17_aarch64.manylinux2014_aarch64.whl", hash = "sha256:6f527d8fdb0286fd2fd97a2a96c6be17ba4232da346931d967a0630050dfd298", size = 14081422 },
    { url = "https://files.pythonhosted.org/packages/4b/04/e208ff3ae3ddfbafc05910f89546382f15a3f10186b1f56bd99f159689c2/numpy-2.2.4-cp313-cp313-manylinux_2_17_x86_64.manylinux2014_x86_64.whl", hash = "sha256:bce43e386c16898b91e162e5baaad90c4b06f9dcbe36282490032cec98dc8ae7", size = 16132202 },
    { url = "https://files.pythonhosted.org/packages/fe/bc/2218160574d862d5e55f803d88ddcad88beff94791f9c5f86d67bd8fbf1c/numpy-2.2.4-cp313-cp313-musllinux_1_2_aarch64.whl", hash = "sha256:31504f970f563d99f71a3512d0c01a645b692b12a63630d6aafa0939e52361e6", size = 15573131 },
    { url = "https://files.pythonhosted.org/packages/a5/78/97c775bc4f05abc8a8426436b7cb1be806a02a2994b195945600855e3a25/numpy-2.2.4-cp313-cp313-musllinux_1_2_x86_64.whl", hash = "sha256:81413336ef121a6ba746892fad881a83351ee3e1e4011f52e97fba79233611fd", size = 17894270 },
    { url = "https://files.pythonhosted.org/packages/b9/eb/38c06217a5f6de27dcb41524ca95a44e395e6a1decdc0c99fec0832ce6ae/numpy-2.2.4-cp313-cp313-win32.whl", hash = "sha256:f486038e44caa08dbd97275a9a35a283a8f1d2f0ee60ac260a1790e76660833c", size = 6308141 },
    { url = "https://files.pythonhosted.org/packages/52/17/d0dd10ab6d125c6d11ffb6dfa3423c3571befab8358d4f85cd4471964fcd/numpy-2.2.4-cp313-cp313-win_amd64.whl", hash = "sha256:207a2b8441cc8b6a2a78c9ddc64d00d20c303d79fba08c577752f080c4007ee3", size = 12636885 },
    { url = "https://files.pythonhosted.org/packages/fa/e2/793288ede17a0fdc921172916efb40f3cbc2aa97e76c5c84aba6dc7e8747/numpy-2.2.4-cp313-cp313t-macosx_10_13_x86_64.whl", hash = "sha256:8120575cb4882318c791f839a4fd66161a6fa46f3f0a5e613071aae35b5dd8f8", size = 20961829 },
    { url = "https://files.pythonhosted.org/packages/3a/75/bb4573f6c462afd1ea5cbedcc362fe3e9bdbcc57aefd37c681be1155fbaa/numpy-2.2.4-cp313-cp313t-macosx_11_0_arm64.whl", hash = "sha256:a761ba0fa886a7bb33c6c8f6f20213735cb19642c580a931c625ee377ee8bd39", size = 14161419 },
    { url = "https://files.pythonhosted.org/packages/03/68/07b4cd01090ca46c7a336958b413cdbe75002286295f2addea767b7f16c9/numpy-2.2.4-cp313-cp313t-macosx_14_0_arm64.whl", hash = "sha256:ac0280f1ba4a4bfff363a99a6aceed4f8e123f8a9b234c89140f5e894e452ecd", size = 5196414 },
    { url = "https://files.pythonhosted.org/packages/a5/fd/d4a29478d622fedff5c4b4b4cedfc37a00691079623c0575978d2446db9e/numpy-2.2.4-cp313-cp313t-macosx_14_0_x86_64.whl", hash = "sha256:879cf3a9a2b53a4672a168c21375166171bc3932b7e21f622201811c43cdd3b0", size = 6709379 },
    { url = "https://files.pythonhosted.org/packages/41/78/96dddb75bb9be730b87c72f30ffdd62611aba234e4e460576a068c98eff6/numpy-2.2.4-cp313-cp313t-manylinux_2_17_aarch64.manylinux2014_aarch64.whl", hash = "sha256:f05d4198c1bacc9124018109c5fba2f3201dbe7ab6e92ff100494f236209c960", size = 14051725 },
    { url = "https://files.pythonhosted.org/packages/00/06/5306b8199bffac2a29d9119c11f457f6c7d41115a335b78d3f86fad4dbe8/numpy-2.2.4-cp313-cp313t-manylinux_2_17_x86_64.manylinux2014_x86_64.whl", hash = "sha256:e2f085ce2e813a50dfd0e01fbfc0c12bbe5d2063d99f8b29da30e544fb6483b8", size = 16101638 },
    { url = "https://files.pythonhosted.org/packages/fa/03/74c5b631ee1ded596945c12027649e6344614144369fd3ec1aaced782882/numpy-2.2.4-cp313-cp313t-musllinux_1_2_aarch64.whl", hash = "sha256:92bda934a791c01d6d9d8e038363c50918ef7c40601552a58ac84c9613a665bc", size = 15571717 },
    { url = "https://files.pythonhosted.org/packages/cb/dc/4fc7c0283abe0981e3b89f9b332a134e237dd476b0c018e1e21083310c31/numpy-2.2.4-cp313-cp313t-musllinux_1_2_x86_64.whl", hash = "sha256:ee4d528022f4c5ff67332469e10efe06a267e32f4067dc76bb7e2cddf3cd25ff", size = 17879998 },
    { url = "https://files.pythonhosted.org/packages/e5/2b/878576190c5cfa29ed896b518cc516aecc7c98a919e20706c12480465f43/numpy-2.2.4-cp313-cp313t-win32.whl", hash = "sha256:05c076d531e9998e7e694c36e8b349969c56eadd2cdcd07242958489d79a7286", size = 6366896 },
    { url = "https://files.pythonhosted.org/packages/3e/05/eb7eec66b95cf697f08c754ef26c3549d03ebd682819f794cb039574a0a6/numpy-2.2.4-cp313-cp313t-win_amd64.whl", hash = "sha256:188dcbca89834cc2e14eb2f106c96d6d46f200fe0200310fc29089657379c58d", size = 12739119 },
    { url = "https://files.pythonhosted.org/packages/b2/5c/f09c33a511aff41a098e6ef3498465d95f6360621034a3d95f47edbc9119/numpy-2.2.4-pp310-pypy310_pp73-macosx_10_15_x86_64.whl", hash = "sha256:7051ee569db5fbac144335e0f3b9c2337e0c8d5c9fee015f259a5bd70772b7e8", size = 21081956 },
    { url = "https://files.pythonhosted.org/packages/ba/30/74c48b3b6494c4b820b7fa1781d441e94d87a08daa5b35d222f06ba41a6f/numpy-2.2.4-pp310-pypy310_pp73-macosx_14_0_x86_64.whl", hash = "sha256:ab2939cd5bec30a7430cbdb2287b63151b77cf9624de0532d629c9a1c59b1d5c", size = 6827143 },
    { url = "https://files.pythonhosted.org/packages/54/f5/ab0d2f48b490535c7a80e05da4a98902b632369efc04f0e47bb31ca97d8f/numpy-2.2.4-pp310-pypy310_pp73-manylinux_2_17_x86_64.manylinux2014_x86_64.whl", hash = "sha256:d0f35b19894a9e08639fd60a1ec1978cb7f5f7f1eace62f38dd36be8aecdef4d", size = 16233350 },
    { url = "https://files.pythonhosted.org/packages/3b/3a/2f6d8c1f8e45d496bca6baaec93208035faeb40d5735c25afac092ec9a12/numpy-2.2.4-pp310-pypy310_pp73-win_amd64.whl", hash = "sha256:b4adfbbc64014976d2f91084915ca4e626fbf2057fb81af209c1a6d776d23e3d", size = 12857565 },
]

[[package]]
name = "openai"
version = "1.72.0"
source = { registry = "https://pypi.org/simple" }
dependencies = [
    { name = "anyio" },
    { name = "distro" },
    { name = "httpx" },
    { name = "jiter" },
    { name = "pydantic" },
    { name = "sniffio" },
    { name = "tqdm" },
    { name = "typing-extensions" },
]
sdist = { url = "https://files.pythonhosted.org/packages/41/56/41de36c0e9f787c406211552ecf2ca4fba3db900207c5c158c4dc67263fc/openai-1.72.0.tar.gz", hash = "sha256:f51de971448905cc90ed5175a5b19e92fd94e31f68cde4025762f9f5257150db", size = 426061 }
wheels = [
    { url = "https://files.pythonhosted.org/packages/03/1c/a0870f31bd71244c8c3a82e171677d9a148a8ea1cb157308cb9e06a41a37/openai-1.72.0-py3-none-any.whl", hash = "sha256:34f5496ba5c8cb06c592831d69e847e2d164526a2fb92afdc3b5cf2891c328c3", size = 643863 },
]

[[package]]
name = "orjson"
version = "3.10.16"
source = { registry = "https://pypi.org/simple" }
sdist = { url = "https://files.pythonhosted.org/packages/98/c7/03913cc4332174071950acf5b0735463e3f63760c80585ef369270c2b372/orjson-3.10.16.tar.gz", hash = "sha256:d2aaa5c495e11d17b9b93205f5fa196737ee3202f000aaebf028dc9a73750f10", size = 5410415 }
wheels = [
    { url = "https://files.pythonhosted.org/packages/9d/a6/22cb9b03baf167bc2d659c9e74d7580147f36e6a155e633801badfd5a74d/orjson-3.10.16-cp310-cp310-macosx_10_15_x86_64.macosx_11_0_arm64.macosx_10_15_universal2.whl", hash = "sha256:4cb473b8e79154fa778fb56d2d73763d977be3dcc140587e07dbc545bbfc38f8", size = 249179 },
    { url = "https://files.pythonhosted.org/packages/d7/ce/3e68cc33020a6ebd8f359b8628b69d2132cd84fea68155c33057e502ee51/orjson-3.10.16-cp310-cp310-manylinux_2_17_aarch64.manylinux2014_aarch64.whl", hash = "sha256:622a8e85eeec1948690409a19ca1c7d9fd8ff116f4861d261e6ae2094fe59a00", size = 138510 },
    { url = "https://files.pythonhosted.org/packages/dc/12/63bee7764ce12052f7c1a1393ce7f26dc392c93081eb8754dd3dce9b7c6b/orjson-3.10.16-cp310-cp310-manylinux_2_17_armv7l.manylinux2014_armv7l.whl", hash = "sha256:c682d852d0ce77613993dc967e90e151899fe2d8e71c20e9be164080f468e370", size = 132373 },
    { url = "https://files.pythonhosted.org/packages/b3/d5/2998c2f319adcd572f2b03ba2083e8176863d1055d8d713683ddcf927b71/orjson-3.10.16-cp310-cp310-manylinux_2_17_i686.manylinux2014_i686.whl", hash = "sha256:8c520ae736acd2e32df193bcff73491e64c936f3e44a2916b548da048a48b46b", size = 136774 },
    { url = "https://files.pythonhosted.org/packages/00/03/88c236ae307bd0604623204d4a835e15fbf9c75b8535c8f13ef45abd413f/orjson-3.10.16-cp310-cp310-manylinux_2_17_ppc64le.manylinux2014_ppc64le.whl", hash = "sha256:134f87c76bfae00f2094d85cfab261b289b76d78c6da8a7a3b3c09d362fd1e06", size = 138030 },
    { url = "https://files.pythonhosted.org/packages/66/ba/3e256ddfeb364f98fd6ac65774844090d356158b2d1de8998db2bf984503/orjson-3.10.16-cp310-cp310-manylinux_2_17_s390x.manylinux2014_s390x.whl", hash = "sha256:b59afde79563e2cf37cfe62ee3b71c063fd5546c8e662d7fcfc2a3d5031a5c4c", size = 142677 },
    { url = "https://files.pythonhosted.org/packages/2c/71/73a1214bd27baa2ea5184fff4aa6193a114dfb0aa5663dad48fe63e8cd29/orjson-3.10.16-cp310-cp310-manylinux_2_17_x86_64.manylinux2014_x86_64.whl", hash = "sha256:113602f8241daaff05d6fad25bd481d54c42d8d72ef4c831bb3ab682a54d9e15", size = 132798 },
    { url = "https://files.pythonhosted.org/packages/53/ac/0b2f41c0a1e8c095439d0fab3b33103cf41a39be8e6aa2c56298a6034259/orjson-3.10.16-cp310-cp310-musllinux_1_2_aarch64.whl", hash = "sha256:4fc0077d101f8fab4031e6554fc17b4c2ad8fdbc56ee64a727f3c95b379e31da", size = 135450 },
    { url = "https://files.pythonhosted.org/packages/d9/ca/7524c7b0bc815d426ca134dab54cad519802287b808a3846b047a5b2b7a3/orjson-3.10.16-cp310-cp310-musllinux_1_2_armv7l.whl", hash = "sha256:9c6bf6ff180cd69e93f3f50380224218cfab79953a868ea3908430bcfaf9cb5e", size = 412356 },
    { url = "https://files.pythonhosted.org/packages/05/1d/3ae2367c255276bf16ff7e1b210dd0af18bc8da20c4e4295755fc7de1268/orjson-3.10.16-cp310-cp310-musllinux_1_2_i686.whl", hash = "sha256:5673eadfa952f95a7cd76418ff189df11b0a9c34b1995dff43a6fdbce5d63bf4", size = 152769 },
    { url = "https://files.pythonhosted.org/packages/d3/2d/8eb10b6b1d30bb69c35feb15e5ba5ac82466cf743d562e3e8047540efd2f/orjson-3.10.16-cp310-cp310-musllinux_1_2_x86_64.whl", hash = "sha256:5fe638a423d852b0ae1e1a79895851696cb0d9fa0946fdbfd5da5072d9bb9551", size = 137223 },
    { url = "https://files.pythonhosted.org/packages/47/42/f043717930cb2de5fbebe47f308f101bed9ec2b3580b1f99c8284b2f5fe8/orjson-3.10.16-cp310-cp310-win32.whl", hash = "sha256:33af58f479b3c6435ab8f8b57999874b4b40c804c7a36b5cc6b54d8f28e1d3dd", size = 141734 },
    { url = "https://files.pythonhosted.org/packages/67/99/795ad7282b425b9fddcfb8a31bded5dcf84dba78ecb1e7ae716e84e794da/orjson-3.10.16-cp310-cp310-win_amd64.whl", hash = "sha256:0338356b3f56d71293c583350af26f053017071836b07e064e92819ecf1aa055", size = 133779 },
    { url = "https://files.pythonhosted.org/packages/97/29/43f91a5512b5d2535594438eb41c5357865fd5e64dec745d90a588820c75/orjson-3.10.16-cp311-cp311-macosx_10_15_x86_64.macosx_11_0_arm64.macosx_10_15_universal2.whl", hash = "sha256:44fcbe1a1884f8bc9e2e863168b0f84230c3d634afe41c678637d2728ea8e739", size = 249180 },
    { url = "https://files.pythonhosted.org/packages/0c/36/2a72d55e266473c19a86d97b7363bb8bf558ab450f75205689a287d5ce61/orjson-3.10.16-cp311-cp311-manylinux_2_17_aarch64.manylinux2014_aarch64.whl", hash = "sha256:78177bf0a9d0192e0b34c3d78bcff7fe21d1b5d84aeb5ebdfe0dbe637b885225", size = 138510 },
    { url = "https://files.pythonhosted.org/packages/bb/ad/f86d6f55c1a68b57ff6ea7966bce5f4e5163f2e526ddb7db9fc3c2c8d1c4/orjson-3.10.16-cp311-cp311-manylinux_2_17_armv7l.manylinux2014_armv7l.whl", hash = "sha256:12824073a010a754bb27330cad21d6e9b98374f497f391b8707752b96f72e741", size = 132373 },
    { url = "https://files.pythonhosted.org/packages/5e/8b/d18f2711493a809f3082a88fda89342bc8e16767743b909cd3c34989fba3/orjson-3.10.16-cp311-cp311-manylinux_2_17_i686.manylinux2014_i686.whl", hash = "sha256:ddd41007e56284e9867864aa2f29f3136bb1dd19a49ca43c0b4eda22a579cf53", size = 136773 },
    { url = "https://files.pythonhosted.org/packages/a1/dc/ce025f002f8e0749e3f057c4d773a4d4de32b7b4c1fc5a50b429e7532586/orjson-3.10.16-cp311-cp311-manylinux_2_17_ppc64le.manylinux2014_ppc64le.whl", hash = "sha256:0877c4d35de639645de83666458ca1f12560d9fa7aa9b25d8bb8f52f61627d14", size = 138029 },
    { url = "https://files.pythonhosted.org/packages/0e/1b/cf9df85852b91160029d9f26014230366a2b4deb8cc51fabe68e250a8c1a/orjson-3.10.16-cp311-cp311-manylinux_2_17_s390x.manylinux2014_s390x.whl", hash = "sha256:9a09a539e9cc3beead3e7107093b4ac176d015bec64f811afb5965fce077a03c", size = 142677 },
    { url = "https://files.pythonhosted.org/packages/92/18/5b1e1e995bffad49dc4311a0bdfd874bc6f135fd20f0e1f671adc2c9910e/orjson-3.10.16-cp311-cp311-manylinux_2_17_x86_64.manylinux2014_x86_64.whl", hash = "sha256:31b98bc9b40610fec971d9a4d67bb2ed02eec0a8ae35f8ccd2086320c28526ca", size = 132800 },
    { url = "https://files.pythonhosted.org/packages/d6/eb/467f25b580e942fcca1344adef40633b7f05ac44a65a63fc913f9a805d58/orjson-3.10.16-cp311-cp311-musllinux_1_2_aarch64.whl", hash = "sha256:0ce243f5a8739f3a18830bc62dc2e05b69a7545bafd3e3249f86668b2bcd8e50", size = 135451 },
    { url = "https://files.pythonhosted.org/packages/8d/4b/9d10888038975cb375982e9339d9495bac382d5c976c500b8d6f2c8e2e4e/orjson-3.10.16-cp311-cp311-musllinux_1_2_armv7l.whl", hash = "sha256:64792c0025bae049b3074c6abe0cf06f23c8e9f5a445f4bab31dc5ca23dbf9e1", size = 412358 },
    { url = "https://files.pythonhosted.org/packages/3b/e2/cfbcfcc4fbe619e0ca9bdbbfccb2d62b540bbfe41e0ee77d44a628594f59/orjson-3.10.16-cp311-cp311-musllinux_1_2_i686.whl", hash = "sha256:ea53f7e68eec718b8e17e942f7ca56c6bd43562eb19db3f22d90d75e13f0431d", size = 152772 },
    { url = "https://files.pythonhosted.org/packages/b9/d6/627a1b00569be46173007c11dde3da4618c9bfe18409325b0e3e2a82fe29/orjson-3.10.16-cp311-cp311-musllinux_1_2_x86_64.whl", hash = "sha256:a741ba1a9488c92227711bde8c8c2b63d7d3816883268c808fbeada00400c164", size = 137225 },
    { url = "https://files.pythonhosted.org/packages/0a/7b/a73c67b505021af845b9f05c7c848793258ea141fa2058b52dd9b067c2b4/orjson-3.10.16-cp311-cp311-win32.whl", hash = "sha256:c7ed2c61bb8226384c3fdf1fb01c51b47b03e3f4536c985078cccc2fd19f1619", size = 141733 },
    { url = "https://files.pythonhosted.org/packages/f4/22/5e8217c48d68c0adbfb181e749d6a733761074e598b083c69a1383d18147/orjson-3.10.16-cp311-cp311-win_amd64.whl", hash = "sha256:cd67d8b3e0e56222a2e7b7f7da9031e30ecd1fe251c023340b9f12caca85ab60", size = 133784 },
    { url = "https://files.pythonhosted.org/packages/5d/15/67ce9d4c959c83f112542222ea3b9209c1d424231d71d74c4890ea0acd2b/orjson-3.10.16-cp312-cp312-macosx_10_15_x86_64.macosx_11_0_arm64.macosx_10_15_universal2.whl", hash = "sha256:6d3444abbfa71ba21bb042caa4b062535b122248259fdb9deea567969140abca", size = 249325 },
    { url = "https://files.pythonhosted.org/packages/da/2c/1426b06f30a1b9ada74b6f512c1ddf9d2760f53f61cdb59efeb9ad342133/orjson-3.10.16-cp312-cp312-macosx_15_0_arm64.whl", hash = "sha256:30245c08d818fdcaa48b7d5b81499b8cae09acabb216fe61ca619876b128e184", size = 133621 },
    { url = "https://files.pythonhosted.org/packages/9e/88/18d26130954bc73bee3be10f95371ea1dfb8679e0e2c46b0f6d8c6289402/orjson-3.10.16-cp312-cp312-manylinux_2_17_aarch64.manylinux2014_aarch64.whl", hash = "sha256:a0ba1d0baa71bf7579a4ccdcf503e6f3098ef9542106a0eca82395898c8a500a", size = 138270 },
    { url = "https://files.pythonhosted.org/packages/4f/f9/6d8b64fcd58fae072e80ee7981be8ba0d7c26ace954e5cd1d027fc80518f/orjson-3.10.16-cp312-cp312-manylinux_2_17_armv7l.manylinux2014_armv7l.whl", hash = "sha256:eb0beefa5ef3af8845f3a69ff2a4aa62529b5acec1cfe5f8a6b4141033fd46ef", size = 132346 },
    { url = "https://files.pythonhosted.org/packages/16/3f/2513fd5bc786f40cd12af569c23cae6381aeddbefeed2a98f0a666eb5d0d/orjson-3.10.16-cp312-cp312-manylinux_2_17_i686.manylinux2014_i686.whl", hash = "sha256:6daa0e1c9bf2e030e93c98394de94506f2a4d12e1e9dadd7c53d5e44d0f9628e", size = 136845 },
    { url = "https://files.pythonhosted.org/packages/6d/42/b0e7b36720f5ab722b48e8ccf06514d4f769358dd73c51abd8728ef58d0b/orjson-3.10.16-cp312-cp312-manylinux_2_17_ppc64le.manylinux2014_ppc64le.whl", hash = "sha256:9da9019afb21e02410ef600e56666652b73eb3e4d213a0ec919ff391a7dd52aa", size = 138078 },
    { url = "https://files.pythonhosted.org/packages/a3/a8/d220afb8a439604be74fc755dbc740bded5ed14745ca536b304ed32eb18a/orjson-3.10.16-cp312-cp312-manylinux_2_17_s390x.manylinux2014_s390x.whl", hash = "sha256:daeb3a1ee17b69981d3aae30c3b4e786b0f8c9e6c71f2b48f1aef934f63f38f4", size = 142712 },
    { url = "https://files.pythonhosted.org/packages/8c/88/7e41e9883c00f84f92fe357a8371edae816d9d7ef39c67b5106960c20389/orjson-3.10.16-cp312-cp312-manylinux_2_17_x86_64.manylinux2014_x86_64.whl", hash = "sha256:80fed80eaf0e20a31942ae5d0728849862446512769692474be5e6b73123a23b", size = 133136 },
    { url = "https://files.pythonhosted.org/packages/e9/ca/61116095307ad0be828ea26093febaf59e38596d84a9c8d765c3c5e4934f/orjson-3.10.16-cp312-cp312-musllinux_1_2_aarch64.whl", hash = "sha256:73390ed838f03764540a7bdc4071fe0123914c2cc02fb6abf35182d5fd1b7a42", size = 135258 },
    { url = "https://files.pythonhosted.org/packages/dc/1b/09493cf7d801505f094c9295f79c98c1e0af2ac01c7ed8d25b30fcb19ada/orjson-3.10.16-cp312-cp312-musllinux_1_2_armv7l.whl", hash = "sha256:a22bba012a0c94ec02a7768953020ab0d3e2b884760f859176343a36c01adf87", size = 412326 },
    { url = "https://files.pythonhosted.org/packages/ea/02/125d7bbd7f7a500190ddc8ae5d2d3c39d87ed3ed28f5b37cfe76962c678d/orjson-3.10.16-cp312-cp312-musllinux_1_2_i686.whl", hash = "sha256:5385bbfdbc90ff5b2635b7e6bebf259652db00a92b5e3c45b616df75b9058e88", size = 152800 },
    { url = "https://files.pythonhosted.org/packages/f9/09/7658a9e3e793d5b3b00598023e0fb6935d0e7bbb8ff72311c5415a8ce677/orjson-3.10.16-cp312-cp312-musllinux_1_2_x86_64.whl", hash = "sha256:02c6279016346e774dd92625d46c6c40db687b8a0d685aadb91e26e46cc33e1e", size = 137516 },
    { url = "https://files.pythonhosted.org/packages/29/87/32b7a4831e909d347278101a48d4cf9f3f25901b2295e7709df1651f65a1/orjson-3.10.16-cp312-cp312-win32.whl", hash = "sha256:7ca55097a11426db80f79378e873a8c51f4dde9ffc22de44850f9696b7eb0e8c", size = 141759 },
    { url = "https://files.pythonhosted.org/packages/35/ce/81a27e7b439b807bd393585271364cdddf50dc281fc57c4feef7ccb186a6/orjson-3.10.16-cp312-cp312-win_amd64.whl", hash = "sha256:86d127efdd3f9bf5f04809b70faca1e6836556ea3cc46e662b44dab3fe71f3d6", size = 133944 },
    { url = "https://files.pythonhosted.org/packages/87/b9/ff6aa28b8c86af9526160905593a2fe8d004ac7a5e592ee0b0ff71017511/orjson-3.10.16-cp313-cp313-macosx_10_15_x86_64.macosx_11_0_arm64.macosx_10_15_universal2.whl", hash = "sha256:148a97f7de811ba14bc6dbc4a433e0341ffd2cc285065199fb5f6a98013744bd", size = 249289 },
    { url = "https://files.pythonhosted.org/packages/6c/81/6d92a586149b52684ab8fd70f3623c91d0e6a692f30fd8c728916ab2263c/orjson-3.10.16-cp313-cp313-macosx_15_0_arm64.whl", hash = "sha256:1d960c1bf0e734ea36d0adc880076de3846aaec45ffad29b78c7f1b7962516b8", size = 133640 },
    { url = "https://files.pythonhosted.org/packages/c2/88/b72443f4793d2e16039ab85d0026677932b15ab968595fb7149750d74134/orjson-3.10.16-cp313-cp313-manylinux_2_17_aarch64.manylinux2014_aarch64.whl", hash = "sha256:a318cd184d1269f68634464b12871386808dc8b7c27de8565234d25975a7a137", size = 138286 },
    { url = "https://files.pythonhosted.org/packages/c3/3c/72a22d4b28c076c4016d5a52bd644a8e4d849d3bb0373d9e377f9e3b2250/orjson-3.10.16-cp313-cp313-manylinux_2_17_armv7l.manylinux2014_armv7l.whl", hash = "sha256:df23f8df3ef9223d1d6748bea63fca55aae7da30a875700809c500a05975522b", size = 132307 },
    { url = "https://files.pythonhosted.org/packages/8a/a2/f1259561bdb6ad7061ff1b95dab082fe32758c4bc143ba8d3d70831f0a06/orjson-3.10.16-cp313-cp313-manylinux_2_17_i686.manylinux2014_i686.whl", hash = "sha256:b94dda8dd6d1378f1037d7f3f6b21db769ef911c4567cbaa962bb6dc5021cf90", size = 136739 },
    { url = "https://files.pythonhosted.org/packages/3d/af/c7583c4b34f33d8b8b90cfaab010ff18dd64e7074cc1e117a5f1eff20dcf/orjson-3.10.16-cp313-cp313-manylinux_2_17_ppc64le.manylinux2014_ppc64le.whl", hash = "sha256:f12970a26666a8775346003fd94347d03ccb98ab8aa063036818381acf5f523e", size = 138076 },
    { url = "https://files.pythonhosted.org/packages/d7/59/d7fc7fbdd3d4a64c2eae4fc7341a5aa39cf9549bd5e2d7f6d3c07f8b715b/orjson-3.10.16-cp313-cp313-manylinux_2_17_s390x.manylinux2014_s390x.whl", hash = "sha256:15a1431a245d856bd56e4d29ea0023eb4d2c8f71efe914beb3dee8ab3f0cd7fb", size = 142643 },
    { url = "https://files.pythonhosted.org/packages/92/0e/3bd8f2197d27601f16b4464ae948826da2bcf128af31230a9dbbad7ceb57/orjson-3.10.16-cp313-cp313-manylinux_2_17_x86_64.manylinux2014_x86_64.whl", hash = "sha256:c83655cfc247f399a222567d146524674a7b217af7ef8289c0ff53cfe8db09f0", size = 133168 },
    { url = "https://files.pythonhosted.org/packages/af/a8/351fd87b664b02f899f9144d2c3dc848b33ac04a5df05234cbfb9e2a7540/orjson-3.10.16-cp313-cp313-musllinux_1_2_aarch64.whl", hash = "sha256:fa59ae64cb6ddde8f09bdbf7baf933c4cd05734ad84dcf4e43b887eb24e37652", size = 135271 },
    { url = "https://files.pythonhosted.org/packages/ba/b0/a6d42a7d412d867c60c0337d95123517dd5a9370deea705ea1be0f89389e/orjson-3.10.16-cp313-cp313-musllinux_1_2_armv7l.whl", hash = "sha256:ca5426e5aacc2e9507d341bc169d8af9c3cbe88f4cd4c1cf2f87e8564730eb56", size = 412444 },
    { url = "https://files.pythonhosted.org/packages/79/ec/7572cd4e20863f60996f3f10bc0a6da64a6fd9c35954189a914cec0b7377/orjson-3.10.16-cp313-cp313-musllinux_1_2_i686.whl", hash = "sha256:6fd5da4edf98a400946cd3a195680de56f1e7575109b9acb9493331047157430", size = 152737 },
    { url = "https://files.pythonhosted.org/packages/a9/19/ceb9e8fed5403b2e76a8ac15f581b9d25780a3be3c9b3aa54b7777a210d5/orjson-3.10.16-cp313-cp313-musllinux_1_2_x86_64.whl", hash = "sha256:980ecc7a53e567169282a5e0ff078393bac78320d44238da4e246d71a4e0e8f5", size = 137482 },
    { url = "https://files.pythonhosted.org/packages/1b/78/a78bb810f3786579dbbbd94768284cbe8f2fd65167cd7020260679665c17/orjson-3.10.16-cp313-cp313-win32.whl", hash = "sha256:28f79944dd006ac540a6465ebd5f8f45dfdf0948ff998eac7a908275b4c1add6", size = 141714 },
    { url = "https://files.pythonhosted.org/packages/81/9c/b66ce9245ff319df2c3278acd351a3f6145ef34b4a2d7f4b0f739368370f/orjson-3.10.16-cp313-cp313-win_amd64.whl", hash = "sha256:fe0a145e96d51971407cb8ba947e63ead2aa915db59d6631a355f5f2150b56b7", size = 133954 },
]

[[package]]
name = "ormsgpack"
version = "1.9.1"
source = { registry = "https://pypi.org/simple" }
sdist = { url = "https://files.pythonhosted.org/packages/25/a7/462cf8ff5e29241868b82d3a5ec124d690eb6a6a5c6fa5bb1367b839e027/ormsgpack-1.9.1.tar.gz", hash = "sha256:3da6e63d82565e590b98178545e64f0f8506137b92bd31a2d04fd7c82baf5794", size = 56887 }
wheels = [
    { url = "https://files.pythonhosted.org/packages/7f/32/5f504c0695ff96aaaf0452bee522d79b5a3ee809f22fd77fdb0dd5756d86/ormsgpack-1.9.1-cp310-cp310-macosx_10_12_x86_64.macosx_11_0_arm64.macosx_10_12_universal2.whl", hash = "sha256:f1f804fd9c0fd84213a6022c34172f82323b34afa7052a4af18797582cf56365", size = 382793 },
    { url = "https://files.pythonhosted.org/packages/1e/c6/64fe1270271b61495611f1d3068baedb57d76e0f93ce7156f3763fb79b32/ormsgpack-1.9.1-cp310-cp310-manylinux_2_17_aarch64.manylinux2014_aarch64.whl", hash = "sha256:eab5cec99c46276b37071d570aab98603f3d0309b3818da3247eb64bb95e5cfc", size = 213974 },
    { url = "https://files.pythonhosted.org/packages/13/56/6666d6a9b82c7d2021fce6823ff823bc373a4e7280979c1b453317678fbc/ormsgpack-1.9.1-cp310-cp310-manylinux_2_17_armv7l.manylinux2014_armv7l.whl", hash = "sha256:1c12c6bb30e6df6fc0213b77f0a5e143f371d618be2e8eb4d555340ce01c6900", size = 217200 },
    { url = "https://files.pythonhosted.org/packages/5f/fb/b844ed1e69d8615163525a8403d7abd3548b3fbfa0f3a973808f36145a0f/ormsgpack-1.9.1-cp310-cp310-manylinux_2_17_x86_64.manylinux2014_x86_64.whl", hash = "sha256:994d4bbb7ee333264a3e55e30ccee063df6635d785f21a08bf52f67821454a51", size = 223648 },
    { url = "https://files.pythonhosted.org/packages/f2/26/c40c3e300f9c61a5ed7a6921656dd0d2907a8174936e1e643677585e497c/ormsgpack-1.9.1-cp310-cp310-musllinux_1_2_aarch64.whl", hash = "sha256:a668a584cf4bb6e1a6ef5a35f3f0d0fdae80cfb7237344ad19a50cce8c79317b", size = 394197 },
    { url = "https://files.pythonhosted.org/packages/2d/4c/7a4ae187f18e7abf7ab0662b473264a60a5aa4e9bff266f541a8855df163/ormsgpack-1.9.1-cp310-cp310-musllinux_1_2_armv7l.whl", hash = "sha256:aaf77699203822638014c604d100f132583844d4fd01eb639a2266970c02cfdf", size = 480550 },
    { url = "https://files.pythonhosted.org/packages/b1/33/5c465dfd5571f816835bb9e371987bf081b529c64ef28a72d18b0b59902d/ormsgpack-1.9.1-cp310-cp310-musllinux_1_2_x86_64.whl", hash = "sha256:003d7e1992b447898caf25a820b3037ec68a57864b3e2f34b64693b7d60a9984", size = 396955 },
    { url = "https://files.pythonhosted.org/packages/8f/fd/8f64f477b5c6d66e9c6343d7d3f32d7063ba20ab151dd36884e6504899ab/ormsgpack-1.9.1-cp310-cp310-win_amd64.whl", hash = "sha256:67fefc77e4ba9469f79426769eb4c78acf21f22bef3ab1239a72dd728036ffc2", size = 125102 },
    { url = "https://files.pythonhosted.org/packages/d8/3b/388e7915a28db6ab3daedfd4937bd7b063c50dd1543068daa31c0a3b70ed/ormsgpack-1.9.1-cp311-cp311-macosx_10_12_x86_64.macosx_11_0_arm64.macosx_10_12_universal2.whl", hash = "sha256:16eaf32c33ab4249e242181d59e2509b8e0330d6f65c1d8bf08c3dea38fd7c02", size = 382794 },
    { url = "https://files.pythonhosted.org/packages/0f/b4/3f4afba058822bf69b274e0defe507056be0340e65363c3ebcd312b01b84/ormsgpack-1.9.1-cp311-cp311-manylinux_2_17_aarch64.manylinux2014_aarch64.whl", hash = "sha256:c70f2e5b2f9975536e8f7936a9721601dc54febe363d2d82f74c9b31d4fe1c65", size = 213974 },
    { url = "https://files.pythonhosted.org/packages/bf/be/f0e21366d51b6e28fc3a55425be6a125545370d3479bf25be081e83ee236/ormsgpack-1.9.1-cp311-cp311-manylinux_2_17_armv7l.manylinux2014_armv7l.whl", hash = "sha256:17c9e18b07d69e3db2e0f8af4731040175e11bdfde78ad8e28126e9e66ec5167", size = 217200 },
    { url = "https://files.pythonhosted.org/packages/cc/90/67a23c1c880a6e5552acb45f9555b642528f89c8bcf75283a2ea64ef7175/ormsgpack-1.9.1-cp311-cp311-manylinux_2_17_x86_64.manylinux2014_x86_64.whl", hash = "sha256:73538d749096bb6470328601a2be8f7bdec28849ec6fd19595c232a5848d7124", size = 223649 },
    { url = "https://files.pythonhosted.org/packages/80/ad/116c1f970b5b4453e4faa52645517a2e5eaf1ab385ba09a5c54253d07d0e/ormsgpack-1.9.1-cp311-cp311-musllinux_1_2_aarch64.whl", hash = "sha256:827ff71de228cfd6d07b9d6b47911aa61b1e8dc995dec3caf8fdcdf4f874bcd0", size = 394200 },
    { url = "https://files.pythonhosted.org/packages/c5/a2/b224a5ef193628a15205e473179276b87e8290d321693e4934a05cbd6ccf/ormsgpack-1.9.1-cp311-cp311-musllinux_1_2_armv7l.whl", hash = "sha256:7307f808b3df282c8e8ed92c6ebceeb3eea3d8eeec808438f3f212226b25e217", size = 480551 },
    { url = "https://files.pythonhosted.org/packages/b5/f4/a0f528196af6ab46e6c3f3051cf7403016bdc7b7d3e673ea5b04b145be98/ormsgpack-1.9.1-cp311-cp311-musllinux_1_2_x86_64.whl", hash = "sha256:f30aad7fb083bed1c540a3c163c6a9f63a94e3c538860bf8f13386c29b560ad5", size = 396959 },
    { url = "https://files.pythonhosted.org/packages/bc/6b/60c6f4787e3e93f5eb34fccb163753a8771465983a579e3405152f2422fd/ormsgpack-1.9.1-cp311-cp311-win_amd64.whl", hash = "sha256:829a1b4c5bc3c38ece0c55cf91ebc09c3b987fceb24d3f680c2bcd03fd3789a4", size = 125100 },
    { url = "https://files.pythonhosted.org/packages/dd/f1/155a598cc8030526ccaaf91ba4d61530f87900645559487edba58b0a90a2/ormsgpack-1.9.1-cp312-cp312-macosx_10_12_x86_64.macosx_11_0_arm64.macosx_10_12_universal2.whl", hash = "sha256:1ede445fc3fdba219bb0e0d1f289df26a9c7602016b7daac6fafe8fe4e91548f", size = 383225 },
    { url = "https://files.pythonhosted.org/packages/23/1c/ef3097ba550fad55c79525f461febdd4e0d9cc18d065248044536f09488e/ormsgpack-1.9.1-cp312-cp312-manylinux_2_17_aarch64.manylinux2014_aarch64.whl", hash = "sha256:db50b9f918e25b289114312ed775794d0978b469831b992bdc65bfe20b91fe30", size = 214056 },
    { url = "https://files.pythonhosted.org/packages/27/77/64d0da25896b2cbb99505ca518c109d7dd1964d7fde14c10943731738b60/ormsgpack-1.9.1-cp312-cp312-manylinux_2_17_armv7l.manylinux2014_armv7l.whl", hash = "sha256:8c7d8fc58e4333308f58ec720b1ee6b12b2b3fe2d2d8f0766ab751cb351e8757", size = 217339 },
    { url = "https://files.pythonhosted.org/packages/6c/10/c3a7fd0a0068b0bb52cccbfeb5656db895d69e895a3abbc210c4b3f98ff8/ormsgpack-1.9.1-cp312-cp312-manylinux_2_17_x86_64.manylinux2014_x86_64.whl", hash = "sha256:aeee6d08c040db265cb8563444aba343ecb32cbdbe2414a489dcead9f70c6765", size = 223816 },
    { url = "https://files.pythonhosted.org/packages/43/e7/aee1238dba652f2116c2523d36fd1c5f9775436032be5c233108fd2a1415/ormsgpack-1.9.1-cp312-cp312-musllinux_1_2_aarch64.whl", hash = "sha256:2fbb8181c198bdc413a4e889e5200f010724eea4b6d5a9a7eee2df039ac04aca", size = 394287 },
    { url = "https://files.pythonhosted.org/packages/c7/09/1b452a92376f29d7a2da7c18fb01cf09978197a8eccbb8b204e72fd5a970/ormsgpack-1.9.1-cp312-cp312-musllinux_1_2_armv7l.whl", hash = "sha256:16488f094ac0e2250cceea6caf72962614aa432ee11dd57ef45e1ad25ece3eff", size = 480709 },
    { url = "https://files.pythonhosted.org/packages/de/13/7fa9fee5a73af8a73a42bf8c2e69489605714f65f5a41454400a05e84a3b/ormsgpack-1.9.1-cp312-cp312-musllinux_1_2_x86_64.whl", hash = "sha256:422d960bfd6ad88be20794f50ec7953d8f7a0f2df60e19d0e8feb994e2ed64ee", size = 397247 },
    { url = "https://files.pythonhosted.org/packages/a1/2d/2e87cb28110db0d3bb750edd4d8719b5068852a2eef5e96b0bf376bb8a81/ormsgpack-1.9.1-cp312-cp312-win_amd64.whl", hash = "sha256:e6e2f9eab527cf43fb4a4293e493370276b1c8716cf305689202d646c6a782ef", size = 125368 },
    { url = "https://files.pythonhosted.org/packages/b8/54/0390d5d092831e4df29dbafe32402891fc14b3e6ffe5a644b16cbbc9d9bc/ormsgpack-1.9.1-cp313-cp313-macosx_10_12_x86_64.macosx_11_0_arm64.macosx_10_12_universal2.whl", hash = "sha256:ac61c18d9dd085e8519b949f7e655f7fb07909fd09c53b4338dd33309012e289", size = 383226 },
    { url = "https://files.pythonhosted.org/packages/47/64/8b15d262d1caefead8fb22ec144f5ff7d9505fc31c22bc34598053d46fbe/ormsgpack-1.9.1-cp313-cp313-manylinux_2_17_aarch64.manylinux2014_aarch64.whl", hash = "sha256:134840b8c6615da2c24ce77bd12a46098015c808197a9995c7a2d991e1904eec", size = 214057 },
    { url = "https://files.pythonhosted.org/packages/57/00/65823609266bad4d5ed29ea753d24a3bdb01c7edaf923da80967fc31f9c5/ormsgpack-1.9.1-cp313-cp313-manylinux_2_17_armv7l.manylinux2014_armv7l.whl", hash = "sha256:38fd42618f626394b2c7713c5d4bcbc917254e9753d5d4cde460658b51b11a74", size = 217340 },
    { url = "https://files.pythonhosted.org/packages/a0/51/e535c50f7f87b49110233647f55300d7975139ef5e51f1adb4c55f58c124/ormsgpack-1.9.1-cp313-cp313-manylinux_2_17_x86_64.manylinux2014_x86_64.whl", hash = "sha256:9d36397333ad07b9eba4c2e271fa78951bd81afc059c85a6e9f6c0eb2de07cda", size = 223815 },
    { url = "https://files.pythonhosted.org/packages/0c/ee/393e4a6de2a62124bf589602648f295a9fb3907a0e2fe80061b88899d072/ormsgpack-1.9.1-cp313-cp313-musllinux_1_2_aarch64.whl", hash = "sha256:603063089597917d04e4c1b1d53988a34f7dc2ff1a03adcfd1cf4ae966d5fba6", size = 394287 },
    { url = "https://files.pythonhosted.org/packages/c6/d8/e56d7c3cb73a0e533e3e2a21ae5838b2aa36a9dac1ca9c861af6bae5a369/ormsgpack-1.9.1-cp313-cp313-musllinux_1_2_armv7l.whl", hash = "sha256:94bbf2b185e0cb721ceaba20e64b7158e6caf0cecd140ca29b9f05a8d5e91e2f", size = 480707 },
    { url = "https://files.pythonhosted.org/packages/e6/e0/6a3c6a6dc98583a721c54b02f5195bde8f801aebdeda9b601fa2ab30ad39/ormsgpack-1.9.1-cp313-cp313-musllinux_1_2_x86_64.whl", hash = "sha256:c38f380b1e8c96a712eb302b9349347385161a8e29046868ae2bfdfcb23e2692", size = 397246 },
    { url = "https://files.pythonhosted.org/packages/b0/60/0ee5d790f13507e1f75ac21fc82dc1ef29afe1f520bd0f249d65b2f4839b/ormsgpack-1.9.1-cp313-cp313-win_amd64.whl", hash = "sha256:a4bc63fb30db94075611cedbbc3d261dd17cf2aa8ff75a0fd684cd45ca29cb1b", size = 125371 },
]

[[package]]
name = "packaging"
version = "24.2"
source = { registry = "https://pypi.org/simple" }
sdist = { url = "https://files.pythonhosted.org/packages/d0/63/68dbb6eb2de9cb10ee4c9c14a0148804425e13c4fb20d61cce69f53106da/packaging-24.2.tar.gz", hash = "sha256:c228a6dc5e932d346bc5739379109d49e8853dd8223571c7c5b55260edc0b97f", size = 163950 }
wheels = [
    { url = "https://files.pythonhosted.org/packages/88/ef/eb23f262cca3c0c4eb7ab1933c3b1f03d021f2c48f54763065b6f0e321be/packaging-24.2-py3-none-any.whl", hash = "sha256:09abb1bccd265c01f4a3aa3f7a7db064b36514d2cba19a2f694fe6150451a759", size = 65451 },
]

[[package]]
name = "parsimonious"
version = "0.10.0"
source = { registry = "https://pypi.org/simple" }
dependencies = [
    { name = "regex" },
]
sdist = { url = "https://files.pythonhosted.org/packages/7b/91/abdc50c4ef06fdf8d047f60ee777ca9b2a7885e1a9cea81343fbecda52d7/parsimonious-0.10.0.tar.gz", hash = "sha256:8281600da180ec8ae35427a4ab4f7b82bfec1e3d1e52f80cb60ea82b9512501c", size = 52172 }
wheels = [
    { url = "https://files.pythonhosted.org/packages/aa/0f/c8b64d9b54ea631fcad4e9e3c8dbe8c11bb32a623be94f22974c88e71eaf/parsimonious-0.10.0-py3-none-any.whl", hash = "sha256:982ab435fabe86519b57f6b35610aa4e4e977e9f02a14353edf4bbc75369fc0f", size = 48427 },
]

[[package]]
name = "pathspec"
version = "0.12.1"
source = { registry = "https://pypi.org/simple" }
sdist = { url = "https://files.pythonhosted.org/packages/ca/bc/f35b8446f4531a7cb215605d100cd88b7ac6f44ab3fc94870c120ab3adbf/pathspec-0.12.1.tar.gz", hash = "sha256:a482d51503a1ab33b1c67a6c3813a26953dbdc71c31dacaef9a838c4e29f5712", size = 51043 }
wheels = [
    { url = "https://files.pythonhosted.org/packages/cc/20/ff623b09d963f88bfde16306a54e12ee5ea43e9b597108672ff3a408aad6/pathspec-0.12.1-py3-none-any.whl", hash = "sha256:a0d503e138a4c123b27490a4f7beda6a01c6f288df0e4a8b79c7eb0dc7b4cc08", size = 31191 },
]

[[package]]
name = "platformdirs"
version = "4.3.7"
source = { registry = "https://pypi.org/simple" }
sdist = { url = "https://files.pythonhosted.org/packages/b6/2d/7d512a3913d60623e7eb945c6d1b4f0bddf1d0b7ada5225274c87e5b53d1/platformdirs-4.3.7.tar.gz", hash = "sha256:eb437d586b6a0986388f0d6f74aa0cde27b48d0e3d66843640bfb6bdcdb6e351", size = 21291 }
wheels = [
    { url = "https://files.pythonhosted.org/packages/6d/45/59578566b3275b8fd9157885918fcd0c4d74162928a5310926887b856a51/platformdirs-4.3.7-py3-none-any.whl", hash = "sha256:a03875334331946f13c549dbd8f4bac7a13a50a895a0eb1e8c6a8ace80d40a94", size = 18499 },
]

[[package]]
name = "pluggy"
version = "1.5.0"
source = { registry = "https://pypi.org/simple" }
sdist = { url = "https://files.pythonhosted.org/packages/96/2d/02d4312c973c6050a18b314a5ad0b3210edb65a906f868e31c111dede4a6/pluggy-1.5.0.tar.gz", hash = "sha256:2cffa88e94fdc978c4c574f15f9e59b7f4201d439195c3715ca9e2486f1d0cf1", size = 67955 }
wheels = [
    { url = "https://files.pythonhosted.org/packages/88/5f/e351af9a41f866ac3f1fac4ca0613908d9a41741cfcf2228f4ad853b697d/pluggy-1.5.0-py3-none-any.whl", hash = "sha256:44e1ad92c8ca002de6377e165f3e0f1be63266ab4d554740532335b9d75ea669", size = 20556 },
]

[[package]]
name = "propcache"
version = "0.3.1"
source = { registry = "https://pypi.org/simple" }
sdist = { url = "https://files.pythonhosted.org/packages/07/c8/fdc6686a986feae3541ea23dcaa661bd93972d3940460646c6bb96e21c40/propcache-0.3.1.tar.gz", hash = "sha256:40d980c33765359098837527e18eddefc9a24cea5b45e078a7f3bb5b032c6ecf", size = 43651 }
wheels = [
    { url = "https://files.pythonhosted.org/packages/20/56/e27c136101addf877c8291dbda1b3b86ae848f3837ce758510a0d806c92f/propcache-0.3.1-cp310-cp310-macosx_10_9_universal2.whl", hash = "sha256:f27785888d2fdd918bc36de8b8739f2d6c791399552333721b58193f68ea3e98", size = 80224 },
    { url = "https://files.pythonhosted.org/packages/63/bd/88e98836544c4f04db97eefd23b037c2002fa173dd2772301c61cd3085f9/propcache-0.3.1-cp310-cp310-macosx_10_9_x86_64.whl", hash = "sha256:d4e89cde74154c7b5957f87a355bb9c8ec929c167b59c83d90654ea36aeb6180", size = 46491 },
    { url = "https://files.pythonhosted.org/packages/15/43/0b8eb2a55753c4a574fc0899885da504b521068d3b08ca56774cad0bea2b/propcache-0.3.1-cp310-cp310-macosx_11_0_arm64.whl", hash = "sha256:730178f476ef03d3d4d255f0c9fa186cb1d13fd33ffe89d39f2cda4da90ceb71", size = 45927 },
    { url = "https://files.pythonhosted.org/packages/ad/6c/d01f9dfbbdc613305e0a831016844987a1fb4861dd221cd4c69b1216b43f/propcache-0.3.1-cp310-cp310-manylinux_2_17_aarch64.manylinux2014_aarch64.whl", hash = "sha256:967a8eec513dbe08330f10137eacb427b2ca52118769e82ebcfcab0fba92a649", size = 206135 },
    { url = "https://files.pythonhosted.org/packages/9a/8a/e6e1c77394088f4cfdace4a91a7328e398ebed745d59c2f6764135c5342d/propcache-0.3.1-cp310-cp310-manylinux_2_17_ppc64le.manylinux2014_ppc64le.whl", hash = "sha256:5b9145c35cc87313b5fd480144f8078716007656093d23059e8993d3a8fa730f", size = 220517 },
    { url = "https://files.pythonhosted.org/packages/19/3b/6c44fa59d6418f4239d5db8b1ece757351e85d6f3ca126dfe37d427020c8/propcache-0.3.1-cp310-cp310-manylinux_2_17_s390x.manylinux2014_s390x.whl", hash = "sha256:9e64e948ab41411958670f1093c0a57acfdc3bee5cf5b935671bbd5313bcf229", size = 218952 },
    { url = "https://files.pythonhosted.org/packages/7c/e4/4aeb95a1cd085e0558ab0de95abfc5187329616193a1012a6c4c930e9f7a/propcache-0.3.1-cp310-cp310-manylinux_2_17_x86_64.manylinux2014_x86_64.whl", hash = "sha256:319fa8765bfd6a265e5fa661547556da381e53274bc05094fc9ea50da51bfd46", size = 206593 },
    { url = "https://files.pythonhosted.org/packages/da/6a/29fa75de1cbbb302f1e1d684009b969976ca603ee162282ae702287b6621/propcache-0.3.1-cp310-cp310-manylinux_2_5_i686.manylinux1_i686.manylinux_2_17_i686.manylinux2014_i686.whl", hash = "sha256:c66d8ccbc902ad548312b96ed8d5d266d0d2c6d006fd0f66323e9d8f2dd49be7", size = 196745 },
    { url = "https://files.pythonhosted.org/packages/19/7e/2237dad1dbffdd2162de470599fa1a1d55df493b16b71e5d25a0ac1c1543/propcache-0.3.1-cp310-cp310-musllinux_1_2_aarch64.whl", hash = "sha256:2d219b0dbabe75e15e581fc1ae796109b07c8ba7d25b9ae8d650da582bed01b0", size = 203369 },
    { url = "https://files.pythonhosted.org/packages/a4/bc/a82c5878eb3afb5c88da86e2cf06e1fe78b7875b26198dbb70fe50a010dc/propcache-0.3.1-cp310-cp310-musllinux_1_2_armv7l.whl", hash = "sha256:cd6a55f65241c551eb53f8cf4d2f4af33512c39da5d9777694e9d9c60872f519", size = 198723 },
    { url = "https://files.pythonhosted.org/packages/17/76/9632254479c55516f51644ddbf747a45f813031af5adcb8db91c0b824375/propcache-0.3.1-cp310-cp310-musllinux_1_2_i686.whl", hash = "sha256:9979643ffc69b799d50d3a7b72b5164a2e97e117009d7af6dfdd2ab906cb72cd", size = 200751 },
    { url = "https://files.pythonhosted.org/packages/3e/c3/a90b773cf639bd01d12a9e20c95be0ae978a5a8abe6d2d343900ae76cd71/propcache-0.3.1-cp310-cp310-musllinux_1_2_ppc64le.whl", hash = "sha256:4cf9e93a81979f1424f1a3d155213dc928f1069d697e4353edb8a5eba67c6259", size = 210730 },
    { url = "https://files.pythonhosted.org/packages/ed/ec/ad5a952cdb9d65c351f88db7c46957edd3d65ffeee72a2f18bd6341433e0/propcache-0.3.1-cp310-cp310-musllinux_1_2_s390x.whl", hash = "sha256:2fce1df66915909ff6c824bbb5eb403d2d15f98f1518e583074671a30fe0c21e", size = 213499 },
    { url = "https://files.pythonhosted.org/packages/83/c0/ea5133dda43e298cd2010ec05c2821b391e10980e64ee72c0a76cdbb813a/propcache-0.3.1-cp310-cp310-musllinux_1_2_x86_64.whl", hash = "sha256:4d0dfdd9a2ebc77b869a0b04423591ea8823f791293b527dc1bb896c1d6f1136", size = 207132 },
    { url = "https://files.pythonhosted.org/packages/79/dd/71aae9dec59333064cfdd7eb31a63fa09f64181b979802a67a90b2abfcba/propcache-0.3.1-cp310-cp310-win32.whl", hash = "sha256:1f6cc0ad7b4560e5637eb2c994e97b4fa41ba8226069c9277eb5ea7101845b42", size = 40952 },
    { url = "https://files.pythonhosted.org/packages/31/0a/49ff7e5056c17dfba62cbdcbb90a29daffd199c52f8e65e5cb09d5f53a57/propcache-0.3.1-cp310-cp310-win_amd64.whl", hash = "sha256:47ef24aa6511e388e9894ec16f0fbf3313a53ee68402bc428744a367ec55b833", size = 45163 },
    { url = "https://files.pythonhosted.org/packages/90/0f/5a5319ee83bd651f75311fcb0c492c21322a7fc8f788e4eef23f44243427/propcache-0.3.1-cp311-cp311-macosx_10_9_universal2.whl", hash = "sha256:7f30241577d2fef2602113b70ef7231bf4c69a97e04693bde08ddab913ba0ce5", size = 80243 },
    { url = "https://files.pythonhosted.org/packages/ce/84/3db5537e0879942783e2256616ff15d870a11d7ac26541336fe1b673c818/propcache-0.3.1-cp311-cp311-macosx_10_9_x86_64.whl", hash = "sha256:43593c6772aa12abc3af7784bff4a41ffa921608dd38b77cf1dfd7f5c4e71371", size = 46503 },
    { url = "https://files.pythonhosted.org/packages/e2/c8/b649ed972433c3f0d827d7f0cf9ea47162f4ef8f4fe98c5f3641a0bc63ff/propcache-0.3.1-cp311-cp311-macosx_11_0_arm64.whl", hash = "sha256:a75801768bbe65499495660b777e018cbe90c7980f07f8aa57d6be79ea6f71da", size = 45934 },
    { url = "https://files.pythonhosted.org/packages/59/f9/4c0a5cf6974c2c43b1a6810c40d889769cc8f84cea676cbe1e62766a45f8/propcache-0.3.1-cp311-cp311-manylinux_2_17_aarch64.manylinux2014_aarch64.whl", hash = "sha256:f6f1324db48f001c2ca26a25fa25af60711e09b9aaf4b28488602776f4f9a744", size = 233633 },
    { url = "https://files.pythonhosted.org/packages/e7/64/66f2f4d1b4f0007c6e9078bd95b609b633d3957fe6dd23eac33ebde4b584/propcache-0.3.1-cp311-cp311-manylinux_2_17_ppc64le.manylinux2014_ppc64le.whl", hash = "sha256:5cdb0f3e1eb6dfc9965d19734d8f9c481b294b5274337a8cb5cb01b462dcb7e0", size = 241124 },
    { url = "https://files.pythonhosted.org/packages/aa/bf/7b8c9fd097d511638fa9b6af3d986adbdf567598a567b46338c925144c1b/propcache-0.3.1-cp311-cp311-manylinux_2_17_s390x.manylinux2014_s390x.whl", hash = "sha256:1eb34d90aac9bfbced9a58b266f8946cb5935869ff01b164573a7634d39fbcb5", size = 240283 },
    { url = "https://files.pythonhosted.org/packages/fa/c9/e85aeeeaae83358e2a1ef32d6ff50a483a5d5248bc38510d030a6f4e2816/propcache-0.3.1-cp311-cp311-manylinux_2_17_x86_64.manylinux2014_x86_64.whl", hash = "sha256:f35c7070eeec2cdaac6fd3fe245226ed2a6292d3ee8c938e5bb645b434c5f256", size = 232498 },
    { url = "https://files.pythonhosted.org/packages/8e/66/acb88e1f30ef5536d785c283af2e62931cb934a56a3ecf39105887aa8905/propcache-0.3.1-cp311-cp311-manylinux_2_5_i686.manylinux1_i686.manylinux_2_17_i686.manylinux2014_i686.whl", hash = "sha256:b23c11c2c9e6d4e7300c92e022046ad09b91fd00e36e83c44483df4afa990073", size = 221486 },
    { url = "https://files.pythonhosted.org/packages/f5/f9/233ddb05ffdcaee4448508ee1d70aa7deff21bb41469ccdfcc339f871427/propcache-0.3.1-cp311-cp311-musllinux_1_2_aarch64.whl", hash = "sha256:3e19ea4ea0bf46179f8a3652ac1426e6dcbaf577ce4b4f65be581e237340420d", size = 222675 },
    { url = "https://files.pythonhosted.org/packages/98/b8/eb977e28138f9e22a5a789daf608d36e05ed93093ef12a12441030da800a/propcache-0.3.1-cp311-cp311-musllinux_1_2_armv7l.whl", hash = "sha256:bd39c92e4c8f6cbf5f08257d6360123af72af9f4da75a690bef50da77362d25f", size = 215727 },
    { url = "https://files.pythonhosted.org/packages/89/2d/5f52d9c579f67b8ee1edd9ec073c91b23cc5b7ff7951a1e449e04ed8fdf3/propcache-0.3.1-cp311-cp311-musllinux_1_2_i686.whl", hash = "sha256:b0313e8b923b3814d1c4a524c93dfecea5f39fa95601f6a9b1ac96cd66f89ea0", size = 217878 },
    { url = "https://files.pythonhosted.org/packages/7a/fd/5283e5ed8a82b00c7a989b99bb6ea173db1ad750bf0bf8dff08d3f4a4e28/propcache-0.3.1-cp311-cp311-musllinux_1_2_ppc64le.whl", hash = "sha256:e861ad82892408487be144906a368ddbe2dc6297074ade2d892341b35c59844a", size = 230558 },
    { url = "https://files.pythonhosted.org/packages/90/38/ab17d75938ef7ac87332c588857422ae126b1c76253f0f5b1242032923ca/propcache-0.3.1-cp311-cp311-musllinux_1_2_s390x.whl", hash = "sha256:61014615c1274df8da5991a1e5da85a3ccb00c2d4701ac6f3383afd3ca47ab0a", size = 233754 },
    { url = "https://files.pythonhosted.org/packages/06/5d/3b921b9c60659ae464137508d3b4c2b3f52f592ceb1964aa2533b32fcf0b/propcache-0.3.1-cp311-cp311-musllinux_1_2_x86_64.whl", hash = "sha256:71ebe3fe42656a2328ab08933d420df5f3ab121772eef78f2dc63624157f0ed9", size = 226088 },
    { url = "https://files.pythonhosted.org/packages/54/6e/30a11f4417d9266b5a464ac5a8c5164ddc9dd153dfa77bf57918165eb4ae/propcache-0.3.1-cp311-cp311-win32.whl", hash = "sha256:58aa11f4ca8b60113d4b8e32d37e7e78bd8af4d1a5b5cb4979ed856a45e62005", size = 40859 },
    { url = "https://files.pythonhosted.org/packages/1d/3a/8a68dd867da9ca2ee9dfd361093e9cb08cb0f37e5ddb2276f1b5177d7731/propcache-0.3.1-cp311-cp311-win_amd64.whl", hash = "sha256:9532ea0b26a401264b1365146c440a6d78269ed41f83f23818d4b79497aeabe7", size = 45153 },
    { url = "https://files.pythonhosted.org/packages/41/aa/ca78d9be314d1e15ff517b992bebbed3bdfef5b8919e85bf4940e57b6137/propcache-0.3.1-cp312-cp312-macosx_10_13_universal2.whl", hash = "sha256:f78eb8422acc93d7b69964012ad7048764bb45a54ba7a39bb9e146c72ea29723", size = 80430 },
    { url = "https://files.pythonhosted.org/packages/1a/d8/f0c17c44d1cda0ad1979af2e593ea290defdde9eaeb89b08abbe02a5e8e1/propcache-0.3.1-cp312-cp312-macosx_10_13_x86_64.whl", hash = "sha256:89498dd49c2f9a026ee057965cdf8192e5ae070ce7d7a7bd4b66a8e257d0c976", size = 46637 },
    { url = "https://files.pythonhosted.org/packages/ae/bd/c1e37265910752e6e5e8a4c1605d0129e5b7933c3dc3cf1b9b48ed83b364/propcache-0.3.1-cp312-cp312-macosx_11_0_arm64.whl", hash = "sha256:09400e98545c998d57d10035ff623266927cb784d13dd2b31fd33b8a5316b85b", size = 46123 },
    { url = "https://files.pythonhosted.org/packages/d4/b0/911eda0865f90c0c7e9f0415d40a5bf681204da5fd7ca089361a64c16b28/propcache-0.3.1-cp312-cp312-manylinux_2_17_aarch64.manylinux2014_aarch64.whl", hash = "sha256:aa8efd8c5adc5a2c9d3b952815ff8f7710cefdcaf5f2c36d26aff51aeca2f12f", size = 243031 },
    { url = "https://files.pythonhosted.org/packages/0a/06/0da53397c76a74271621807265b6eb61fb011451b1ddebf43213df763669/propcache-0.3.1-cp312-cp312-manylinux_2_17_ppc64le.manylinux2014_ppc64le.whl", hash = "sha256:c2fe5c910f6007e716a06d269608d307b4f36e7babee5f36533722660e8c4a70", size = 249100 },
    { url = "https://files.pythonhosted.org/packages/f1/eb/13090e05bf6b963fc1653cdc922133ced467cb4b8dab53158db5a37aa21e/propcache-0.3.1-cp312-cp312-manylinux_2_17_s390x.manylinux2014_s390x.whl", hash = "sha256:a0ab8cf8cdd2194f8ff979a43ab43049b1df0b37aa64ab7eca04ac14429baeb7", size = 250170 },
    { url = "https://files.pythonhosted.org/packages/3b/4c/f72c9e1022b3b043ec7dc475a0f405d4c3e10b9b1d378a7330fecf0652da/propcache-0.3.1-cp312-cp312-manylinux_2_17_x86_64.manylinux2014_x86_64.whl", hash = "sha256:563f9d8c03ad645597b8d010ef4e9eab359faeb11a0a2ac9f7b4bc8c28ebef25", size = 245000 },
    { url = "https://files.pythonhosted.org/packages/e8/fd/970ca0e22acc829f1adf5de3724085e778c1ad8a75bec010049502cb3a86/propcache-0.3.1-cp312-cp312-manylinux_2_5_i686.manylinux1_i686.manylinux_2_17_i686.manylinux2014_i686.whl", hash = "sha256:fb6e0faf8cb6b4beea5d6ed7b5a578254c6d7df54c36ccd3d8b3eb00d6770277", size = 230262 },
    { url = "https://files.pythonhosted.org/packages/c4/42/817289120c6b9194a44f6c3e6b2c3277c5b70bbad39e7df648f177cc3634/propcache-0.3.1-cp312-cp312-musllinux_1_2_aarch64.whl", hash = "sha256:1c5c7ab7f2bb3f573d1cb921993006ba2d39e8621019dffb1c5bc94cdbae81e8", size = 236772 },
    { url = "https://files.pythonhosted.org/packages/7c/9c/3b3942b302badd589ad6b672da3ca7b660a6c2f505cafd058133ddc73918/propcache-0.3.1-cp312-cp312-musllinux_1_2_armv7l.whl", hash = "sha256:050b571b2e96ec942898f8eb46ea4bfbb19bd5502424747e83badc2d4a99a44e", size = 231133 },
    { url = "https://files.pythonhosted.org/packages/98/a1/75f6355f9ad039108ff000dfc2e19962c8dea0430da9a1428e7975cf24b2/propcache-0.3.1-cp312-cp312-musllinux_1_2_i686.whl", hash = "sha256:e1c4d24b804b3a87e9350f79e2371a705a188d292fd310e663483af6ee6718ee", size = 230741 },
    { url = "https://files.pythonhosted.org/packages/67/0c/3e82563af77d1f8731132166da69fdfd95e71210e31f18edce08a1eb11ea/propcache-0.3.1-cp312-cp312-musllinux_1_2_ppc64le.whl", hash = "sha256:e4fe2a6d5ce975c117a6bb1e8ccda772d1e7029c1cca1acd209f91d30fa72815", size = 244047 },
    { url = "https://files.pythonhosted.org/packages/f7/50/9fb7cca01532a08c4d5186d7bb2da6c4c587825c0ae134b89b47c7d62628/propcache-0.3.1-cp312-cp312-musllinux_1_2_s390x.whl", hash = "sha256:feccd282de1f6322f56f6845bf1207a537227812f0a9bf5571df52bb418d79d5", size = 246467 },
    { url = "https://files.pythonhosted.org/packages/a9/02/ccbcf3e1c604c16cc525309161d57412c23cf2351523aedbb280eb7c9094/propcache-0.3.1-cp312-cp312-musllinux_1_2_x86_64.whl", hash = "sha256:ec314cde7314d2dd0510c6787326bbffcbdc317ecee6b7401ce218b3099075a7", size = 241022 },
    { url = "https://files.pythonhosted.org/packages/db/19/e777227545e09ca1e77a6e21274ae9ec45de0f589f0ce3eca2a41f366220/propcache-0.3.1-cp312-cp312-win32.whl", hash = "sha256:7d2d5a0028d920738372630870e7d9644ce437142197f8c827194fca404bf03b", size = 40647 },
    { url = "https://files.pythonhosted.org/packages/24/bb/3b1b01da5dd04c77a204c84e538ff11f624e31431cfde7201d9110b092b1/propcache-0.3.1-cp312-cp312-win_amd64.whl", hash = "sha256:88c423efef9d7a59dae0614eaed718449c09a5ac79a5f224a8b9664d603f04a3", size = 44784 },
    { url = "https://files.pythonhosted.org/packages/58/60/f645cc8b570f99be3cf46714170c2de4b4c9d6b827b912811eff1eb8a412/propcache-0.3.1-cp313-cp313-macosx_10_13_universal2.whl", hash = "sha256:f1528ec4374617a7a753f90f20e2f551121bb558fcb35926f99e3c42367164b8", size = 77865 },
    { url = "https://files.pythonhosted.org/packages/6f/d4/c1adbf3901537582e65cf90fd9c26fde1298fde5a2c593f987112c0d0798/propcache-0.3.1-cp313-cp313-macosx_10_13_x86_64.whl", hash = "sha256:dc1915ec523b3b494933b5424980831b636fe483d7d543f7afb7b3bf00f0c10f", size = 45452 },
    { url = "https://files.pythonhosted.org/packages/d1/b5/fe752b2e63f49f727c6c1c224175d21b7d1727ce1d4873ef1c24c9216830/propcache-0.3.1-cp313-cp313-macosx_11_0_arm64.whl", hash = "sha256:a110205022d077da24e60b3df8bcee73971be9575dec5573dd17ae5d81751111", size = 44800 },
    { url = "https://files.pythonhosted.org/packages/62/37/fc357e345bc1971e21f76597028b059c3d795c5ca7690d7a8d9a03c9708a/propcache-0.3.1-cp313-cp313-manylinux_2_17_aarch64.manylinux2014_aarch64.whl", hash = "sha256:d249609e547c04d190e820d0d4c8ca03ed4582bcf8e4e160a6969ddfb57b62e5", size = 225804 },
    { url = "https://files.pythonhosted.org/packages/0d/f1/16e12c33e3dbe7f8b737809bad05719cff1dccb8df4dafbcff5575002c0e/propcache-0.3.1-cp313-cp313-manylinux_2_17_ppc64le.manylinux2014_ppc64le.whl", hash = "sha256:5ced33d827625d0a589e831126ccb4f5c29dfdf6766cac441d23995a65825dcb", size = 230650 },
    { url = "https://files.pythonhosted.org/packages/3e/a2/018b9f2ed876bf5091e60153f727e8f9073d97573f790ff7cdf6bc1d1fb8/propcache-0.3.1-cp313-cp313-manylinux_2_17_s390x.manylinux2014_s390x.whl", hash = "sha256:4114c4ada8f3181af20808bedb250da6bae56660e4b8dfd9cd95d4549c0962f7", size = 234235 },
    { url = "https://files.pythonhosted.org/packages/45/5f/3faee66fc930dfb5da509e34c6ac7128870631c0e3582987fad161fcb4b1/propcache-0.3.1-cp313-cp313-manylinux_2_17_x86_64.manylinux2014_x86_64.whl", hash = "sha256:975af16f406ce48f1333ec5e912fe11064605d5c5b3f6746969077cc3adeb120", size = 228249 },
    { url = "https://files.pythonhosted.org/packages/62/1e/a0d5ebda5da7ff34d2f5259a3e171a94be83c41eb1e7cd21a2105a84a02e/propcache-0.3.1-cp313-cp313-manylinux_2_5_i686.manylinux1_i686.manylinux_2_17_i686.manylinux2014_i686.whl", hash = "sha256:a34aa3a1abc50740be6ac0ab9d594e274f59960d3ad253cd318af76b996dd654", size = 214964 },
    { url = "https://files.pythonhosted.org/packages/db/a0/d72da3f61ceab126e9be1f3bc7844b4e98c6e61c985097474668e7e52152/propcache-0.3.1-cp313-cp313-musllinux_1_2_aarch64.whl", hash = "sha256:9cec3239c85ed15bfaded997773fdad9fb5662b0a7cbc854a43f291eb183179e", size = 222501 },
    { url = "https://files.pythonhosted.org/packages/18/6d/a008e07ad7b905011253adbbd97e5b5375c33f0b961355ca0a30377504ac/propcache-0.3.1-cp313-cp313-musllinux_1_2_armv7l.whl", hash = "sha256:05543250deac8e61084234d5fc54f8ebd254e8f2b39a16b1dce48904f45b744b", size = 217917 },
    { url = "https://files.pythonhosted.org/packages/98/37/02c9343ffe59e590e0e56dc5c97d0da2b8b19fa747ebacf158310f97a79a/propcache-0.3.1-cp313-cp313-musllinux_1_2_i686.whl", hash = "sha256:5cb5918253912e088edbf023788de539219718d3b10aef334476b62d2b53de53", size = 217089 },
    { url = "https://files.pythonhosted.org/packages/53/1b/d3406629a2c8a5666d4674c50f757a77be119b113eedd47b0375afdf1b42/propcache-0.3.1-cp313-cp313-musllinux_1_2_ppc64le.whl", hash = "sha256:f3bbecd2f34d0e6d3c543fdb3b15d6b60dd69970c2b4c822379e5ec8f6f621d5", size = 228102 },
    { url = "https://files.pythonhosted.org/packages/cd/a7/3664756cf50ce739e5f3abd48febc0be1a713b1f389a502ca819791a6b69/propcache-0.3.1-cp313-cp313-musllinux_1_2_s390x.whl", hash = "sha256:aca63103895c7d960a5b9b044a83f544b233c95e0dcff114389d64d762017af7", size = 230122 },
    { url = "https://files.pythonhosted.org/packages/35/36/0bbabaacdcc26dac4f8139625e930f4311864251276033a52fd52ff2a274/propcache-0.3.1-cp313-cp313-musllinux_1_2_x86_64.whl", hash = "sha256:5a0a9898fdb99bf11786265468571e628ba60af80dc3f6eb89a3545540c6b0ef", size = 226818 },
    { url = "https://files.pythonhosted.org/packages/cc/27/4e0ef21084b53bd35d4dae1634b6d0bad35e9c58ed4f032511acca9d4d26/propcache-0.3.1-cp313-cp313-win32.whl", hash = "sha256:3a02a28095b5e63128bcae98eb59025924f121f048a62393db682f049bf4ac24", size = 40112 },
    { url = "https://files.pythonhosted.org/packages/a6/2c/a54614d61895ba6dd7ac8f107e2b2a0347259ab29cbf2ecc7b94fa38c4dc/propcache-0.3.1-cp313-cp313-win_amd64.whl", hash = "sha256:813fbb8b6aea2fc9659815e585e548fe706d6f663fa73dff59a1677d4595a037", size = 44034 },
    { url = "https://files.pythonhosted.org/packages/5a/a8/0a4fd2f664fc6acc66438370905124ce62e84e2e860f2557015ee4a61c7e/propcache-0.3.1-cp313-cp313t-macosx_10_13_universal2.whl", hash = "sha256:a444192f20f5ce8a5e52761a031b90f5ea6288b1eef42ad4c7e64fef33540b8f", size = 82613 },
    { url = "https://files.pythonhosted.org/packages/4d/e5/5ef30eb2cd81576256d7b6caaa0ce33cd1d2c2c92c8903cccb1af1a4ff2f/propcache-0.3.1-cp313-cp313t-macosx_10_13_x86_64.whl", hash = "sha256:0fbe94666e62ebe36cd652f5fc012abfbc2342de99b523f8267a678e4dfdee3c", size = 47763 },
    { url = "https://files.pythonhosted.org/packages/87/9a/87091ceb048efeba4d28e903c0b15bcc84b7c0bf27dc0261e62335d9b7b8/propcache-0.3.1-cp313-cp313t-macosx_11_0_arm64.whl", hash = "sha256:f011f104db880f4e2166bcdcf7f58250f7a465bc6b068dc84c824a3d4a5c94dc", size = 47175 },
    { url = "https://files.pythonhosted.org/packages/3e/2f/854e653c96ad1161f96194c6678a41bbb38c7947d17768e8811a77635a08/propcache-0.3.1-cp313-cp313t-manylinux_2_17_aarch64.manylinux2014_aarch64.whl", hash = "sha256:3e584b6d388aeb0001d6d5c2bd86b26304adde6d9bb9bfa9c4889805021b96de", size = 292265 },
    { url = "https://files.pythonhosted.org/packages/40/8d/090955e13ed06bc3496ba4a9fb26c62e209ac41973cb0d6222de20c6868f/propcache-0.3.1-cp313-cp313t-manylinux_2_17_ppc64le.manylinux2014_ppc64le.whl", hash = "sha256:8a17583515a04358b034e241f952f1715243482fc2c2945fd99a1b03a0bd77d6", size = 294412 },
    { url = "https://files.pythonhosted.org/packages/39/e6/d51601342e53cc7582449e6a3c14a0479fab2f0750c1f4d22302e34219c6/propcache-0.3.1-cp313-cp313t-manylinux_2_17_s390x.manylinux2014_s390x.whl", hash = "sha256:5aed8d8308215089c0734a2af4f2e95eeb360660184ad3912686c181e500b2e7", size = 294290 },
    { url = "https://files.pythonhosted.org/packages/3b/4d/be5f1a90abc1881884aa5878989a1acdafd379a91d9c7e5e12cef37ec0d7/propcache-0.3.1-cp313-cp313t-manylinux_2_17_x86_64.manylinux2014_x86_64.whl", hash = "sha256:6d8e309ff9a0503ef70dc9a0ebd3e69cf7b3894c9ae2ae81fc10943c37762458", size = 282926 },
    { url = "https://files.pythonhosted.org/packages/57/2b/8f61b998c7ea93a2b7eca79e53f3e903db1787fca9373af9e2cf8dc22f9d/propcache-0.3.1-cp313-cp313t-manylinux_2_5_i686.manylinux1_i686.manylinux_2_17_i686.manylinux2014_i686.whl", hash = "sha256:b655032b202028a582d27aeedc2e813299f82cb232f969f87a4fde491a233f11", size = 267808 },
    { url = "https://files.pythonhosted.org/packages/11/1c/311326c3dfce59c58a6098388ba984b0e5fb0381ef2279ec458ef99bd547/propcache-0.3.1-cp313-cp313t-musllinux_1_2_aarch64.whl", hash = "sha256:9f64d91b751df77931336b5ff7bafbe8845c5770b06630e27acd5dbb71e1931c", size = 290916 },
    { url = "https://files.pythonhosted.org/packages/4b/74/91939924b0385e54dc48eb2e4edd1e4903ffd053cf1916ebc5347ac227f7/propcache-0.3.1-cp313-cp313t-musllinux_1_2_armv7l.whl", hash = "sha256:19a06db789a4bd896ee91ebc50d059e23b3639c25d58eb35be3ca1cbe967c3bf", size = 262661 },
    { url = "https://files.pythonhosted.org/packages/c2/d7/e6079af45136ad325c5337f5dd9ef97ab5dc349e0ff362fe5c5db95e2454/propcache-0.3.1-cp313-cp313t-musllinux_1_2_i686.whl", hash = "sha256:bef100c88d8692864651b5f98e871fb090bd65c8a41a1cb0ff2322db39c96c27", size = 264384 },
    { url = "https://files.pythonhosted.org/packages/b7/d5/ba91702207ac61ae6f1c2da81c5d0d6bf6ce89e08a2b4d44e411c0bbe867/propcache-0.3.1-cp313-cp313t-musllinux_1_2_ppc64le.whl", hash = "sha256:87380fb1f3089d2a0b8b00f006ed12bd41bd858fabfa7330c954c70f50ed8757", size = 291420 },
    { url = "https://files.pythonhosted.org/packages/58/70/2117780ed7edcd7ba6b8134cb7802aada90b894a9810ec56b7bb6018bee7/propcache-0.3.1-cp313-cp313t-musllinux_1_2_s390x.whl", hash = "sha256:e474fc718e73ba5ec5180358aa07f6aded0ff5f2abe700e3115c37d75c947e18", size = 290880 },
    { url = "https://files.pythonhosted.org/packages/4a/1f/ecd9ce27710021ae623631c0146719280a929d895a095f6d85efb6a0be2e/propcache-0.3.1-cp313-cp313t-musllinux_1_2_x86_64.whl", hash = "sha256:17d1c688a443355234f3c031349da69444be052613483f3e4158eef751abcd8a", size = 287407 },
    { url = "https://files.pythonhosted.org/packages/3e/66/2e90547d6b60180fb29e23dc87bd8c116517d4255240ec6d3f7dc23d1926/propcache-0.3.1-cp313-cp313t-win32.whl", hash = "sha256:359e81a949a7619802eb601d66d37072b79b79c2505e6d3fd8b945538411400d", size = 42573 },
    { url = "https://files.pythonhosted.org/packages/cb/8f/50ad8599399d1861b4d2b6b45271f0ef6af1b09b0a2386a46dbaf19c9535/propcache-0.3.1-cp313-cp313t-win_amd64.whl", hash = "sha256:e7fb9a84c9abbf2b2683fa3e7b0d7da4d8ecf139a1c635732a8bda29c5214b0e", size = 46757 },
    { url = "https://files.pythonhosted.org/packages/b8/d3/c3cb8f1d6ae3b37f83e1de806713a9b3642c5895f0215a62e1a4bd6e5e34/propcache-0.3.1-py3-none-any.whl", hash = "sha256:9a8ecf38de50a7f518c21568c80f985e776397b902f1ce0b01f799aba1608b40", size = 12376 },
]

[[package]]
name = "pycparser"
version = "2.22"
source = { registry = "https://pypi.org/simple" }
sdist = { url = "https://files.pythonhosted.org/packages/1d/b2/31537cf4b1ca988837256c910a668b553fceb8f069bedc4b1c826024b52c/pycparser-2.22.tar.gz", hash = "sha256:491c8be9c040f5390f5bf44a5b07752bd07f56edf992381b05c701439eec10f6", size = 172736 }
wheels = [
    { url = "https://files.pythonhosted.org/packages/13/a3/a812df4e2dd5696d1f351d58b8fe16a405b234ad2886a0dab9183fb78109/pycparser-2.22-py3-none-any.whl", hash = "sha256:c3702b6d3dd8c7abc1afa565d7e63d53a1d0bd86cdc24edd75470f4de499cfcc", size = 117552 },
]

[[package]]
name = "pycryptodome"
version = "3.22.0"
source = { registry = "https://pypi.org/simple" }
sdist = { url = "https://files.pythonhosted.org/packages/44/e6/099310419df5ada522ff34ffc2f1a48a11b37fc6a76f51a6854c182dbd3e/pycryptodome-3.22.0.tar.gz", hash = "sha256:fd7ab568b3ad7b77c908d7c3f7e167ec5a8f035c64ff74f10d47a4edd043d723", size = 4917300 }
wheels = [
    { url = "https://files.pythonhosted.org/packages/1f/65/a05831c3e4bcd1bf6c2a034e399f74b3d6f30bb4e37e36b9c310c09dc8c0/pycryptodome-3.22.0-cp37-abi3-macosx_10_9_universal2.whl", hash = "sha256:009e1c80eea42401a5bd5983c4bab8d516aef22e014a4705622e24e6d9d703c6", size = 2490637 },
    { url = "https://files.pythonhosted.org/packages/5c/76/ff3c2e7a60d17c080c4c6120ebaf60f38717cd387e77f84da4dcf7f64ff0/pycryptodome-3.22.0-cp37-abi3-macosx_10_9_x86_64.whl", hash = "sha256:3b76fa80daeff9519d7e9f6d9e40708f2fce36b9295a847f00624a08293f4f00", size = 1635372 },
    { url = "https://files.pythonhosted.org/packages/cc/7f/cc5d6da0dbc36acd978d80a72b228e33aadaec9c4f91c93221166d8bdc05/pycryptodome-3.22.0-cp37-abi3-manylinux_2_17_aarch64.manylinux2014_aarch64.whl", hash = "sha256:a31fa5914b255ab62aac9265654292ce0404f6b66540a065f538466474baedbc", size = 2177456 },
    { url = "https://files.pythonhosted.org/packages/92/65/35f5063e68790602d892ad36e35ac723147232a9084d1999630045c34593/pycryptodome-3.22.0-cp37-abi3-manylinux_2_17_x86_64.manylinux2014_x86_64.whl", hash = "sha256:a0092fd476701eeeb04df5cc509d8b739fa381583cda6a46ff0a60639b7cd70d", size = 2263744 },
    { url = "https://files.pythonhosted.org/packages/cc/67/46acdd35b1081c3dbc72dc466b1b95b80d2f64cad3520f994a9b6c5c7d00/pycryptodome-3.22.0-cp37-abi3-manylinux_2_5_i686.manylinux1_i686.manylinux_2_17_i686.manylinux2014_i686.whl", hash = "sha256:18d5b0ddc7cf69231736d778bd3ae2b3efb681ae33b64b0c92fb4626bb48bb89", size = 2303356 },
    { url = "https://files.pythonhosted.org/packages/3d/f9/a4f8a83384626098e3f55664519bec113002b9ef751887086ae63a53135a/pycryptodome-3.22.0-cp37-abi3-musllinux_1_2_aarch64.whl", hash = "sha256:f6cf6aa36fcf463e622d2165a5ad9963b2762bebae2f632d719dfb8544903cf5", size = 2176714 },
    { url = "https://files.pythonhosted.org/packages/88/65/e5f8c3a885f70a6e05c84844cd5542120576f4369158946e8cfc623a464d/pycryptodome-3.22.0-cp37-abi3-musllinux_1_2_i686.whl", hash = "sha256:aec7b40a7ea5af7c40f8837adf20a137d5e11a6eb202cde7e588a48fb2d871a8", size = 2337329 },
    { url = "https://files.pythonhosted.org/packages/b8/2a/25e0be2b509c28375c7f75c7e8d8d060773f2cce4856a1654276e3202339/pycryptodome-3.22.0-cp37-abi3-musllinux_1_2_x86_64.whl", hash = "sha256:d21c1eda2f42211f18a25db4eaf8056c94a8563cd39da3683f89fe0d881fb772", size = 2262255 },
    { url = "https://files.pythonhosted.org/packages/41/58/60917bc4bbd91712e53ce04daf237a74a0ad731383a01288130672994328/pycryptodome-3.22.0-cp37-abi3-win32.whl", hash = "sha256:f02baa9f5e35934c6e8dcec91fcde96612bdefef6e442813b8ea34e82c84bbfb", size = 1763403 },
    { url = "https://files.pythonhosted.org/packages/55/f4/244c621afcf7867e23f63cfd7a9630f14cfe946c9be7e566af6c3915bcde/pycryptodome-3.22.0-cp37-abi3-win_amd64.whl", hash = "sha256:d086aed307e96d40c23c42418cbbca22ecc0ab4a8a0e24f87932eeab26c08627", size = 1794568 },
    { url = "https://files.pythonhosted.org/packages/37/c3/e3423e72669ca09f141aae493e1feaa8b8475859898b04f57078280a61c4/pycryptodome-3.22.0-pp310-pypy310_pp73-macosx_10_15_x86_64.whl", hash = "sha256:b4bdce34af16c1dcc7f8c66185684be15f5818afd2a82b75a4ce6b55f9783e13", size = 1618698 },
    { url = "https://files.pythonhosted.org/packages/f9/b7/35eec0b3919cafea362dcb68bb0654d9cb3cde6da6b7a9d8480ce0bf203a/pycryptodome-3.22.0-pp310-pypy310_pp73-manylinux_2_17_aarch64.manylinux2014_aarch64.whl", hash = "sha256:2988ffcd5137dc2d27eb51cd18c0f0f68e5b009d5fec56fbccb638f90934f333", size = 1666957 },
    { url = "https://files.pythonhosted.org/packages/b0/1f/f49bccdd8d61f1da4278eb0d6aee7f988f1a6ec4056b0c2dc51eda45ae27/pycryptodome-3.22.0-pp310-pypy310_pp73-manylinux_2_17_x86_64.manylinux2014_x86_64.whl", hash = "sha256:e653519dedcd1532788547f00eeb6108cc7ce9efdf5cc9996abce0d53f95d5a9", size = 1659242 },
    { url = "https://files.pythonhosted.org/packages/95/43/a01dcf1ed39c9a9e9c9d3f9d98040deeceedaa7cdf043e175251f2e13f44/pycryptodome-3.22.0-pp310-pypy310_pp73-manylinux_2_5_i686.manylinux1_i686.manylinux_2_17_i686.manylinux2014_i686.whl", hash = "sha256:f5810bc7494e4ac12a4afef5a32218129e7d3890ce3f2b5ec520cc69eb1102ad", size = 1697246 },
    { url = "https://files.pythonhosted.org/packages/3b/49/195842931f9ee6f14cd63ef85e06b93073463ed59601fb283ba9b813cd53/pycryptodome-3.22.0-pp310-pypy310_pp73-win_amd64.whl", hash = "sha256:e7514a1aebee8e85802d154fdb261381f1cb9b7c5a54594545145b8ec3056ae6", size = 1797436 },
]

[[package]]
name = "pydantic"
version = "2.11.3"
source = { registry = "https://pypi.org/simple" }
dependencies = [
    { name = "annotated-types" },
    { name = "pydantic-core" },
    { name = "typing-extensions" },
    { name = "typing-inspection" },
]
sdist = { url = "https://files.pythonhosted.org/packages/10/2e/ca897f093ee6c5f3b0bee123ee4465c50e75431c3d5b6a3b44a47134e891/pydantic-2.11.3.tar.gz", hash = "sha256:7471657138c16adad9322fe3070c0116dd6c3ad8d649300e3cbdfe91f4db4ec3", size = 785513 }
wheels = [
    { url = "https://files.pythonhosted.org/packages/b0/1d/407b29780a289868ed696d1616f4aad49d6388e5a77f567dcd2629dcd7b8/pydantic-2.11.3-py3-none-any.whl", hash = "sha256:a082753436a07f9ba1289c6ffa01cd93db3548776088aa917cc43b63f68fa60f", size = 443591 },
]

[[package]]
name = "pydantic-core"
version = "2.33.1"
source = { registry = "https://pypi.org/simple" }
dependencies = [
    { name = "typing-extensions" },
]
sdist = { url = "https://files.pythonhosted.org/packages/17/19/ed6a078a5287aea7922de6841ef4c06157931622c89c2a47940837b5eecd/pydantic_core-2.33.1.tar.gz", hash = "sha256:bcc9c6fdb0ced789245b02b7d6603e17d1563064ddcfc36f046b61c0c05dd9df", size = 434395 }
wheels = [
    { url = "https://files.pythonhosted.org/packages/38/ea/5f572806ab4d4223d11551af814d243b0e3e02cc6913def4d1fe4a5ca41c/pydantic_core-2.33.1-cp310-cp310-macosx_10_12_x86_64.whl", hash = "sha256:3077cfdb6125cc8dab61b155fdd714663e401f0e6883f9632118ec12cf42df26", size = 2044021 },
    { url = "https://files.pythonhosted.org/packages/8c/d1/f86cc96d2aa80e3881140d16d12ef2b491223f90b28b9a911346c04ac359/pydantic_core-2.33.1-cp310-cp310-macosx_11_0_arm64.whl", hash = "sha256:8ffab8b2908d152e74862d276cf5017c81a2f3719f14e8e3e8d6b83fda863927", size = 1861742 },
    { url = "https://files.pythonhosted.org/packages/37/08/fbd2cd1e9fc735a0df0142fac41c114ad9602d1c004aea340169ae90973b/pydantic_core-2.33.1-cp310-cp310-manylinux_2_17_aarch64.manylinux2014_aarch64.whl", hash = "sha256:5183e4f6a2d468787243ebcd70cf4098c247e60d73fb7d68d5bc1e1beaa0c4db", size = 1910414 },
    { url = "https://files.pythonhosted.org/packages/7f/73/3ac217751decbf8d6cb9443cec9b9eb0130eeada6ae56403e11b486e277e/pydantic_core-2.33.1-cp310-cp310-manylinux_2_17_armv7l.manylinux2014_armv7l.whl", hash = "sha256:398a38d323f37714023be1e0285765f0a27243a8b1506b7b7de87b647b517e48", size = 1996848 },
    { url = "https://files.pythonhosted.org/packages/9a/f5/5c26b265cdcff2661e2520d2d1e9db72d117ea00eb41e00a76efe68cb009/pydantic_core-2.33.1-cp310-cp310-manylinux_2_17_ppc64le.manylinux2014_ppc64le.whl", hash = "sha256:87d3776f0001b43acebfa86f8c64019c043b55cc5a6a2e313d728b5c95b46969", size = 2141055 },
    { url = "https://files.pythonhosted.org/packages/5d/14/a9c3cee817ef2f8347c5ce0713e91867a0dceceefcb2973942855c917379/pydantic_core-2.33.1-cp310-cp310-manylinux_2_17_s390x.manylinux2014_s390x.whl", hash = "sha256:c566dd9c5f63d22226409553531f89de0cac55397f2ab8d97d6f06cfce6d947e", size = 2753806 },
    { url = "https://files.pythonhosted.org/packages/f2/68/866ce83a51dd37e7c604ce0050ff6ad26de65a7799df89f4db87dd93d1d6/pydantic_core-2.33.1-cp310-cp310-manylinux_2_17_x86_64.manylinux2014_x86_64.whl", hash = "sha256:a0d5f3acc81452c56895e90643a625302bd6be351e7010664151cc55b7b97f89", size = 2007777 },
    { url = "https://files.pythonhosted.org/packages/b6/a8/36771f4404bb3e49bd6d4344da4dede0bf89cc1e01f3b723c47248a3761c/pydantic_core-2.33.1-cp310-cp310-manylinux_2_5_i686.manylinux1_i686.whl", hash = "sha256:d3a07fadec2a13274a8d861d3d37c61e97a816beae717efccaa4b36dfcaadcde", size = 2122803 },
    { url = "https://files.pythonhosted.org/packages/18/9c/730a09b2694aa89360d20756369822d98dc2f31b717c21df33b64ffd1f50/pydantic_core-2.33.1-cp310-cp310-musllinux_1_1_aarch64.whl", hash = "sha256:f99aeda58dce827f76963ee87a0ebe75e648c72ff9ba1174a253f6744f518f65", size = 2086755 },
    { url = "https://files.pythonhosted.org/packages/54/8e/2dccd89602b5ec31d1c58138d02340ecb2ebb8c2cac3cc66b65ce3edb6ce/pydantic_core-2.33.1-cp310-cp310-musllinux_1_1_armv7l.whl", hash = "sha256:902dbc832141aa0ec374f4310f1e4e7febeebc3256f00dc359a9ac3f264a45dc", size = 2257358 },
    { url = "https://files.pythonhosted.org/packages/d1/9c/126e4ac1bfad8a95a9837acdd0963695d69264179ba4ede8b8c40d741702/pydantic_core-2.33.1-cp310-cp310-musllinux_1_1_x86_64.whl", hash = "sha256:fe44d56aa0b00d66640aa84a3cbe80b7a3ccdc6f0b1ca71090696a6d4777c091", size = 2257916 },
    { url = "https://files.pythonhosted.org/packages/7d/ba/91eea2047e681a6853c81c20aeca9dcdaa5402ccb7404a2097c2adf9d038/pydantic_core-2.33.1-cp310-cp310-win32.whl", hash = "sha256:ed3eb16d51257c763539bde21e011092f127a2202692afaeaccb50db55a31383", size = 1923823 },
    { url = "https://files.pythonhosted.org/packages/94/c0/fcdf739bf60d836a38811476f6ecd50374880b01e3014318b6e809ddfd52/pydantic_core-2.33.1-cp310-cp310-win_amd64.whl", hash = "sha256:694ad99a7f6718c1a498dc170ca430687a39894a60327f548e02a9c7ee4b6504", size = 1952494 },
    { url = "https://files.pythonhosted.org/packages/d6/7f/c6298830cb780c46b4f46bb24298d01019ffa4d21769f39b908cd14bbd50/pydantic_core-2.33.1-cp311-cp311-macosx_10_12_x86_64.whl", hash = "sha256:6e966fc3caaf9f1d96b349b0341c70c8d6573bf1bac7261f7b0ba88f96c56c24", size = 2044224 },
    { url = "https://files.pythonhosted.org/packages/a8/65/6ab3a536776cad5343f625245bd38165d6663256ad43f3a200e5936afd6c/pydantic_core-2.33.1-cp311-cp311-macosx_11_0_arm64.whl", hash = "sha256:bfd0adeee563d59c598ceabddf2c92eec77abcb3f4a391b19aa7366170bd9e30", size = 1858845 },
    { url = "https://files.pythonhosted.org/packages/e9/15/9a22fd26ba5ee8c669d4b8c9c244238e940cd5d818649603ca81d1c69861/pydantic_core-2.33.1-cp311-cp311-manylinux_2_17_aarch64.manylinux2014_aarch64.whl", hash = "sha256:91815221101ad3c6b507804178a7bb5cb7b2ead9ecd600041669c8d805ebd595", size = 1910029 },
    { url = "https://files.pythonhosted.org/packages/d5/33/8cb1a62818974045086f55f604044bf35b9342900318f9a2a029a1bec460/pydantic_core-2.33.1-cp311-cp311-manylinux_2_17_armv7l.manylinux2014_armv7l.whl", hash = "sha256:9fea9c1869bb4742d174a57b4700c6dadea951df8b06de40c2fedb4f02931c2e", size = 1997784 },
    { url = "https://files.pythonhosted.org/packages/c0/ca/49958e4df7715c71773e1ea5be1c74544923d10319173264e6db122543f9/pydantic_core-2.33.1-cp311-cp311-manylinux_2_17_ppc64le.manylinux2014_ppc64le.whl", hash = "sha256:1d20eb4861329bb2484c021b9d9a977566ab16d84000a57e28061151c62b349a", size = 2141075 },
    { url = "https://files.pythonhosted.org/packages/7b/a6/0b3a167a9773c79ba834b959b4e18c3ae9216b8319bd8422792abc8a41b1/pydantic_core-2.33.1-cp311-cp311-manylinux_2_17_s390x.manylinux2014_s390x.whl", hash = "sha256:0fb935c5591573ae3201640579f30128ccc10739b45663f93c06796854405505", size = 2745849 },
    { url = "https://files.pythonhosted.org/packages/0b/60/516484135173aa9e5861d7a0663dce82e4746d2e7f803627d8c25dfa5578/pydantic_core-2.33.1-cp311-cp311-manylinux_2_17_x86_64.manylinux2014_x86_64.whl", hash = "sha256:c964fd24e6166420d18fb53996d8c9fd6eac9bf5ae3ec3d03015be4414ce497f", size = 2005794 },
    { url = "https://files.pythonhosted.org/packages/86/70/05b1eb77459ad47de00cf78ee003016da0cedf8b9170260488d7c21e9181/pydantic_core-2.33.1-cp311-cp311-manylinux_2_5_i686.manylinux1_i686.whl", hash = "sha256:681d65e9011f7392db5aa002b7423cc442d6a673c635668c227c6c8d0e5a4f77", size = 2123237 },
    { url = "https://files.pythonhosted.org/packages/c7/57/12667a1409c04ae7dc95d3b43158948eb0368e9c790be8b095cb60611459/pydantic_core-2.33.1-cp311-cp311-musllinux_1_1_aarch64.whl", hash = "sha256:e100c52f7355a48413e2999bfb4e139d2977a904495441b374f3d4fb4a170961", size = 2086351 },
    { url = "https://files.pythonhosted.org/packages/57/61/cc6d1d1c1664b58fdd6ecc64c84366c34ec9b606aeb66cafab6f4088974c/pydantic_core-2.33.1-cp311-cp311-musllinux_1_1_armv7l.whl", hash = "sha256:048831bd363490be79acdd3232f74a0e9951b11b2b4cc058aeb72b22fdc3abe1", size = 2258914 },
    { url = "https://files.pythonhosted.org/packages/d1/0a/edb137176a1f5419b2ddee8bde6a0a548cfa3c74f657f63e56232df8de88/pydantic_core-2.33.1-cp311-cp311-musllinux_1_1_x86_64.whl", hash = "sha256:bdc84017d28459c00db6f918a7272a5190bec3090058334e43a76afb279eac7c", size = 2257385 },
    { url = "https://files.pythonhosted.org/packages/26/3c/48ca982d50e4b0e1d9954919c887bdc1c2b462801bf408613ccc641b3daa/pydantic_core-2.33.1-cp311-cp311-win32.whl", hash = "sha256:32cd11c5914d1179df70406427097c7dcde19fddf1418c787540f4b730289896", size = 1923765 },
    { url = "https://files.pythonhosted.org/packages/33/cd/7ab70b99e5e21559f5de38a0928ea84e6f23fdef2b0d16a6feaf942b003c/pydantic_core-2.33.1-cp311-cp311-win_amd64.whl", hash = "sha256:2ea62419ba8c397e7da28a9170a16219d310d2cf4970dbc65c32faf20d828c83", size = 1950688 },
    { url = "https://files.pythonhosted.org/packages/4b/ae/db1fc237b82e2cacd379f63e3335748ab88b5adde98bf7544a1b1bd10a84/pydantic_core-2.33.1-cp311-cp311-win_arm64.whl", hash = "sha256:fc903512177361e868bc1f5b80ac8c8a6e05fcdd574a5fb5ffeac5a9982b9e89", size = 1908185 },
    { url = "https://files.pythonhosted.org/packages/c8/ce/3cb22b07c29938f97ff5f5bb27521f95e2ebec399b882392deb68d6c440e/pydantic_core-2.33.1-cp312-cp312-macosx_10_12_x86_64.whl", hash = "sha256:1293d7febb995e9d3ec3ea09caf1a26214eec45b0f29f6074abb004723fc1de8", size = 2026640 },
    { url = "https://files.pythonhosted.org/packages/19/78/f381d643b12378fee782a72126ec5d793081ef03791c28a0fd542a5bee64/pydantic_core-2.33.1-cp312-cp312-macosx_11_0_arm64.whl", hash = "sha256:99b56acd433386c8f20be5c4000786d1e7ca0523c8eefc995d14d79c7a081498", size = 1852649 },
    { url = "https://files.pythonhosted.org/packages/9d/2b/98a37b80b15aac9eb2c6cfc6dbd35e5058a352891c5cce3a8472d77665a6/pydantic_core-2.33.1-cp312-cp312-manylinux_2_17_aarch64.manylinux2014_aarch64.whl", hash = "sha256:35a5ec3fa8c2fe6c53e1b2ccc2454398f95d5393ab398478f53e1afbbeb4d939", size = 1892472 },
    { url = "https://files.pythonhosted.org/packages/4e/d4/3c59514e0f55a161004792b9ff3039da52448f43f5834f905abef9db6e4a/pydantic_core-2.33.1-cp312-cp312-manylinux_2_17_armv7l.manylinux2014_armv7l.whl", hash = "sha256:b172f7b9d2f3abc0efd12e3386f7e48b576ef309544ac3a63e5e9cdd2e24585d", size = 1977509 },
    { url = "https://files.pythonhosted.org/packages/a9/b6/c2c7946ef70576f79a25db59a576bce088bdc5952d1b93c9789b091df716/pydantic_core-2.33.1-cp312-cp312-manylinux_2_17_ppc64le.manylinux2014_ppc64le.whl", hash = "sha256:9097b9f17f91eea659b9ec58148c0747ec354a42f7389b9d50701610d86f812e", size = 2128702 },
    { url = "https://files.pythonhosted.org/packages/88/fe/65a880f81e3f2a974312b61f82a03d85528f89a010ce21ad92f109d94deb/pydantic_core-2.33.1-cp312-cp312-manylinux_2_17_s390x.manylinux2014_s390x.whl", hash = "sha256:cc77ec5b7e2118b152b0d886c7514a4653bcb58c6b1d760134a9fab915f777b3", size = 2679428 },
    { url = "https://files.pythonhosted.org/packages/6f/ff/4459e4146afd0462fb483bb98aa2436d69c484737feaceba1341615fb0ac/pydantic_core-2.33.1-cp312-cp312-manylinux_2_17_x86_64.manylinux2014_x86_64.whl", hash = "sha256:d5e3d15245b08fa4a84cefc6c9222e6f37c98111c8679fbd94aa145f9a0ae23d", size = 2008753 },
    { url = "https://files.pythonhosted.org/packages/7c/76/1c42e384e8d78452ededac8b583fe2550c84abfef83a0552e0e7478ccbc3/pydantic_core-2.33.1-cp312-cp312-manylinux_2_5_i686.manylinux1_i686.whl", hash = "sha256:ef99779001d7ac2e2461d8ab55d3373fe7315caefdbecd8ced75304ae5a6fc6b", size = 2114849 },
    { url = "https://files.pythonhosted.org/packages/00/72/7d0cf05095c15f7ffe0eb78914b166d591c0eed72f294da68378da205101/pydantic_core-2.33.1-cp312-cp312-musllinux_1_1_aarch64.whl", hash = "sha256:fc6bf8869e193855e8d91d91f6bf59699a5cdfaa47a404e278e776dd7f168b39", size = 2069541 },
    { url = "https://files.pythonhosted.org/packages/b3/69/94a514066bb7d8be499aa764926937409d2389c09be0b5107a970286ef81/pydantic_core-2.33.1-cp312-cp312-musllinux_1_1_armv7l.whl", hash = "sha256:b1caa0bc2741b043db7823843e1bde8aaa58a55a58fda06083b0569f8b45693a", size = 2239225 },
    { url = "https://files.pythonhosted.org/packages/84/b0/e390071eadb44b41f4f54c3cef64d8bf5f9612c92686c9299eaa09e267e2/pydantic_core-2.33.1-cp312-cp312-musllinux_1_1_x86_64.whl", hash = "sha256:ec259f62538e8bf364903a7d0d0239447059f9434b284f5536e8402b7dd198db", size = 2248373 },
    { url = "https://files.pythonhosted.org/packages/d6/b2/288b3579ffc07e92af66e2f1a11be3b056fe1214aab314748461f21a31c3/pydantic_core-2.33.1-cp312-cp312-win32.whl", hash = "sha256:e14f369c98a7c15772b9da98987f58e2b509a93235582838bd0d1d8c08b68fda", size = 1907034 },
    { url = "https://files.pythonhosted.org/packages/02/28/58442ad1c22b5b6742b992ba9518420235adced665513868f99a1c2638a5/pydantic_core-2.33.1-cp312-cp312-win_amd64.whl", hash = "sha256:1c607801d85e2e123357b3893f82c97a42856192997b95b4d8325deb1cd0c5f4", size = 1956848 },
    { url = "https://files.pythonhosted.org/packages/a1/eb/f54809b51c7e2a1d9f439f158b8dd94359321abcc98767e16fc48ae5a77e/pydantic_core-2.33.1-cp312-cp312-win_arm64.whl", hash = "sha256:8d13f0276806ee722e70a1c93da19748594f19ac4299c7e41237fc791d1861ea", size = 1903986 },
    { url = "https://files.pythonhosted.org/packages/7a/24/eed3466a4308d79155f1cdd5c7432c80ddcc4530ba8623b79d5ced021641/pydantic_core-2.33.1-cp313-cp313-macosx_10_12_x86_64.whl", hash = "sha256:70af6a21237b53d1fe7b9325b20e65cbf2f0a848cf77bed492b029139701e66a", size = 2033551 },
    { url = "https://files.pythonhosted.org/packages/ab/14/df54b1a0bc9b6ded9b758b73139d2c11b4e8eb43e8ab9c5847c0a2913ada/pydantic_core-2.33.1-cp313-cp313-macosx_11_0_arm64.whl", hash = "sha256:282b3fe1bbbe5ae35224a0dbd05aed9ccabccd241e8e6b60370484234b456266", size = 1852785 },
    { url = "https://files.pythonhosted.org/packages/fa/96/e275f15ff3d34bb04b0125d9bc8848bf69f25d784d92a63676112451bfb9/pydantic_core-2.33.1-cp313-cp313-manylinux_2_17_aarch64.manylinux2014_aarch64.whl", hash = "sha256:4b315e596282bbb5822d0c7ee9d255595bd7506d1cb20c2911a4da0b970187d3", size = 1897758 },
    { url = "https://files.pythonhosted.org/packages/b7/d8/96bc536e975b69e3a924b507d2a19aedbf50b24e08c80fb00e35f9baaed8/pydantic_core-2.33.1-cp313-cp313-manylinux_2_17_armv7l.manylinux2014_armv7l.whl", hash = "sha256:1dfae24cf9921875ca0ca6a8ecb4bb2f13c855794ed0d468d6abbec6e6dcd44a", size = 1986109 },
    { url = "https://files.pythonhosted.org/packages/90/72/ab58e43ce7e900b88cb571ed057b2fcd0e95b708a2e0bed475b10130393e/pydantic_core-2.33.1-cp313-cp313-manylinux_2_17_ppc64le.manylinux2014_ppc64le.whl", hash = "sha256:6dd8ecfde08d8bfadaea669e83c63939af76f4cf5538a72597016edfa3fad516", size = 2129159 },
    { url = "https://files.pythonhosted.org/packages/dc/3f/52d85781406886c6870ac995ec0ba7ccc028b530b0798c9080531b409fdb/pydantic_core-2.33.1-cp313-cp313-manylinux_2_17_s390x.manylinux2014_s390x.whl", hash = "sha256:2f593494876eae852dc98c43c6f260f45abdbfeec9e4324e31a481d948214764", size = 2680222 },
    { url = "https://files.pythonhosted.org/packages/f4/56/6e2ef42f363a0eec0fd92f74a91e0ac48cd2e49b695aac1509ad81eee86a/pydantic_core-2.33.1-cp313-cp313-manylinux_2_17_x86_64.manylinux2014_x86_64.whl", hash = "sha256:948b73114f47fd7016088e5186d13faf5e1b2fe83f5e320e371f035557fd264d", size = 2006980 },
    { url = "https://files.pythonhosted.org/packages/4c/c0/604536c4379cc78359f9ee0aa319f4aedf6b652ec2854953f5a14fc38c5a/pydantic_core-2.33.1-cp313-cp313-manylinux_2_5_i686.manylinux1_i686.whl", hash = "sha256:e11f3864eb516af21b01e25fac915a82e9ddad3bb0fb9e95a246067398b435a4", size = 2120840 },
    { url = "https://files.pythonhosted.org/packages/1f/46/9eb764814f508f0edfb291a0f75d10854d78113fa13900ce13729aaec3ae/pydantic_core-2.33.1-cp313-cp313-musllinux_1_1_aarch64.whl", hash = "sha256:549150be302428b56fdad0c23c2741dcdb5572413776826c965619a25d9c6bde", size = 2072518 },
    { url = "https://files.pythonhosted.org/packages/42/e3/fb6b2a732b82d1666fa6bf53e3627867ea3131c5f39f98ce92141e3e3dc1/pydantic_core-2.33.1-cp313-cp313-musllinux_1_1_armv7l.whl", hash = "sha256:495bc156026efafd9ef2d82372bd38afce78ddd82bf28ef5276c469e57c0c83e", size = 2248025 },
    { url = "https://files.pythonhosted.org/packages/5c/9d/fbe8fe9d1aa4dac88723f10a921bc7418bd3378a567cb5e21193a3c48b43/pydantic_core-2.33.1-cp313-cp313-musllinux_1_1_x86_64.whl", hash = "sha256:ec79de2a8680b1a67a07490bddf9636d5c2fab609ba8c57597e855fa5fa4dacd", size = 2254991 },
    { url = "https://files.pythonhosted.org/packages/aa/99/07e2237b8a66438d9b26482332cda99a9acccb58d284af7bc7c946a42fd3/pydantic_core-2.33.1-cp313-cp313-win32.whl", hash = "sha256:ee12a7be1742f81b8a65b36c6921022301d466b82d80315d215c4c691724986f", size = 1915262 },
    { url = "https://files.pythonhosted.org/packages/8a/f4/e457a7849beeed1e5defbcf5051c6f7b3c91a0624dd31543a64fc9adcf52/pydantic_core-2.33.1-cp313-cp313-win_amd64.whl", hash = "sha256:ede9b407e39949d2afc46385ce6bd6e11588660c26f80576c11c958e6647bc40", size = 1956626 },
    { url = "https://files.pythonhosted.org/packages/20/d0/e8d567a7cff7b04e017ae164d98011f1e1894269fe8e90ea187a3cbfb562/pydantic_core-2.33.1-cp313-cp313-win_arm64.whl", hash = "sha256:aa687a23d4b7871a00e03ca96a09cad0f28f443690d300500603bd0adba4b523", size = 1909590 },
    { url = "https://files.pythonhosted.org/packages/ef/fd/24ea4302d7a527d672c5be06e17df16aabfb4e9fdc6e0b345c21580f3d2a/pydantic_core-2.33.1-cp313-cp313t-macosx_11_0_arm64.whl", hash = "sha256:401d7b76e1000d0dd5538e6381d28febdcacb097c8d340dde7d7fc6e13e9f95d", size = 1812963 },
    { url = "https://files.pythonhosted.org/packages/5f/95/4fbc2ecdeb5c1c53f1175a32d870250194eb2fdf6291b795ab08c8646d5d/pydantic_core-2.33.1-cp313-cp313t-manylinux_2_17_x86_64.manylinux2014_x86_64.whl", hash = "sha256:7aeb055a42d734c0255c9e489ac67e75397d59c6fbe60d155851e9782f276a9c", size = 1986896 },
    { url = "https://files.pythonhosted.org/packages/71/ae/fe31e7f4a62431222d8f65a3bd02e3fa7e6026d154a00818e6d30520ea77/pydantic_core-2.33.1-cp313-cp313t-win_amd64.whl", hash = "sha256:338ea9b73e6e109f15ab439e62cb3b78aa752c7fd9536794112e14bee02c8d18", size = 1931810 },
    { url = "https://files.pythonhosted.org/packages/9c/c7/8b311d5adb0fe00a93ee9b4e92a02b0ec08510e9838885ef781ccbb20604/pydantic_core-2.33.1-pp310-pypy310_pp73-macosx_10_12_x86_64.whl", hash = "sha256:5c834f54f8f4640fd7e4b193f80eb25a0602bba9e19b3cd2fc7ffe8199f5ae02", size = 2041659 },
    { url = "https://files.pythonhosted.org/packages/8a/d6/4f58d32066a9e26530daaf9adc6664b01875ae0691570094968aaa7b8fcc/pydantic_core-2.33.1-pp310-pypy310_pp73-macosx_11_0_arm64.whl", hash = "sha256:049e0de24cf23766f12cc5cc71d8abc07d4a9deb9061b334b62093dedc7cb068", size = 1873294 },
    { url = "https://files.pythonhosted.org/packages/f7/3f/53cc9c45d9229da427909c751f8ed2bf422414f7664ea4dde2d004f596ba/pydantic_core-2.33.1-pp310-pypy310_pp73-manylinux_2_17_aarch64.manylinux2014_aarch64.whl", hash = "sha256:1a28239037b3d6f16916a4c831a5a0eadf856bdd6d2e92c10a0da3a59eadcf3e", size = 1903771 },
    { url = "https://files.pythonhosted.org/packages/f0/49/bf0783279ce674eb9903fb9ae43f6c614cb2f1c4951370258823f795368b/pydantic_core-2.33.1-pp310-pypy310_pp73-manylinux_2_17_x86_64.manylinux2014_x86_64.whl", hash = "sha256:9d3da303ab5f378a268fa7d45f37d7d85c3ec19769f28d2cc0c61826a8de21fe", size = 2083558 },
    { url = "https://files.pythonhosted.org/packages/9c/5b/0d998367687f986c7d8484a2c476d30f07bf5b8b1477649a6092bd4c540e/pydantic_core-2.33.1-pp310-pypy310_pp73-manylinux_2_5_i686.manylinux1_i686.whl", hash = "sha256:25626fb37b3c543818c14821afe0fd3830bc327a43953bc88db924b68c5723f1", size = 2118038 },
    { url = "https://files.pythonhosted.org/packages/b3/33/039287d410230ee125daee57373ac01940d3030d18dba1c29cd3089dc3ca/pydantic_core-2.33.1-pp310-pypy310_pp73-musllinux_1_1_aarch64.whl", hash = "sha256:3ab2d36e20fbfcce8f02d73c33a8a7362980cff717926bbae030b93ae46b56c7", size = 2079315 },
    { url = "https://files.pythonhosted.org/packages/1f/85/6d8b2646d99c062d7da2d0ab2faeb0d6ca9cca4c02da6076376042a20da3/pydantic_core-2.33.1-pp310-pypy310_pp73-musllinux_1_1_armv7l.whl", hash = "sha256:2f9284e11c751b003fd4215ad92d325d92c9cb19ee6729ebd87e3250072cdcde", size = 2249063 },
    { url = "https://files.pythonhosted.org/packages/17/d7/c37d208d5738f7b9ad8f22ae8a727d88ebf9c16c04ed2475122cc3f7224a/pydantic_core-2.33.1-pp310-pypy310_pp73-musllinux_1_1_x86_64.whl", hash = "sha256:048c01eee07d37cbd066fc512b9d8b5ea88ceeb4e629ab94b3e56965ad655add", size = 2254631 },
    { url = "https://files.pythonhosted.org/packages/13/e0/bafa46476d328e4553b85ab9b2f7409e7aaef0ce4c937c894821c542d347/pydantic_core-2.33.1-pp310-pypy310_pp73-win_amd64.whl", hash = "sha256:5ccd429694cf26af7997595d627dd2637e7932214486f55b8a357edaac9dae8c", size = 2080877 },
    { url = "https://files.pythonhosted.org/packages/0b/76/1794e440c1801ed35415238d2c728f26cd12695df9057154ad768b7b991c/pydantic_core-2.33.1-pp311-pypy311_pp73-macosx_10_12_x86_64.whl", hash = "sha256:3a371dc00282c4b84246509a5ddc808e61b9864aa1eae9ecc92bb1268b82db4a", size = 2042858 },
    { url = "https://files.pythonhosted.org/packages/73/b4/9cd7b081fb0b1b4f8150507cd59d27b275c3e22ad60b35cb19ea0977d9b9/pydantic_core-2.33.1-pp311-pypy311_pp73-macosx_11_0_arm64.whl", hash = "sha256:f59295ecc75a1788af8ba92f2e8c6eeaa5a94c22fc4d151e8d9638814f85c8fc", size = 1873745 },
    { url = "https://files.pythonhosted.org/packages/e1/d7/9ddb7575d4321e40d0363903c2576c8c0c3280ebea137777e5ab58d723e3/pydantic_core-2.33.1-pp311-pypy311_pp73-manylinux_2_17_aarch64.manylinux2014_aarch64.whl", hash = "sha256:08530b8ac922003033f399128505f513e30ca770527cc8bbacf75a84fcc2c74b", size = 1904188 },
    { url = "https://files.pythonhosted.org/packages/d1/a8/3194ccfe461bb08da19377ebec8cb4f13c9bd82e13baebc53c5c7c39a029/pydantic_core-2.33.1-pp311-pypy311_pp73-manylinux_2_17_x86_64.manylinux2014_x86_64.whl", hash = "sha256:bae370459da6a5466978c0eacf90690cb57ec9d533f8e63e564ef3822bfa04fe", size = 2083479 },
    { url = "https://files.pythonhosted.org/packages/42/c7/84cb569555d7179ca0b3f838cef08f66f7089b54432f5b8599aac6e9533e/pydantic_core-2.33.1-pp311-pypy311_pp73-manylinux_2_5_i686.manylinux1_i686.whl", hash = "sha256:e3de2777e3b9f4d603112f78006f4ae0acb936e95f06da6cb1a45fbad6bdb4b5", size = 2118415 },
    { url = "https://files.pythonhosted.org/packages/3b/67/72abb8c73e0837716afbb58a59cc9e3ae43d1aa8677f3b4bc72c16142716/pydantic_core-2.33.1-pp311-pypy311_pp73-musllinux_1_1_aarch64.whl", hash = "sha256:3a64e81e8cba118e108d7126362ea30e021291b7805d47e4896e52c791be2761", size = 2079623 },
    { url = "https://files.pythonhosted.org/packages/0b/cd/c59707e35a47ba4cbbf153c3f7c56420c58653b5801b055dc52cccc8e2dc/pydantic_core-2.33.1-pp311-pypy311_pp73-musllinux_1_1_armv7l.whl", hash = "sha256:52928d8c1b6bda03cc6d811e8923dffc87a2d3c8b3bfd2ce16471c7147a24850", size = 2250175 },
    { url = "https://files.pythonhosted.org/packages/84/32/e4325a6676b0bed32d5b084566ec86ed7fd1e9bcbfc49c578b1755bde920/pydantic_core-2.33.1-pp311-pypy311_pp73-musllinux_1_1_x86_64.whl", hash = "sha256:1b30d92c9412beb5ac6b10a3eb7ef92ccb14e3f2a8d7732e2d739f58b3aa7544", size = 2254674 },
    { url = "https://files.pythonhosted.org/packages/12/6f/5596dc418f2e292ffc661d21931ab34591952e2843e7168ea5a52591f6ff/pydantic_core-2.33.1-pp311-pypy311_pp73-win_amd64.whl", hash = "sha256:f995719707e0e29f0f41a8aa3bcea6e761a36c9136104d3189eafb83f5cec5e5", size = 2080951 },
]

[[package]]
name = "pydantic-settings"
version = "2.8.1"
source = { registry = "https://pypi.org/simple" }
dependencies = [
    { name = "pydantic" },
    { name = "python-dotenv" },
]
sdist = { url = "https://files.pythonhosted.org/packages/88/82/c79424d7d8c29b994fb01d277da57b0a9b09cc03c3ff875f9bd8a86b2145/pydantic_settings-2.8.1.tar.gz", hash = "sha256:d5c663dfbe9db9d5e1c646b2e161da12f0d734d422ee56f567d0ea2cee4e8585", size = 83550 }
wheels = [
    { url = "https://files.pythonhosted.org/packages/0b/53/a64f03044927dc47aafe029c42a5b7aabc38dfb813475e0e1bf71c4a59d0/pydantic_settings-2.8.1-py3-none-any.whl", hash = "sha256:81942d5ac3d905f7f3ee1a70df5dfb62d5569c12f51a5a647defc1c3d9ee2e9c", size = 30839 },
]

[[package]]
name = "pytest"
version = "8.3.5"
source = { registry = "https://pypi.org/simple" }
dependencies = [
    { name = "colorama", marker = "sys_platform == 'win32'" },
    { name = "exceptiongroup", marker = "python_full_version < '3.11'" },
    { name = "iniconfig" },
    { name = "packaging" },
    { name = "pluggy" },
    { name = "tomli", marker = "python_full_version < '3.11'" },
]
sdist = { url = "https://files.pythonhosted.org/packages/ae/3c/c9d525a414d506893f0cd8a8d0de7706446213181570cdbd766691164e40/pytest-8.3.5.tar.gz", hash = "sha256:f4efe70cc14e511565ac476b57c279e12a855b11f48f212af1080ef2263d3845", size = 1450891 }
wheels = [
    { url = "https://files.pythonhosted.org/packages/30/3d/64ad57c803f1fa1e963a7946b6e0fea4a70df53c1a7fed304586539c2bac/pytest-8.3.5-py3-none-any.whl", hash = "sha256:c69214aa47deac29fad6c2a4f590b9c4a9fdb16a403176fe154b79c0b4d4d820", size = 343634 },
]

[[package]]
<<<<<<< HEAD
=======
name = "pytest-asyncio"
version = "0.26.0"
source = { registry = "https://pypi.org/simple" }
dependencies = [
    { name = "pytest" },
]
sdist = { url = "https://files.pythonhosted.org/packages/8e/c4/453c52c659521066969523e87d85d54139bbd17b78f09532fb8eb8cdb58e/pytest_asyncio-0.26.0.tar.gz", hash = "sha256:c4df2a697648241ff39e7f0e4a73050b03f123f760673956cf0d72a4990e312f", size = 54156 }
wheels = [
    { url = "https://files.pythonhosted.org/packages/20/7f/338843f449ace853647ace35870874f69a764d251872ed1b4de9f234822c/pytest_asyncio-0.26.0-py3-none-any.whl", hash = "sha256:7b51ed894f4fbea1340262bdae5135797ebbe21d8638978e35d31c6d19f72fb0", size = 19694 },
]

[[package]]
>>>>>>> 260af9d3
name = "pytest-cov"
version = "6.1.1"
source = { registry = "https://pypi.org/simple" }
dependencies = [
    { name = "coverage", extra = ["toml"] },
    { name = "pytest" },
]
sdist = { url = "https://files.pythonhosted.org/packages/25/69/5f1e57f6c5a39f81411b550027bf72842c4567ff5fd572bed1edc9e4b5d9/pytest_cov-6.1.1.tar.gz", hash = "sha256:46935f7aaefba760e716c2ebfbe1c216240b9592966e7da99ea8292d4d3e2a0a", size = 66857 }
wheels = [
    { url = "https://files.pythonhosted.org/packages/28/d0/def53b4a790cfb21483016430ed828f64830dd981ebe1089971cd10cab25/pytest_cov-6.1.1-py3-none-any.whl", hash = "sha256:bddf29ed2d0ab6f4df17b4c55b0a657287db8684af9c42ea546b21b1041b3dde", size = 23841 },
]

[[package]]
<<<<<<< HEAD
=======
name = "pytest-mock"
version = "3.14.0"
source = { registry = "https://pypi.org/simple" }
dependencies = [
    { name = "pytest" },
]
sdist = { url = "https://files.pythonhosted.org/packages/c6/90/a955c3ab35ccd41ad4de556596fa86685bf4fc5ffcc62d22d856cfd4e29a/pytest-mock-3.14.0.tar.gz", hash = "sha256:2719255a1efeceadbc056d6bf3df3d1c5015530fb40cf347c0f9afac88410bd0", size = 32814 }
wheels = [
    { url = "https://files.pythonhosted.org/packages/f2/3b/b26f90f74e2986a82df6e7ac7e319b8ea7ccece1caec9f8ab6104dc70603/pytest_mock-3.14.0-py3-none-any.whl", hash = "sha256:0b72c38033392a5f4621342fe11e9219ac11ec9d375f8e2a0c164539e0d70f6f", size = 9863 },
]

[[package]]
>>>>>>> 260af9d3
name = "python-dotenv"
version = "1.1.0"
source = { registry = "https://pypi.org/simple" }
sdist = { url = "https://files.pythonhosted.org/packages/88/2c/7bb1416c5620485aa793f2de31d3df393d3686aa8a8506d11e10e13c5baf/python_dotenv-1.1.0.tar.gz", hash = "sha256:41f90bc6f5f177fb41f53e87666db362025010eb28f60a01c9143bfa33a2b2d5", size = 39920 }
wheels = [
    { url = "https://files.pythonhosted.org/packages/1e/18/98a99ad95133c6a6e2005fe89faedf294a748bd5dc803008059409ac9b1e/python_dotenv-1.1.0-py3-none-any.whl", hash = "sha256:d7c01d9e2293916c18baf562d95698754b0dbbb5e74d457c45d4f6561fb9d55d", size = 20256 },
]

[[package]]
name = "pyunormalize"
version = "16.0.0"
source = { registry = "https://pypi.org/simple" }
sdist = { url = "https://files.pythonhosted.org/packages/b3/08/568036c725dac746ecb267bb749ef930fb7907454fe69fce83c8557287fb/pyunormalize-16.0.0.tar.gz", hash = "sha256:2e1dfbb4a118154ae26f70710426a52a364b926c9191f764601f5a8cb12761f7", size = 49968 }
wheels = [
    { url = "https://files.pythonhosted.org/packages/39/f9/9d86e56f716e0651194a5ad58be9c146fcaf1de6901ac6f3cd3affeeb74e/pyunormalize-16.0.0-py3-none-any.whl", hash = "sha256:c647d95e5d1e2ea9a2f448d1d95d8518348df24eab5c3fd32d2b5c3300a49152", size = 49173 },
]

[[package]]
name = "pywin32"
version = "310"
source = { registry = "https://pypi.org/simple" }
wheels = [
    { url = "https://files.pythonhosted.org/packages/95/da/a5f38fffbba2fb99aa4aa905480ac4b8e83ca486659ac8c95bce47fb5276/pywin32-310-cp310-cp310-win32.whl", hash = "sha256:6dd97011efc8bf51d6793a82292419eba2c71cf8e7250cfac03bba284454abc1", size = 8848240 },
    { url = "https://files.pythonhosted.org/packages/aa/fe/d873a773324fa565619ba555a82c9dabd677301720f3660a731a5d07e49a/pywin32-310-cp310-cp310-win_amd64.whl", hash = "sha256:c3e78706e4229b915a0821941a84e7ef420bf2b77e08c9dae3c76fd03fd2ae3d", size = 9601854 },
    { url = "https://files.pythonhosted.org/packages/3c/84/1a8e3d7a15490d28a5d816efa229ecb4999cdc51a7c30dd8914f669093b8/pywin32-310-cp310-cp310-win_arm64.whl", hash = "sha256:33babed0cf0c92a6f94cc6cc13546ab24ee13e3e800e61ed87609ab91e4c8213", size = 8522963 },
    { url = "https://files.pythonhosted.org/packages/f7/b1/68aa2986129fb1011dabbe95f0136f44509afaf072b12b8f815905a39f33/pywin32-310-cp311-cp311-win32.whl", hash = "sha256:1e765f9564e83011a63321bb9d27ec456a0ed90d3732c4b2e312b855365ed8bd", size = 8784284 },
    { url = "https://files.pythonhosted.org/packages/b3/bd/d1592635992dd8db5bb8ace0551bc3a769de1ac8850200cfa517e72739fb/pywin32-310-cp311-cp311-win_amd64.whl", hash = "sha256:126298077a9d7c95c53823934f000599f66ec9296b09167810eb24875f32689c", size = 9520748 },
    { url = "https://files.pythonhosted.org/packages/90/b1/ac8b1ffce6603849eb45a91cf126c0fa5431f186c2e768bf56889c46f51c/pywin32-310-cp311-cp311-win_arm64.whl", hash = "sha256:19ec5fc9b1d51c4350be7bb00760ffce46e6c95eaf2f0b2f1150657b1a43c582", size = 8455941 },
    { url = "https://files.pythonhosted.org/packages/6b/ec/4fdbe47932f671d6e348474ea35ed94227fb5df56a7c30cbbb42cd396ed0/pywin32-310-cp312-cp312-win32.whl", hash = "sha256:8a75a5cc3893e83a108c05d82198880704c44bbaee4d06e442e471d3c9ea4f3d", size = 8796239 },
    { url = "https://files.pythonhosted.org/packages/e3/e5/b0627f8bb84e06991bea89ad8153a9e50ace40b2e1195d68e9dff6b03d0f/pywin32-310-cp312-cp312-win_amd64.whl", hash = "sha256:bf5c397c9a9a19a6f62f3fb821fbf36cac08f03770056711f765ec1503972060", size = 9503839 },
    { url = "https://files.pythonhosted.org/packages/1f/32/9ccf53748df72301a89713936645a664ec001abd35ecc8578beda593d37d/pywin32-310-cp312-cp312-win_arm64.whl", hash = "sha256:2349cc906eae872d0663d4d6290d13b90621eaf78964bb1578632ff20e152966", size = 8459470 },
    { url = "https://files.pythonhosted.org/packages/1c/09/9c1b978ffc4ae53999e89c19c77ba882d9fce476729f23ef55211ea1c034/pywin32-310-cp313-cp313-win32.whl", hash = "sha256:5d241a659c496ada3253cd01cfaa779b048e90ce4b2b38cd44168ad555ce74ab", size = 8794384 },
    { url = "https://files.pythonhosted.org/packages/45/3c/b4640f740ffebadd5d34df35fecba0e1cfef8fde9f3e594df91c28ad9b50/pywin32-310-cp313-cp313-win_amd64.whl", hash = "sha256:667827eb3a90208ddbdcc9e860c81bde63a135710e21e4cb3348968e4bd5249e", size = 9503039 },
    { url = "https://files.pythonhosted.org/packages/b4/f4/f785020090fb050e7fb6d34b780f2231f302609dc964672f72bfaeb59a28/pywin32-310-cp313-cp313-win_arm64.whl", hash = "sha256:e308f831de771482b7cf692a1f308f8fca701b2d8f9dde6cc440c7da17e47b33", size = 8458152 },
]

[[package]]
name = "pyyaml"
version = "6.0.2"
source = { registry = "https://pypi.org/simple" }
sdist = { url = "https://files.pythonhosted.org/packages/54/ed/79a089b6be93607fa5cdaedf301d7dfb23af5f25c398d5ead2525b063e17/pyyaml-6.0.2.tar.gz", hash = "sha256:d584d9ec91ad65861cc08d42e834324ef890a082e591037abe114850ff7bbc3e", size = 130631 }
wheels = [
    { url = "https://files.pythonhosted.org/packages/9b/95/a3fac87cb7158e231b5a6012e438c647e1a87f09f8e0d123acec8ab8bf71/PyYAML-6.0.2-cp310-cp310-macosx_10_9_x86_64.whl", hash = "sha256:0a9a2848a5b7feac301353437eb7d5957887edbf81d56e903999a75a3d743086", size = 184199 },
    { url = "https://files.pythonhosted.org/packages/c7/7a/68bd47624dab8fd4afbfd3c48e3b79efe09098ae941de5b58abcbadff5cb/PyYAML-6.0.2-cp310-cp310-macosx_11_0_arm64.whl", hash = "sha256:29717114e51c84ddfba879543fb232a6ed60086602313ca38cce623c1d62cfbf", size = 171758 },
    { url = "https://files.pythonhosted.org/packages/49/ee/14c54df452143b9ee9f0f29074d7ca5516a36edb0b4cc40c3f280131656f/PyYAML-6.0.2-cp310-cp310-manylinux_2_17_aarch64.manylinux2014_aarch64.whl", hash = "sha256:8824b5a04a04a047e72eea5cec3bc266db09e35de6bdfe34c9436ac5ee27d237", size = 718463 },
    { url = "https://files.pythonhosted.org/packages/4d/61/de363a97476e766574650d742205be468921a7b532aa2499fcd886b62530/PyYAML-6.0.2-cp310-cp310-manylinux_2_17_s390x.manylinux2014_s390x.whl", hash = "sha256:7c36280e6fb8385e520936c3cb3b8042851904eba0e58d277dca80a5cfed590b", size = 719280 },
    { url = "https://files.pythonhosted.org/packages/6b/4e/1523cb902fd98355e2e9ea5e5eb237cbc5f3ad5f3075fa65087aa0ecb669/PyYAML-6.0.2-cp310-cp310-manylinux_2_17_x86_64.manylinux2014_x86_64.whl", hash = "sha256:ec031d5d2feb36d1d1a24380e4db6d43695f3748343d99434e6f5f9156aaa2ed", size = 751239 },
    { url = "https://files.pythonhosted.org/packages/b7/33/5504b3a9a4464893c32f118a9cc045190a91637b119a9c881da1cf6b7a72/PyYAML-6.0.2-cp310-cp310-musllinux_1_1_aarch64.whl", hash = "sha256:936d68689298c36b53b29f23c6dbb74de12b4ac12ca6cfe0e047bedceea56180", size = 695802 },
    { url = "https://files.pythonhosted.org/packages/5c/20/8347dcabd41ef3a3cdc4f7b7a2aff3d06598c8779faa189cdbf878b626a4/PyYAML-6.0.2-cp310-cp310-musllinux_1_1_x86_64.whl", hash = "sha256:23502f431948090f597378482b4812b0caae32c22213aecf3b55325e049a6c68", size = 720527 },
    { url = "https://files.pythonhosted.org/packages/be/aa/5afe99233fb360d0ff37377145a949ae258aaab831bde4792b32650a4378/PyYAML-6.0.2-cp310-cp310-win32.whl", hash = "sha256:2e99c6826ffa974fe6e27cdb5ed0021786b03fc98e5ee3c5bfe1fd5015f42b99", size = 144052 },
    { url = "https://files.pythonhosted.org/packages/b5/84/0fa4b06f6d6c958d207620fc60005e241ecedceee58931bb20138e1e5776/PyYAML-6.0.2-cp310-cp310-win_amd64.whl", hash = "sha256:a4d3091415f010369ae4ed1fc6b79def9416358877534caf6a0fdd2146c87a3e", size = 161774 },
    { url = "https://files.pythonhosted.org/packages/f8/aa/7af4e81f7acba21a4c6be026da38fd2b872ca46226673c89a758ebdc4fd2/PyYAML-6.0.2-cp311-cp311-macosx_10_9_x86_64.whl", hash = "sha256:cc1c1159b3d456576af7a3e4d1ba7e6924cb39de8f67111c735f6fc832082774", size = 184612 },
    { url = "https://files.pythonhosted.org/packages/8b/62/b9faa998fd185f65c1371643678e4d58254add437edb764a08c5a98fb986/PyYAML-6.0.2-cp311-cp311-macosx_11_0_arm64.whl", hash = "sha256:1e2120ef853f59c7419231f3bf4e7021f1b936f6ebd222406c3b60212205d2ee", size = 172040 },
    { url = "https://files.pythonhosted.org/packages/ad/0c/c804f5f922a9a6563bab712d8dcc70251e8af811fce4524d57c2c0fd49a4/PyYAML-6.0.2-cp311-cp311-manylinux_2_17_aarch64.manylinux2014_aarch64.whl", hash = "sha256:5d225db5a45f21e78dd9358e58a98702a0302f2659a3c6cd320564b75b86f47c", size = 736829 },
    { url = "https://files.pythonhosted.org/packages/51/16/6af8d6a6b210c8e54f1406a6b9481febf9c64a3109c541567e35a49aa2e7/PyYAML-6.0.2-cp311-cp311-manylinux_2_17_s390x.manylinux2014_s390x.whl", hash = "sha256:5ac9328ec4831237bec75defaf839f7d4564be1e6b25ac710bd1a96321cc8317", size = 764167 },
    { url = "https://files.pythonhosted.org/packages/75/e4/2c27590dfc9992f73aabbeb9241ae20220bd9452df27483b6e56d3975cc5/PyYAML-6.0.2-cp311-cp311-manylinux_2_17_x86_64.manylinux2014_x86_64.whl", hash = "sha256:3ad2a3decf9aaba3d29c8f537ac4b243e36bef957511b4766cb0057d32b0be85", size = 762952 },
    { url = "https://files.pythonhosted.org/packages/9b/97/ecc1abf4a823f5ac61941a9c00fe501b02ac3ab0e373c3857f7d4b83e2b6/PyYAML-6.0.2-cp311-cp311-musllinux_1_1_aarch64.whl", hash = "sha256:ff3824dc5261f50c9b0dfb3be22b4567a6f938ccce4587b38952d85fd9e9afe4", size = 735301 },
    { url = "https://files.pythonhosted.org/packages/45/73/0f49dacd6e82c9430e46f4a027baa4ca205e8b0a9dce1397f44edc23559d/PyYAML-6.0.2-cp311-cp311-musllinux_1_1_x86_64.whl", hash = "sha256:797b4f722ffa07cc8d62053e4cff1486fa6dc094105d13fea7b1de7d8bf71c9e", size = 756638 },
    { url = "https://files.pythonhosted.org/packages/22/5f/956f0f9fc65223a58fbc14459bf34b4cc48dec52e00535c79b8db361aabd/PyYAML-6.0.2-cp311-cp311-win32.whl", hash = "sha256:11d8f3dd2b9c1207dcaf2ee0bbbfd5991f571186ec9cc78427ba5bd32afae4b5", size = 143850 },
    { url = "https://files.pythonhosted.org/packages/ed/23/8da0bbe2ab9dcdd11f4f4557ccaf95c10b9811b13ecced089d43ce59c3c8/PyYAML-6.0.2-cp311-cp311-win_amd64.whl", hash = "sha256:e10ce637b18caea04431ce14fabcf5c64a1c61ec9c56b071a4b7ca131ca52d44", size = 161980 },
    { url = "https://files.pythonhosted.org/packages/86/0c/c581167fc46d6d6d7ddcfb8c843a4de25bdd27e4466938109ca68492292c/PyYAML-6.0.2-cp312-cp312-macosx_10_9_x86_64.whl", hash = "sha256:c70c95198c015b85feafc136515252a261a84561b7b1d51e3384e0655ddf25ab", size = 183873 },
    { url = "https://files.pythonhosted.org/packages/a8/0c/38374f5bb272c051e2a69281d71cba6fdb983413e6758b84482905e29a5d/PyYAML-6.0.2-cp312-cp312-macosx_11_0_arm64.whl", hash = "sha256:ce826d6ef20b1bc864f0a68340c8b3287705cae2f8b4b1d932177dcc76721725", size = 173302 },
    { url = "https://files.pythonhosted.org/packages/c3/93/9916574aa8c00aa06bbac729972eb1071d002b8e158bd0e83a3b9a20a1f7/PyYAML-6.0.2-cp312-cp312-manylinux_2_17_aarch64.manylinux2014_aarch64.whl", hash = "sha256:1f71ea527786de97d1a0cc0eacd1defc0985dcf6b3f17bb77dcfc8c34bec4dc5", size = 739154 },
    { url = "https://files.pythonhosted.org/packages/95/0f/b8938f1cbd09739c6da569d172531567dbcc9789e0029aa070856f123984/PyYAML-6.0.2-cp312-cp312-manylinux_2_17_s390x.manylinux2014_s390x.whl", hash = "sha256:9b22676e8097e9e22e36d6b7bda33190d0d400f345f23d4065d48f4ca7ae0425", size = 766223 },
    { url = "https://files.pythonhosted.org/packages/b9/2b/614b4752f2e127db5cc206abc23a8c19678e92b23c3db30fc86ab731d3bd/PyYAML-6.0.2-cp312-cp312-manylinux_2_17_x86_64.manylinux2014_x86_64.whl", hash = "sha256:80bab7bfc629882493af4aa31a4cfa43a4c57c83813253626916b8c7ada83476", size = 767542 },
    { url = "https://files.pythonhosted.org/packages/d4/00/dd137d5bcc7efea1836d6264f049359861cf548469d18da90cd8216cf05f/PyYAML-6.0.2-cp312-cp312-musllinux_1_1_aarch64.whl", hash = "sha256:0833f8694549e586547b576dcfaba4a6b55b9e96098b36cdc7ebefe667dfed48", size = 731164 },
    { url = "https://files.pythonhosted.org/packages/c9/1f/4f998c900485e5c0ef43838363ba4a9723ac0ad73a9dc42068b12aaba4e4/PyYAML-6.0.2-cp312-cp312-musllinux_1_1_x86_64.whl", hash = "sha256:8b9c7197f7cb2738065c481a0461e50ad02f18c78cd75775628afb4d7137fb3b", size = 756611 },
    { url = "https://files.pythonhosted.org/packages/df/d1/f5a275fdb252768b7a11ec63585bc38d0e87c9e05668a139fea92b80634c/PyYAML-6.0.2-cp312-cp312-win32.whl", hash = "sha256:ef6107725bd54b262d6dedcc2af448a266975032bc85ef0172c5f059da6325b4", size = 140591 },
    { url = "https://files.pythonhosted.org/packages/0c/e8/4f648c598b17c3d06e8753d7d13d57542b30d56e6c2dedf9c331ae56312e/PyYAML-6.0.2-cp312-cp312-win_amd64.whl", hash = "sha256:7e7401d0de89a9a855c839bc697c079a4af81cf878373abd7dc625847d25cbd8", size = 156338 },
    { url = "https://files.pythonhosted.org/packages/ef/e3/3af305b830494fa85d95f6d95ef7fa73f2ee1cc8ef5b495c7c3269fb835f/PyYAML-6.0.2-cp313-cp313-macosx_10_13_x86_64.whl", hash = "sha256:efdca5630322a10774e8e98e1af481aad470dd62c3170801852d752aa7a783ba", size = 181309 },
    { url = "https://files.pythonhosted.org/packages/45/9f/3b1c20a0b7a3200524eb0076cc027a970d320bd3a6592873c85c92a08731/PyYAML-6.0.2-cp313-cp313-macosx_11_0_arm64.whl", hash = "sha256:50187695423ffe49e2deacb8cd10510bc361faac997de9efef88badc3bb9e2d1", size = 171679 },
    { url = "https://files.pythonhosted.org/packages/7c/9a/337322f27005c33bcb656c655fa78325b730324c78620e8328ae28b64d0c/PyYAML-6.0.2-cp313-cp313-manylinux_2_17_aarch64.manylinux2014_aarch64.whl", hash = "sha256:0ffe8360bab4910ef1b9e87fb812d8bc0a308b0d0eef8c8f44e0254ab3b07133", size = 733428 },
    { url = "https://files.pythonhosted.org/packages/a3/69/864fbe19e6c18ea3cc196cbe5d392175b4cf3d5d0ac1403ec3f2d237ebb5/PyYAML-6.0.2-cp313-cp313-manylinux_2_17_s390x.manylinux2014_s390x.whl", hash = "sha256:17e311b6c678207928d649faa7cb0d7b4c26a0ba73d41e99c4fff6b6c3276484", size = 763361 },
    { url = "https://files.pythonhosted.org/packages/04/24/b7721e4845c2f162d26f50521b825fb061bc0a5afcf9a386840f23ea19fa/PyYAML-6.0.2-cp313-cp313-manylinux_2_17_x86_64.manylinux2014_x86_64.whl", hash = "sha256:70b189594dbe54f75ab3a1acec5f1e3faa7e8cf2f1e08d9b561cb41b845f69d5", size = 759523 },
    { url = "https://files.pythonhosted.org/packages/2b/b2/e3234f59ba06559c6ff63c4e10baea10e5e7df868092bf9ab40e5b9c56b6/PyYAML-6.0.2-cp313-cp313-musllinux_1_1_aarch64.whl", hash = "sha256:41e4e3953a79407c794916fa277a82531dd93aad34e29c2a514c2c0c5fe971cc", size = 726660 },
    { url = "https://files.pythonhosted.org/packages/fe/0f/25911a9f080464c59fab9027482f822b86bf0608957a5fcc6eaac85aa515/PyYAML-6.0.2-cp313-cp313-musllinux_1_1_x86_64.whl", hash = "sha256:68ccc6023a3400877818152ad9a1033e3db8625d899c72eacb5a668902e4d652", size = 751597 },
    { url = "https://files.pythonhosted.org/packages/14/0d/e2c3b43bbce3cf6bd97c840b46088a3031085179e596d4929729d8d68270/PyYAML-6.0.2-cp313-cp313-win32.whl", hash = "sha256:bc2fa7c6b47d6bc618dd7fb02ef6fdedb1090ec036abab80d4681424b84c1183", size = 140527 },
    { url = "https://files.pythonhosted.org/packages/fa/de/02b54f42487e3d3c6efb3f89428677074ca7bf43aae402517bc7cca949f3/PyYAML-6.0.2-cp313-cp313-win_amd64.whl", hash = "sha256:8388ee1976c416731879ac16da0aff3f63b286ffdd57cdeb95f3f2e085687563", size = 156446 },
]

[[package]]
name = "regex"
version = "2024.11.6"
source = { registry = "https://pypi.org/simple" }
sdist = { url = "https://files.pythonhosted.org/packages/8e/5f/bd69653fbfb76cf8604468d3b4ec4c403197144c7bfe0e6a5fc9e02a07cb/regex-2024.11.6.tar.gz", hash = "sha256:7ab159b063c52a0333c884e4679f8d7a85112ee3078fe3d9004b2dd875585519", size = 399494 }
wheels = [
    { url = "https://files.pythonhosted.org/packages/95/3c/4651f6b130c6842a8f3df82461a8950f923925db8b6961063e82744bddcc/regex-2024.11.6-cp310-cp310-macosx_10_9_universal2.whl", hash = "sha256:ff590880083d60acc0433f9c3f713c51f7ac6ebb9adf889c79a261ecf541aa91", size = 482674 },
    { url = "https://files.pythonhosted.org/packages/15/51/9f35d12da8434b489c7b7bffc205c474a0a9432a889457026e9bc06a297a/regex-2024.11.6-cp310-cp310-macosx_10_9_x86_64.whl", hash = "sha256:658f90550f38270639e83ce492f27d2c8d2cd63805c65a13a14d36ca126753f0", size = 287684 },
    { url = "https://files.pythonhosted.org/packages/bd/18/b731f5510d1b8fb63c6b6d3484bfa9a59b84cc578ac8b5172970e05ae07c/regex-2024.11.6-cp310-cp310-macosx_11_0_arm64.whl", hash = "sha256:164d8b7b3b4bcb2068b97428060b2a53be050085ef94eca7f240e7947f1b080e", size = 284589 },
    { url = "https://files.pythonhosted.org/packages/78/a2/6dd36e16341ab95e4c6073426561b9bfdeb1a9c9b63ab1b579c2e96cb105/regex-2024.11.6-cp310-cp310-manylinux_2_17_aarch64.manylinux2014_aarch64.whl", hash = "sha256:d3660c82f209655a06b587d55e723f0b813d3a7db2e32e5e7dc64ac2a9e86fde", size = 782511 },
    { url = "https://files.pythonhosted.org/packages/1b/2b/323e72d5d2fd8de0d9baa443e1ed70363ed7e7b2fb526f5950c5cb99c364/regex-2024.11.6-cp310-cp310-manylinux_2_17_ppc64le.manylinux2014_ppc64le.whl", hash = "sha256:d22326fcdef5e08c154280b71163ced384b428343ae16a5ab2b3354aed12436e", size = 821149 },
    { url = "https://files.pythonhosted.org/packages/90/30/63373b9ea468fbef8a907fd273e5c329b8c9535fee36fc8dba5fecac475d/regex-2024.11.6-cp310-cp310-manylinux_2_17_s390x.manylinux2014_s390x.whl", hash = "sha256:f1ac758ef6aebfc8943560194e9fd0fa18bcb34d89fd8bd2af18183afd8da3a2", size = 809707 },
    { url = "https://files.pythonhosted.org/packages/f2/98/26d3830875b53071f1f0ae6d547f1d98e964dd29ad35cbf94439120bb67a/regex-2024.11.6-cp310-cp310-manylinux_2_17_x86_64.manylinux2014_x86_64.whl", hash = "sha256:997d6a487ff00807ba810e0f8332c18b4eb8d29463cfb7c820dc4b6e7562d0cf", size = 781702 },
    { url = "https://files.pythonhosted.org/packages/87/55/eb2a068334274db86208ab9d5599ffa63631b9f0f67ed70ea7c82a69bbc8/regex-2024.11.6-cp310-cp310-manylinux_2_5_i686.manylinux1_i686.manylinux_2_17_i686.manylinux2014_i686.whl", hash = "sha256:02a02d2bb04fec86ad61f3ea7f49c015a0681bf76abb9857f945d26159d2968c", size = 771976 },
    { url = "https://files.pythonhosted.org/packages/74/c0/be707bcfe98254d8f9d2cff55d216e946f4ea48ad2fd8cf1428f8c5332ba/regex-2024.11.6-cp310-cp310-manylinux_2_5_x86_64.manylinux1_x86_64.manylinux_2_12_x86_64.manylinux2010_x86_64.whl", hash = "sha256:f02f93b92358ee3f78660e43b4b0091229260c5d5c408d17d60bf26b6c900e86", size = 697397 },
    { url = "https://files.pythonhosted.org/packages/49/dc/bb45572ceb49e0f6509f7596e4ba7031f6819ecb26bc7610979af5a77f45/regex-2024.11.6-cp310-cp310-musllinux_1_2_aarch64.whl", hash = "sha256:06eb1be98df10e81ebaded73fcd51989dcf534e3c753466e4b60c4697a003b67", size = 768726 },
    { url = "https://files.pythonhosted.org/packages/5a/db/f43fd75dc4c0c2d96d0881967897926942e935d700863666f3c844a72ce6/regex-2024.11.6-cp310-cp310-musllinux_1_2_i686.whl", hash = "sha256:040df6fe1a5504eb0f04f048e6d09cd7c7110fef851d7c567a6b6e09942feb7d", size = 775098 },
    { url = "https://files.pythonhosted.org/packages/99/d7/f94154db29ab5a89d69ff893159b19ada89e76b915c1293e98603d39838c/regex-2024.11.6-cp310-cp310-musllinux_1_2_ppc64le.whl", hash = "sha256:fdabbfc59f2c6edba2a6622c647b716e34e8e3867e0ab975412c5c2f79b82da2", size = 839325 },
    { url = "https://files.pythonhosted.org/packages/f7/17/3cbfab1f23356fbbf07708220ab438a7efa1e0f34195bf857433f79f1788/regex-2024.11.6-cp310-cp310-musllinux_1_2_s390x.whl", hash = "sha256:8447d2d39b5abe381419319f942de20b7ecd60ce86f16a23b0698f22e1b70008", size = 843277 },
    { url = "https://files.pythonhosted.org/packages/7e/f2/48b393b51900456155de3ad001900f94298965e1cad1c772b87f9cfea011/regex-2024.11.6-cp310-cp310-musllinux_1_2_x86_64.whl", hash = "sha256:da8f5fc57d1933de22a9e23eec290a0d8a5927a5370d24bda9a6abe50683fe62", size = 773197 },
    { url = "https://files.pythonhosted.org/packages/45/3f/ef9589aba93e084cd3f8471fded352826dcae8489b650d0b9b27bc5bba8a/regex-2024.11.6-cp310-cp310-win32.whl", hash = "sha256:b489578720afb782f6ccf2840920f3a32e31ba28a4b162e13900c3e6bd3f930e", size = 261714 },
    { url = "https://files.pythonhosted.org/packages/42/7e/5f1b92c8468290c465fd50c5318da64319133231415a8aa6ea5ab995a815/regex-2024.11.6-cp310-cp310-win_amd64.whl", hash = "sha256:5071b2093e793357c9d8b2929dfc13ac5f0a6c650559503bb81189d0a3814519", size = 274042 },
    { url = "https://files.pythonhosted.org/packages/58/58/7e4d9493a66c88a7da6d205768119f51af0f684fe7be7bac8328e217a52c/regex-2024.11.6-cp311-cp311-macosx_10_9_universal2.whl", hash = "sha256:5478c6962ad548b54a591778e93cd7c456a7a29f8eca9c49e4f9a806dcc5d638", size = 482669 },
    { url = "https://files.pythonhosted.org/packages/34/4c/8f8e631fcdc2ff978609eaeef1d6994bf2f028b59d9ac67640ed051f1218/regex-2024.11.6-cp311-cp311-macosx_10_9_x86_64.whl", hash = "sha256:2c89a8cc122b25ce6945f0423dc1352cb9593c68abd19223eebbd4e56612c5b7", size = 287684 },
    { url = "https://files.pythonhosted.org/packages/c5/1b/f0e4d13e6adf866ce9b069e191f303a30ab1277e037037a365c3aad5cc9c/regex-2024.11.6-cp311-cp311-macosx_11_0_arm64.whl", hash = "sha256:94d87b689cdd831934fa3ce16cc15cd65748e6d689f5d2b8f4f4df2065c9fa20", size = 284589 },
    { url = "https://files.pythonhosted.org/packages/25/4d/ab21047f446693887f25510887e6820b93f791992994f6498b0318904d4a/regex-2024.11.6-cp311-cp311-manylinux_2_17_aarch64.manylinux2014_aarch64.whl", hash = "sha256:1062b39a0a2b75a9c694f7a08e7183a80c63c0d62b301418ffd9c35f55aaa114", size = 792121 },
    { url = "https://files.pythonhosted.org/packages/45/ee/c867e15cd894985cb32b731d89576c41a4642a57850c162490ea34b78c3b/regex-2024.11.6-cp311-cp311-manylinux_2_17_ppc64le.manylinux2014_ppc64le.whl", hash = "sha256:167ed4852351d8a750da48712c3930b031f6efdaa0f22fa1933716bfcd6bf4a3", size = 831275 },
    { url = "https://files.pythonhosted.org/packages/b3/12/b0f480726cf1c60f6536fa5e1c95275a77624f3ac8fdccf79e6727499e28/regex-2024.11.6-cp311-cp311-manylinux_2_17_s390x.manylinux2014_s390x.whl", hash = "sha256:2d548dafee61f06ebdb584080621f3e0c23fff312f0de1afc776e2a2ba99a74f", size = 818257 },
    { url = "https://files.pythonhosted.org/packages/bf/ce/0d0e61429f603bac433910d99ef1a02ce45a8967ffbe3cbee48599e62d88/regex-2024.11.6-cp311-cp311-manylinux_2_17_x86_64.manylinux2014_x86_64.whl", hash = "sha256:f2a19f302cd1ce5dd01a9099aaa19cae6173306d1302a43b627f62e21cf18ac0", size = 792727 },
    { url = "https://files.pythonhosted.org/packages/e4/c1/243c83c53d4a419c1556f43777ccb552bccdf79d08fda3980e4e77dd9137/regex-2024.11.6-cp311-cp311-manylinux_2_5_i686.manylinux1_i686.manylinux_2_17_i686.manylinux2014_i686.whl", hash = "sha256:bec9931dfb61ddd8ef2ebc05646293812cb6b16b60cf7c9511a832b6f1854b55", size = 780667 },
    { url = "https://files.pythonhosted.org/packages/c5/f4/75eb0dd4ce4b37f04928987f1d22547ddaf6c4bae697623c1b05da67a8aa/regex-2024.11.6-cp311-cp311-musllinux_1_2_aarch64.whl", hash = "sha256:9714398225f299aa85267fd222f7142fcb5c769e73d7733344efc46f2ef5cf89", size = 776963 },
    { url = "https://files.pythonhosted.org/packages/16/5d/95c568574e630e141a69ff8a254c2f188b4398e813c40d49228c9bbd9875/regex-2024.11.6-cp311-cp311-musllinux_1_2_i686.whl", hash = "sha256:202eb32e89f60fc147a41e55cb086db2a3f8cb82f9a9a88440dcfc5d37faae8d", size = 784700 },
    { url = "https://files.pythonhosted.org/packages/8e/b5/f8495c7917f15cc6fee1e7f395e324ec3e00ab3c665a7dc9d27562fd5290/regex-2024.11.6-cp311-cp311-musllinux_1_2_ppc64le.whl", hash = "sha256:4181b814e56078e9b00427ca358ec44333765f5ca1b45597ec7446d3a1ef6e34", size = 848592 },
    { url = "https://files.pythonhosted.org/packages/1c/80/6dd7118e8cb212c3c60b191b932dc57db93fb2e36fb9e0e92f72a5909af9/regex-2024.11.6-cp311-cp311-musllinux_1_2_s390x.whl", hash = "sha256:068376da5a7e4da51968ce4c122a7cd31afaaec4fccc7856c92f63876e57b51d", size = 852929 },
    { url = "https://files.pythonhosted.org/packages/11/9b/5a05d2040297d2d254baf95eeeb6df83554e5e1df03bc1a6687fc4ba1f66/regex-2024.11.6-cp311-cp311-musllinux_1_2_x86_64.whl", hash = "sha256:ac10f2c4184420d881a3475fb2c6f4d95d53a8d50209a2500723d831036f7c45", size = 781213 },
    { url = "https://files.pythonhosted.org/packages/26/b7/b14e2440156ab39e0177506c08c18accaf2b8932e39fb092074de733d868/regex-2024.11.6-cp311-cp311-win32.whl", hash = "sha256:c36f9b6f5f8649bb251a5f3f66564438977b7ef8386a52460ae77e6070d309d9", size = 261734 },
    { url = "https://files.pythonhosted.org/packages/80/32/763a6cc01d21fb3819227a1cc3f60fd251c13c37c27a73b8ff4315433a8e/regex-2024.11.6-cp311-cp311-win_amd64.whl", hash = "sha256:02e28184be537f0e75c1f9b2f8847dc51e08e6e171c6bde130b2687e0c33cf60", size = 274052 },
    { url = "https://files.pythonhosted.org/packages/ba/30/9a87ce8336b172cc232a0db89a3af97929d06c11ceaa19d97d84fa90a8f8/regex-2024.11.6-cp312-cp312-macosx_10_13_universal2.whl", hash = "sha256:52fb28f528778f184f870b7cf8f225f5eef0a8f6e3778529bdd40c7b3920796a", size = 483781 },
    { url = "https://files.pythonhosted.org/packages/01/e8/00008ad4ff4be8b1844786ba6636035f7ef926db5686e4c0f98093612add/regex-2024.11.6-cp312-cp312-macosx_10_13_x86_64.whl", hash = "sha256:fdd6028445d2460f33136c55eeb1f601ab06d74cb3347132e1c24250187500d9", size = 288455 },
    { url = "https://files.pythonhosted.org/packages/60/85/cebcc0aff603ea0a201667b203f13ba75d9fc8668fab917ac5b2de3967bc/regex-2024.11.6-cp312-cp312-macosx_11_0_arm64.whl", hash = "sha256:805e6b60c54bf766b251e94526ebad60b7de0c70f70a4e6210ee2891acb70bf2", size = 284759 },
    { url = "https://files.pythonhosted.org/packages/94/2b/701a4b0585cb05472a4da28ee28fdfe155f3638f5e1ec92306d924e5faf0/regex-2024.11.6-cp312-cp312-manylinux_2_17_aarch64.manylinux2014_aarch64.whl", hash = "sha256:b85c2530be953a890eaffde05485238f07029600e8f098cdf1848d414a8b45e4", size = 794976 },
    { url = "https://files.pythonhosted.org/packages/4b/bf/fa87e563bf5fee75db8915f7352e1887b1249126a1be4813837f5dbec965/regex-2024.11.6-cp312-cp312-manylinux_2_17_ppc64le.manylinux2014_ppc64le.whl", hash = "sha256:bb26437975da7dc36b7efad18aa9dd4ea569d2357ae6b783bf1118dabd9ea577", size = 833077 },
    { url = "https://files.pythonhosted.org/packages/a1/56/7295e6bad94b047f4d0834e4779491b81216583c00c288252ef625c01d23/regex-2024.11.6-cp312-cp312-manylinux_2_17_s390x.manylinux2014_s390x.whl", hash = "sha256:abfa5080c374a76a251ba60683242bc17eeb2c9818d0d30117b4486be10c59d3", size = 823160 },
    { url = "https://files.pythonhosted.org/packages/fb/13/e3b075031a738c9598c51cfbc4c7879e26729c53aa9cca59211c44235314/regex-2024.11.6-cp312-cp312-manylinux_2_17_x86_64.manylinux2014_x86_64.whl", hash = "sha256:70b7fa6606c2881c1db9479b0eaa11ed5dfa11c8d60a474ff0e095099f39d98e", size = 796896 },
    { url = "https://files.pythonhosted.org/packages/24/56/0b3f1b66d592be6efec23a795b37732682520b47c53da5a32c33ed7d84e3/regex-2024.11.6-cp312-cp312-manylinux_2_5_i686.manylinux1_i686.manylinux_2_17_i686.manylinux2014_i686.whl", hash = "sha256:0c32f75920cf99fe6b6c539c399a4a128452eaf1af27f39bce8909c9a3fd8cbe", size = 783997 },
    { url = "https://files.pythonhosted.org/packages/f9/a1/eb378dada8b91c0e4c5f08ffb56f25fcae47bf52ad18f9b2f33b83e6d498/regex-2024.11.6-cp312-cp312-musllinux_1_2_aarch64.whl", hash = "sha256:982e6d21414e78e1f51cf595d7f321dcd14de1f2881c5dc6a6e23bbbbd68435e", size = 781725 },
    { url = "https://files.pythonhosted.org/packages/83/f2/033e7dec0cfd6dda93390089864732a3409246ffe8b042e9554afa9bff4e/regex-2024.11.6-cp312-cp312-musllinux_1_2_i686.whl", hash = "sha256:a7c2155f790e2fb448faed6dd241386719802296ec588a8b9051c1f5c481bc29", size = 789481 },
    { url = "https://files.pythonhosted.org/packages/83/23/15d4552ea28990a74e7696780c438aadd73a20318c47e527b47a4a5a596d/regex-2024.11.6-cp312-cp312-musllinux_1_2_ppc64le.whl", hash = "sha256:149f5008d286636e48cd0b1dd65018548944e495b0265b45e1bffecce1ef7f39", size = 852896 },
    { url = "https://files.pythonhosted.org/packages/e3/39/ed4416bc90deedbfdada2568b2cb0bc1fdb98efe11f5378d9892b2a88f8f/regex-2024.11.6-cp312-cp312-musllinux_1_2_s390x.whl", hash = "sha256:e5364a4502efca094731680e80009632ad6624084aff9a23ce8c8c6820de3e51", size = 860138 },
    { url = "https://files.pythonhosted.org/packages/93/2d/dd56bb76bd8e95bbce684326302f287455b56242a4f9c61f1bc76e28360e/regex-2024.11.6-cp312-cp312-musllinux_1_2_x86_64.whl", hash = "sha256:0a86e7eeca091c09e021db8eb72d54751e527fa47b8d5787caf96d9831bd02ad", size = 787692 },
    { url = "https://files.pythonhosted.org/packages/0b/55/31877a249ab7a5156758246b9c59539abbeba22461b7d8adc9e8475ff73e/regex-2024.11.6-cp312-cp312-win32.whl", hash = "sha256:32f9a4c643baad4efa81d549c2aadefaeba12249b2adc5af541759237eee1c54", size = 262135 },
    { url = "https://files.pythonhosted.org/packages/38/ec/ad2d7de49a600cdb8dd78434a1aeffe28b9d6fc42eb36afab4a27ad23384/regex-2024.11.6-cp312-cp312-win_amd64.whl", hash = "sha256:a93c194e2df18f7d264092dc8539b8ffb86b45b899ab976aa15d48214138e81b", size = 273567 },
    { url = "https://files.pythonhosted.org/packages/90/73/bcb0e36614601016552fa9344544a3a2ae1809dc1401b100eab02e772e1f/regex-2024.11.6-cp313-cp313-macosx_10_13_universal2.whl", hash = "sha256:a6ba92c0bcdf96cbf43a12c717eae4bc98325ca3730f6b130ffa2e3c3c723d84", size = 483525 },
    { url = "https://files.pythonhosted.org/packages/0f/3f/f1a082a46b31e25291d830b369b6b0c5576a6f7fb89d3053a354c24b8a83/regex-2024.11.6-cp313-cp313-macosx_10_13_x86_64.whl", hash = "sha256:525eab0b789891ac3be914d36893bdf972d483fe66551f79d3e27146191a37d4", size = 288324 },
    { url = "https://files.pythonhosted.org/packages/09/c9/4e68181a4a652fb3ef5099e077faf4fd2a694ea6e0f806a7737aff9e758a/regex-2024.11.6-cp313-cp313-macosx_11_0_arm64.whl", hash = "sha256:086a27a0b4ca227941700e0b31425e7a28ef1ae8e5e05a33826e17e47fbfdba0", size = 284617 },
    { url = "https://files.pythonhosted.org/packages/fc/fd/37868b75eaf63843165f1d2122ca6cb94bfc0271e4428cf58c0616786dce/regex-2024.11.6-cp313-cp313-manylinux_2_17_aarch64.manylinux2014_aarch64.whl", hash = "sha256:bde01f35767c4a7899b7eb6e823b125a64de314a8ee9791367c9a34d56af18d0", size = 795023 },
    { url = "https://files.pythonhosted.org/packages/c4/7c/d4cd9c528502a3dedb5c13c146e7a7a539a3853dc20209c8e75d9ba9d1b2/regex-2024.11.6-cp313-cp313-manylinux_2_17_ppc64le.manylinux2014_ppc64le.whl", hash = "sha256:b583904576650166b3d920d2bcce13971f6f9e9a396c673187f49811b2769dc7", size = 833072 },
    { url = "https://files.pythonhosted.org/packages/4f/db/46f563a08f969159c5a0f0e722260568425363bea43bb7ae370becb66a67/regex-2024.11.6-cp313-cp313-manylinux_2_17_s390x.manylinux2014_s390x.whl", hash = "sha256:1c4de13f06a0d54fa0d5ab1b7138bfa0d883220965a29616e3ea61b35d5f5fc7", size = 823130 },
    { url = "https://files.pythonhosted.org/packages/db/60/1eeca2074f5b87df394fccaa432ae3fc06c9c9bfa97c5051aed70e6e00c2/regex-2024.11.6-cp313-cp313-manylinux_2_17_x86_64.manylinux2014_x86_64.whl", hash = "sha256:3cde6e9f2580eb1665965ce9bf17ff4952f34f5b126beb509fee8f4e994f143c", size = 796857 },
    { url = "https://files.pythonhosted.org/packages/10/db/ac718a08fcee981554d2f7bb8402f1faa7e868c1345c16ab1ebec54b0d7b/regex-2024.11.6-cp313-cp313-manylinux_2_5_i686.manylinux1_i686.manylinux_2_17_i686.manylinux2014_i686.whl", hash = "sha256:0d7f453dca13f40a02b79636a339c5b62b670141e63efd511d3f8f73fba162b3", size = 784006 },
    { url = "https://files.pythonhosted.org/packages/c2/41/7da3fe70216cea93144bf12da2b87367590bcf07db97604edeea55dac9ad/regex-2024.11.6-cp313-cp313-musllinux_1_2_aarch64.whl", hash = "sha256:59dfe1ed21aea057a65c6b586afd2a945de04fc7db3de0a6e3ed5397ad491b07", size = 781650 },
    { url = "https://files.pythonhosted.org/packages/a7/d5/880921ee4eec393a4752e6ab9f0fe28009435417c3102fc413f3fe81c4e5/regex-2024.11.6-cp313-cp313-musllinux_1_2_i686.whl", hash = "sha256:b97c1e0bd37c5cd7902e65f410779d39eeda155800b65fc4d04cc432efa9bc6e", size = 789545 },
    { url = "https://files.pythonhosted.org/packages/dc/96/53770115e507081122beca8899ab7f5ae28ae790bfcc82b5e38976df6a77/regex-2024.11.6-cp313-cp313-musllinux_1_2_ppc64le.whl", hash = "sha256:f9d1e379028e0fc2ae3654bac3cbbef81bf3fd571272a42d56c24007979bafb6", size = 853045 },
    { url = "https://files.pythonhosted.org/packages/31/d3/1372add5251cc2d44b451bd94f43b2ec78e15a6e82bff6a290ef9fd8f00a/regex-2024.11.6-cp313-cp313-musllinux_1_2_s390x.whl", hash = "sha256:13291b39131e2d002a7940fb176e120bec5145f3aeb7621be6534e46251912c4", size = 860182 },
    { url = "https://files.pythonhosted.org/packages/ed/e3/c446a64984ea9f69982ba1a69d4658d5014bc7a0ea468a07e1a1265db6e2/regex-2024.11.6-cp313-cp313-musllinux_1_2_x86_64.whl", hash = "sha256:4f51f88c126370dcec4908576c5a627220da6c09d0bff31cfa89f2523843316d", size = 787733 },
    { url = "https://files.pythonhosted.org/packages/2b/f1/e40c8373e3480e4f29f2692bd21b3e05f296d3afebc7e5dcf21b9756ca1c/regex-2024.11.6-cp313-cp313-win32.whl", hash = "sha256:63b13cfd72e9601125027202cad74995ab26921d8cd935c25f09c630436348ff", size = 262122 },
    { url = "https://files.pythonhosted.org/packages/45/94/bc295babb3062a731f52621cdc992d123111282e291abaf23faa413443ea/regex-2024.11.6-cp313-cp313-win_amd64.whl", hash = "sha256:2b3361af3198667e99927da8b84c1b010752fa4b1115ee30beaa332cabc3ef1a", size = 273545 },
]

[[package]]
name = "requests"
version = "2.32.3"
source = { registry = "https://pypi.org/simple" }
dependencies = [
    { name = "certifi" },
    { name = "charset-normalizer" },
    { name = "idna" },
    { name = "urllib3" },
]
sdist = { url = "https://files.pythonhosted.org/packages/63/70/2bf7780ad2d390a8d301ad0b550f1581eadbd9a20f896afe06353c2a2913/requests-2.32.3.tar.gz", hash = "sha256:55365417734eb18255590a9ff9eb97e9e1da868d4ccd6402399eaf68af20a760", size = 131218 }
wheels = [
    { url = "https://files.pythonhosted.org/packages/f9/9b/335f9764261e915ed497fcdeb11df5dfd6f7bf257d4a6a2a686d80da4d54/requests-2.32.3-py3-none-any.whl", hash = "sha256:70761cfe03c773ceb22aa2f671b4757976145175cdfca038c02654d061d6dcc6", size = 64928 },
]

[[package]]
name = "requests-toolbelt"
version = "1.0.0"
source = { registry = "https://pypi.org/simple" }
dependencies = [
    { name = "requests" },
]
sdist = { url = "https://files.pythonhosted.org/packages/f3/61/d7545dafb7ac2230c70d38d31cbfe4cc64f7144dc41f6e4e4b78ecd9f5bb/requests-toolbelt-1.0.0.tar.gz", hash = "sha256:7681a0a3d047012b5bdc0ee37d7f8f07ebe76ab08caeccfc3921ce23c88d5bc6", size = 206888 }
wheels = [
    { url = "https://files.pythonhosted.org/packages/3f/51/d4db610ef29373b879047326cbf6fa98b6c1969d6f6dc423279de2b1be2c/requests_toolbelt-1.0.0-py2.py3-none-any.whl", hash = "sha256:cccfdd665f0a24fcf4726e690f65639d272bb0637b9b92dfd91a5568ccf6bd06", size = 54481 },
]

[[package]]
name = "rlp"
version = "4.1.0"
source = { registry = "https://pypi.org/simple" }
dependencies = [
    { name = "eth-utils" },
]
sdist = { url = "https://files.pythonhosted.org/packages/1b/2d/439b0728a92964a04d9c88ea1ca9ebb128893fbbd5834faa31f987f2fd4c/rlp-4.1.0.tar.gz", hash = "sha256:be07564270a96f3e225e2c107db263de96b5bc1f27722d2855bd3459a08e95a9", size = 33429 }
wheels = [
    { url = "https://files.pythonhosted.org/packages/99/fb/e4c0ced9893b84ac95b7181d69a9786ce5879aeb3bbbcbba80a164f85d6a/rlp-4.1.0-py3-none-any.whl", hash = "sha256:8eca394c579bad34ee0b937aecb96a57052ff3716e19c7a578883e767bc5da6f", size = 19973 },
]

[[package]]
name = "ruff"
version = "0.11.4"
source = { registry = "https://pypi.org/simple" }
sdist = { url = "https://files.pythonhosted.org/packages/e8/5b/3ae20f89777115944e89c2d8c2e795dcc5b9e04052f76d5347e35e0da66e/ruff-0.11.4.tar.gz", hash = "sha256:f45bd2fb1a56a5a85fae3b95add03fb185a0b30cf47f5edc92aa0355ca1d7407", size = 3933063 }
wheels = [
    { url = "https://files.pythonhosted.org/packages/9c/db/baee59ac88f57527fcbaad3a7b309994e42329c6bc4d4d2b681a3d7b5426/ruff-0.11.4-py3-none-linux_armv6l.whl", hash = "sha256:d9f4a761ecbde448a2d3e12fb398647c7f0bf526dbc354a643ec505965824ed2", size = 10106493 },
    { url = "https://files.pythonhosted.org/packages/c1/d6/9a0962cbb347f4ff98b33d699bf1193ff04ca93bed4b4222fd881b502154/ruff-0.11.4-py3-none-macosx_10_12_x86_64.whl", hash = "sha256:8c1747d903447d45ca3d40c794d1a56458c51e5cc1bc77b7b64bd2cf0b1626cc", size = 10876382 },
    { url = "https://files.pythonhosted.org/packages/3a/8f/62bab0c7d7e1ae3707b69b157701b41c1ccab8f83e8501734d12ea8a839f/ruff-0.11.4-py3-none-macosx_11_0_arm64.whl", hash = "sha256:51a6494209cacca79e121e9b244dc30d3414dac8cc5afb93f852173a2ecfc906", size = 10237050 },
    { url = "https://files.pythonhosted.org/packages/09/96/e296965ae9705af19c265d4d441958ed65c0c58fc4ec340c27cc9d2a1f5b/ruff-0.11.4-py3-none-manylinux_2_17_aarch64.manylinux2014_aarch64.whl", hash = "sha256:3f171605f65f4fc49c87f41b456e882cd0c89e4ac9d58e149a2b07930e1d466f", size = 10424984 },
    { url = "https://files.pythonhosted.org/packages/e5/56/644595eb57d855afed6e54b852e2df8cd5ca94c78043b2f29bdfb29882d5/ruff-0.11.4-py3-none-manylinux_2_17_armv7l.manylinux2014_armv7l.whl", hash = "sha256:ebf99ea9af918878e6ce42098981fc8c1db3850fef2f1ada69fb1dcdb0f8e79e", size = 9957438 },
    { url = "https://files.pythonhosted.org/packages/86/83/9d3f3bed0118aef3e871ded9e5687fb8c5776bde233427fd9ce0a45db2d4/ruff-0.11.4-py3-none-manylinux_2_17_i686.manylinux2014_i686.whl", hash = "sha256:edad2eac42279df12e176564a23fc6f4aaeeb09abba840627780b1bb11a9d223", size = 11547282 },
    { url = "https://files.pythonhosted.org/packages/40/e6/0c6e4f5ae72fac5ccb44d72c0111f294a5c2c8cc5024afcb38e6bda5f4b3/ruff-0.11.4-py3-none-manylinux_2_17_ppc64.manylinux2014_ppc64.whl", hash = "sha256:f103a848be9ff379fc19b5d656c1f911d0a0b4e3e0424f9532ececf319a4296e", size = 12182020 },
    { url = "https://files.pythonhosted.org/packages/b5/92/4aed0e460aeb1df5ea0c2fbe8d04f9725cccdb25d8da09a0d3f5b8764bf8/ruff-0.11.4-py3-none-manylinux_2_17_ppc64le.manylinux2014_ppc64le.whl", hash = "sha256:193e6fac6eb60cc97b9f728e953c21cc38a20077ed64f912e9d62b97487f3f2d", size = 11679154 },
    { url = "https://files.pythonhosted.org/packages/1b/d3/7316aa2609f2c592038e2543483eafbc62a0e1a6a6965178e284808c095c/ruff-0.11.4-py3-none-manylinux_2_17_s390x.manylinux2014_s390x.whl", hash = "sha256:7af4e5f69b7c138be8dcffa5b4a061bf6ba6a3301f632a6bce25d45daff9bc99", size = 13905985 },
    { url = "https://files.pythonhosted.org/packages/63/80/734d3d17546e47ff99871f44ea7540ad2bbd7a480ed197fe8a1c8a261075/ruff-0.11.4-py3-none-manylinux_2_17_x86_64.manylinux2014_x86_64.whl", hash = "sha256:126b1bf13154aa18ae2d6c3c5efe144ec14b97c60844cfa6eb960c2a05188222", size = 11348343 },
    { url = "https://files.pythonhosted.org/packages/04/7b/70fc7f09a0161dce9613a4671d198f609e653d6f4ff9eee14d64c4c240fb/ruff-0.11.4-py3-none-musllinux_1_2_aarch64.whl", hash = "sha256:e8806daaf9dfa881a0ed603f8a0e364e4f11b6ed461b56cae2b1c0cab0645304", size = 10308487 },
    { url = "https://files.pythonhosted.org/packages/1a/22/1cdd62dabd678d75842bf4944fd889cf794dc9e58c18cc547f9eb28f95ed/ruff-0.11.4-py3-none-musllinux_1_2_armv7l.whl", hash = "sha256:5d94bb1cc2fc94a769b0eb975344f1b1f3d294da1da9ddbb5a77665feb3a3019", size = 9929091 },
    { url = "https://files.pythonhosted.org/packages/9f/20/40e0563506332313148e783bbc1e4276d657962cc370657b2fff20e6e058/ruff-0.11.4-py3-none-musllinux_1_2_i686.whl", hash = "sha256:995071203d0fe2183fc7a268766fd7603afb9996785f086b0d76edee8755c896", size = 10924659 },
    { url = "https://files.pythonhosted.org/packages/b5/41/eef9b7aac8819d9e942f617f9db296f13d2c4576806d604aba8db5a753f1/ruff-0.11.4-py3-none-musllinux_1_2_x86_64.whl", hash = "sha256:7a37ca937e307ea18156e775a6ac6e02f34b99e8c23fe63c1996185a4efe0751", size = 11428160 },
    { url = "https://files.pythonhosted.org/packages/ff/61/c488943414fb2b8754c02f3879de003e26efdd20f38167ded3fb3fc1cda3/ruff-0.11.4-py3-none-win32.whl", hash = "sha256:0e9365a7dff9b93af933dab8aebce53b72d8f815e131796268709890b4a83270", size = 10311496 },
    { url = "https://files.pythonhosted.org/packages/b6/2b/2a1c8deb5f5dfa3871eb7daa41492c4d2b2824a74d2b38e788617612a66d/ruff-0.11.4-py3-none-win_amd64.whl", hash = "sha256:5a9fa1c69c7815e39fcfb3646bbfd7f528fa8e2d4bebdcf4c2bd0fa037a255fb", size = 11399146 },
    { url = "https://files.pythonhosted.org/packages/4f/03/3aec4846226d54a37822e4c7ea39489e4abd6f88388fba74e3d4abe77300/ruff-0.11.4-py3-none-win_arm64.whl", hash = "sha256:d435db6b9b93d02934cf61ef332e66af82da6d8c69aefdea5994c89997c7a0fc", size = 10450306 },
]

[[package]]
name = "sniffio"
version = "1.3.1"
source = { registry = "https://pypi.org/simple" }
sdist = { url = "https://files.pythonhosted.org/packages/a2/87/a6771e1546d97e7e041b6ae58d80074f81b7d5121207425c964ddf5cfdbd/sniffio-1.3.1.tar.gz", hash = "sha256:f4324edc670a0f49750a81b895f35c3adb843cca46f0530f79fc1babb23789dc", size = 20372 }
wheels = [
    { url = "https://files.pythonhosted.org/packages/e9/44/75a9c9421471a6c4805dbf2356f7c181a29c1879239abab1ea2cc8f38b40/sniffio-1.3.1-py3-none-any.whl", hash = "sha256:2f6da418d1f1e0fddd844478f41680e794e6051915791a034ff65e5f100525a2", size = 10235 },
]

[[package]]
name = "sqlalchemy"
version = "2.0.40"
source = { registry = "https://pypi.org/simple" }
dependencies = [
    { name = "greenlet", marker = "(python_full_version < '3.14' and platform_machine == 'AMD64') or (python_full_version < '3.14' and platform_machine == 'WIN32') or (python_full_version < '3.14' and platform_machine == 'aarch64') or (python_full_version < '3.14' and platform_machine == 'amd64') or (python_full_version < '3.14' and platform_machine == 'ppc64le') or (python_full_version < '3.14' and platform_machine == 'win32') or (python_full_version < '3.14' and platform_machine == 'x86_64')" },
    { name = "typing-extensions" },
]
sdist = { url = "https://files.pythonhosted.org/packages/68/c3/3f2bfa5e4dcd9938405fe2fab5b6ab94a9248a4f9536ea2fd497da20525f/sqlalchemy-2.0.40.tar.gz", hash = "sha256:d827099289c64589418ebbcaead0145cd19f4e3e8a93919a0100247af245fa00", size = 9664299 }
wheels = [
    { url = "https://files.pythonhosted.org/packages/87/fa/8e8fd93684b04e65816be864bebf0000fe1602e5452d006f9acc5db14ce5/sqlalchemy-2.0.40-cp310-cp310-macosx_10_9_x86_64.whl", hash = "sha256:f1ea21bef99c703f44444ad29c2c1b6bd55d202750b6de8e06a955380f4725d7", size = 2112843 },
    { url = "https://files.pythonhosted.org/packages/ba/87/06992f78a9ce545dfd1fea3dd99262bec5221f6f9d2d2066c3e94662529f/sqlalchemy-2.0.40-cp310-cp310-macosx_11_0_arm64.whl", hash = "sha256:afe63b208153f3a7a2d1a5b9df452b0673082588933e54e7c8aac457cf35e758", size = 2104032 },
    { url = "https://files.pythonhosted.org/packages/92/ee/57dc77282e8be22d686bd4681825299aa1069bbe090564868ea270ed5214/sqlalchemy-2.0.40-cp310-cp310-manylinux_2_17_aarch64.manylinux2014_aarch64.whl", hash = "sha256:a8aae085ea549a1eddbc9298b113cffb75e514eadbb542133dd2b99b5fb3b6af", size = 3086406 },
    { url = "https://files.pythonhosted.org/packages/94/3f/ceb9ab214b2e42d2e74a9209b3a2f2f073504eee16cddd2df81feeb67c2f/sqlalchemy-2.0.40-cp310-cp310-manylinux_2_17_x86_64.manylinux2014_x86_64.whl", hash = "sha256:5ea9181284754d37db15156eb7be09c86e16e50fbe77610e9e7bee09291771a1", size = 3094652 },
    { url = "https://files.pythonhosted.org/packages/00/0a/3401232a5b6d91a2df16c1dc39c6504c54575744c2faafa1e5a50de96621/sqlalchemy-2.0.40-cp310-cp310-musllinux_1_2_aarch64.whl", hash = "sha256:5434223b795be5c5ef8244e5ac98056e290d3a99bdcc539b916e282b160dda00", size = 3050503 },
    { url = "https://files.pythonhosted.org/packages/93/c2/ea7171415ab131397f71a2673645c2fe29ebe9a93063d458eb89e42bf051/sqlalchemy-2.0.40-cp310-cp310-musllinux_1_2_x86_64.whl", hash = "sha256:15d08d5ef1b779af6a0909b97be6c1fd4298057504eb6461be88bd1696cb438e", size = 3076011 },
    { url = "https://files.pythonhosted.org/packages/3d/ee/d8e229280d621bed8c51eebf1dd413aa09ca89e309b1fff40d881dd149af/sqlalchemy-2.0.40-cp310-cp310-win32.whl", hash = "sha256:cd2f75598ae70bcfca9117d9e51a3b06fe29edd972fdd7fd57cc97b4dbf3b08a", size = 2085136 },
    { url = "https://files.pythonhosted.org/packages/60/7f/ea1086136bc648cd4713a1e01869f7fc31979d67b3a8f973f5d9ab8de7e1/sqlalchemy-2.0.40-cp310-cp310-win_amd64.whl", hash = "sha256:2cbafc8d39ff1abdfdda96435f38fab141892dc759a2165947d1a8fffa7ef596", size = 2109421 },
    { url = "https://files.pythonhosted.org/packages/77/7e/55044a9ec48c3249bb38d5faae93f09579c35e862bb318ebd1ed7a1994a5/sqlalchemy-2.0.40-cp311-cp311-macosx_10_9_x86_64.whl", hash = "sha256:f6bacab7514de6146a1976bc56e1545bee247242fab030b89e5f70336fc0003e", size = 2114025 },
    { url = "https://files.pythonhosted.org/packages/77/0f/dcf7bba95f847aec72f638750747b12d37914f71c8cc7c133cf326ab945c/sqlalchemy-2.0.40-cp311-cp311-macosx_11_0_arm64.whl", hash = "sha256:5654d1ac34e922b6c5711631f2da497d3a7bffd6f9f87ac23b35feea56098011", size = 2104419 },
    { url = "https://files.pythonhosted.org/packages/75/70/c86a5c20715e4fe903dde4c2fd44fc7e7a0d5fb52c1b954d98526f65a3ea/sqlalchemy-2.0.40-cp311-cp311-manylinux_2_17_aarch64.manylinux2014_aarch64.whl", hash = "sha256:35904d63412db21088739510216e9349e335f142ce4a04b69e2528020ee19ed4", size = 3222720 },
    { url = "https://files.pythonhosted.org/packages/12/cf/b891a8c1d0c27ce9163361664c2128c7a57de3f35000ea5202eb3a2917b7/sqlalchemy-2.0.40-cp311-cp311-manylinux_2_17_x86_64.manylinux2014_x86_64.whl", hash = "sha256:9c7a80ed86d6aaacb8160a1caef6680d4ddd03c944d985aecee940d168c411d1", size = 3222682 },
    { url = "https://files.pythonhosted.org/packages/15/3f/7709d8c8266953d945435a96b7f425ae4172a336963756b58e996fbef7f3/sqlalchemy-2.0.40-cp311-cp311-musllinux_1_2_aarch64.whl", hash = "sha256:519624685a51525ddaa7d8ba8265a1540442a2ec71476f0e75241eb8263d6f51", size = 3159542 },
    { url = "https://files.pythonhosted.org/packages/85/7e/717eaabaf0f80a0132dc2032ea8f745b7a0914451c984821a7c8737fb75a/sqlalchemy-2.0.40-cp311-cp311-musllinux_1_2_x86_64.whl", hash = "sha256:2ee5f9999a5b0e9689bed96e60ee53c3384f1a05c2dd8068cc2e8361b0df5b7a", size = 3179864 },
    { url = "https://files.pythonhosted.org/packages/e4/cc/03eb5dfcdb575cbecd2bd82487b9848f250a4b6ecfb4707e834b4ce4ec07/sqlalchemy-2.0.40-cp311-cp311-win32.whl", hash = "sha256:c0cae71e20e3c02c52f6b9e9722bca70e4a90a466d59477822739dc31ac18b4b", size = 2084675 },
    { url = "https://files.pythonhosted.org/packages/9a/48/440946bf9dc4dc231f4f31ef0d316f7135bf41d4b86aaba0c0655150d370/sqlalchemy-2.0.40-cp311-cp311-win_amd64.whl", hash = "sha256:574aea2c54d8f1dd1699449f332c7d9b71c339e04ae50163a3eb5ce4c4325ee4", size = 2110099 },
    { url = "https://files.pythonhosted.org/packages/92/06/552c1f92e880b57d8b92ce6619bd569b25cead492389b1d84904b55989d8/sqlalchemy-2.0.40-cp312-cp312-macosx_10_13_x86_64.whl", hash = "sha256:9d3b31d0a1c44b74d3ae27a3de422dfccd2b8f0b75e51ecb2faa2bf65ab1ba0d", size = 2112620 },
    { url = "https://files.pythonhosted.org/packages/01/72/a5bc6e76c34cebc071f758161dbe1453de8815ae6e662393910d3be6d70d/sqlalchemy-2.0.40-cp312-cp312-macosx_11_0_arm64.whl", hash = "sha256:37f7a0f506cf78c80450ed1e816978643d3969f99c4ac6b01104a6fe95c5490a", size = 2103004 },
    { url = "https://files.pythonhosted.org/packages/bf/fd/0e96c8e6767618ed1a06e4d7a167fe13734c2f8113c4cb704443e6783038/sqlalchemy-2.0.40-cp312-cp312-manylinux_2_17_aarch64.manylinux2014_aarch64.whl", hash = "sha256:0bb933a650323e476a2e4fbef8997a10d0003d4da996aad3fd7873e962fdde4d", size = 3252440 },
    { url = "https://files.pythonhosted.org/packages/cd/6a/eb82e45b15a64266a2917a6833b51a334ea3c1991728fd905bfccbf5cf63/sqlalchemy-2.0.40-cp312-cp312-manylinux_2_17_x86_64.manylinux2014_x86_64.whl", hash = "sha256:6959738971b4745eea16f818a2cd086fb35081383b078272c35ece2b07012716", size = 3263277 },
    { url = "https://files.pythonhosted.org/packages/45/97/ebe41ab4530f50af99e3995ebd4e0204bf1b0dc0930f32250dde19c389fe/sqlalchemy-2.0.40-cp312-cp312-musllinux_1_2_aarch64.whl", hash = "sha256:110179728e442dae85dd39591beb74072ae4ad55a44eda2acc6ec98ead80d5f2", size = 3198591 },
    { url = "https://files.pythonhosted.org/packages/e6/1c/a569c1b2b2f5ac20ba6846a1321a2bf52e9a4061001f282bf1c5528dcd69/sqlalchemy-2.0.40-cp312-cp312-musllinux_1_2_x86_64.whl", hash = "sha256:e8040680eaacdce4d635f12c55c714f3d4c7f57da2bc47a01229d115bd319191", size = 3225199 },
    { url = "https://files.pythonhosted.org/packages/8f/91/87cc71a6b10065ca0209d19a4bb575378abda6085e72fa0b61ffb2201b84/sqlalchemy-2.0.40-cp312-cp312-win32.whl", hash = "sha256:650490653b110905c10adac69408380688cefc1f536a137d0d69aca1069dc1d1", size = 2082959 },
    { url = "https://files.pythonhosted.org/packages/2a/9f/14c511cda174aa1ad9b0e42b64ff5a71db35d08b0d80dc044dae958921e5/sqlalchemy-2.0.40-cp312-cp312-win_amd64.whl", hash = "sha256:2be94d75ee06548d2fc591a3513422b873490efb124048f50556369a834853b0", size = 2108526 },
    { url = "https://files.pythonhosted.org/packages/8c/18/4e3a86cc0232377bc48c373a9ba6a1b3fb79ba32dbb4eda0b357f5a2c59d/sqlalchemy-2.0.40-cp313-cp313-macosx_10_13_x86_64.whl", hash = "sha256:915866fd50dd868fdcc18d61d8258db1bf9ed7fbd6dfec960ba43365952f3b01", size = 2107887 },
    { url = "https://files.pythonhosted.org/packages/cb/60/9fa692b1d2ffc4cbd5f47753731fd332afed30137115d862d6e9a1e962c7/sqlalchemy-2.0.40-cp313-cp313-macosx_11_0_arm64.whl", hash = "sha256:4a4c5a2905a9ccdc67a8963e24abd2f7afcd4348829412483695c59e0af9a705", size = 2098367 },
    { url = "https://files.pythonhosted.org/packages/4c/9f/84b78357ca641714a439eb3fbbddb17297dacfa05d951dbf24f28d7b5c08/sqlalchemy-2.0.40-cp313-cp313-manylinux_2_17_aarch64.manylinux2014_aarch64.whl", hash = "sha256:55028d7a3ebdf7ace492fab9895cbc5270153f75442a0472d8516e03159ab364", size = 3184806 },
    { url = "https://files.pythonhosted.org/packages/4b/7d/e06164161b6bfce04c01bfa01518a20cccbd4100d5c951e5a7422189191a/sqlalchemy-2.0.40-cp313-cp313-manylinux_2_17_x86_64.manylinux2014_x86_64.whl", hash = "sha256:6cfedff6878b0e0d1d0a50666a817ecd85051d12d56b43d9d425455e608b5ba0", size = 3198131 },
    { url = "https://files.pythonhosted.org/packages/6d/51/354af20da42d7ec7b5c9de99edafbb7663a1d75686d1999ceb2c15811302/sqlalchemy-2.0.40-cp313-cp313-musllinux_1_2_aarch64.whl", hash = "sha256:bb19e30fdae77d357ce92192a3504579abe48a66877f476880238a962e5b96db", size = 3131364 },
    { url = "https://files.pythonhosted.org/packages/7a/2f/48a41ff4e6e10549d83fcc551ab85c268bde7c03cf77afb36303c6594d11/sqlalchemy-2.0.40-cp313-cp313-musllinux_1_2_x86_64.whl", hash = "sha256:16d325ea898f74b26ffcd1cf8c593b0beed8714f0317df2bed0d8d1de05a8f26", size = 3159482 },
    { url = "https://files.pythonhosted.org/packages/33/ac/e5e0a807163652a35be878c0ad5cfd8b1d29605edcadfb5df3c512cdf9f3/sqlalchemy-2.0.40-cp313-cp313-win32.whl", hash = "sha256:a669cbe5be3c63f75bcbee0b266779706f1a54bcb1000f302685b87d1b8c1500", size = 2080704 },
    { url = "https://files.pythonhosted.org/packages/1c/cb/f38c61f7f2fd4d10494c1c135ff6a6ddb63508d0b47bccccd93670637309/sqlalchemy-2.0.40-cp313-cp313-win_amd64.whl", hash = "sha256:641ee2e0834812d657862f3a7de95e0048bdcb6c55496f39c6fa3d435f6ac6ad", size = 2104564 },
    { url = "https://files.pythonhosted.org/packages/d1/7c/5fc8e802e7506fe8b55a03a2e1dab156eae205c91bee46305755e086d2e2/sqlalchemy-2.0.40-py3-none-any.whl", hash = "sha256:32587e2e1e359276957e6fe5dad089758bc042a971a8a09ae8ecf7a8fe23d07a", size = 1903894 },
]

[[package]]
name = "sse-starlette"
version = "2.2.1"
source = { registry = "https://pypi.org/simple" }
dependencies = [
    { name = "anyio" },
    { name = "starlette" },
]
sdist = { url = "https://files.pythonhosted.org/packages/71/a4/80d2a11af59fe75b48230846989e93979c892d3a20016b42bb44edb9e398/sse_starlette-2.2.1.tar.gz", hash = "sha256:54470d5f19274aeed6b2d473430b08b4b379ea851d953b11d7f1c4a2c118b419", size = 17376 }
wheels = [
    { url = "https://files.pythonhosted.org/packages/d9/e0/5b8bd393f27f4a62461c5cf2479c75a2cc2ffa330976f9f00f5f6e4f50eb/sse_starlette-2.2.1-py3-none-any.whl", hash = "sha256:6410a3d3ba0c89e7675d4c273a301d64649c03a5ef1ca101f10b47f895fd0e99", size = 10120 },
]

[[package]]
name = "starlette"
version = "0.46.1"
source = { registry = "https://pypi.org/simple" }
dependencies = [
    { name = "anyio" },
]
sdist = { url = "https://files.pythonhosted.org/packages/04/1b/52b27f2e13ceedc79a908e29eac426a63465a1a01248e5f24aa36a62aeb3/starlette-0.46.1.tar.gz", hash = "sha256:3c88d58ee4bd1bb807c0d1acb381838afc7752f9ddaec81bbe4383611d833230", size = 2580102 }
wheels = [
    { url = "https://files.pythonhosted.org/packages/a0/4b/528ccf7a982216885a1ff4908e886b8fb5f19862d1962f56a3fce2435a70/starlette-0.46.1-py3-none-any.whl", hash = "sha256:77c74ed9d2720138b25875133f3a2dae6d854af2ec37dceb56aef370c1d8a227", size = 71995 },
]

[[package]]
name = "tenacity"
version = "9.1.2"
source = { registry = "https://pypi.org/simple" }
sdist = { url = "https://files.pythonhosted.org/packages/0a/d4/2b0cd0fe285e14b36db076e78c93766ff1d529d70408bd1d2a5a84f1d929/tenacity-9.1.2.tar.gz", hash = "sha256:1169d376c297e7de388d18b4481760d478b0e99a777cad3a9c86e556f4b697cb", size = 48036 }
wheels = [
    { url = "https://files.pythonhosted.org/packages/e5/30/643397144bfbfec6f6ef821f36f33e57d35946c44a2352d3c9f0ae847619/tenacity-9.1.2-py3-none-any.whl", hash = "sha256:f77bf36710d8b73a50b2dd155c97b870017ad21afe6ab300326b0371b3b05138", size = 28248 },
]

[[package]]
name = "tiktoken"
version = "0.9.0"
source = { registry = "https://pypi.org/simple" }
dependencies = [
    { name = "regex" },
    { name = "requests" },
]
sdist = { url = "https://files.pythonhosted.org/packages/ea/cf/756fedf6981e82897f2d570dd25fa597eb3f4459068ae0572d7e888cfd6f/tiktoken-0.9.0.tar.gz", hash = "sha256:d02a5ca6a938e0490e1ff957bc48c8b078c88cb83977be1625b1fd8aac792c5d", size = 35991 }
wheels = [
    { url = "https://files.pythonhosted.org/packages/64/f3/50ec5709fad61641e4411eb1b9ac55b99801d71f1993c29853f256c726c9/tiktoken-0.9.0-cp310-cp310-macosx_10_12_x86_64.whl", hash = "sha256:586c16358138b96ea804c034b8acf3f5d3f0258bd2bc3b0227af4af5d622e382", size = 1065770 },
    { url = "https://files.pythonhosted.org/packages/d6/f8/5a9560a422cf1755b6e0a9a436e14090eeb878d8ec0f80e0cd3d45b78bf4/tiktoken-0.9.0-cp310-cp310-macosx_11_0_arm64.whl", hash = "sha256:d9c59ccc528c6c5dd51820b3474402f69d9a9e1d656226848ad68a8d5b2e5108", size = 1009314 },
    { url = "https://files.pythonhosted.org/packages/bc/20/3ed4cfff8f809cb902900ae686069e029db74567ee10d017cb254df1d598/tiktoken-0.9.0-cp310-cp310-manylinux_2_17_aarch64.manylinux2014_aarch64.whl", hash = "sha256:f0968d5beeafbca2a72c595e8385a1a1f8af58feaebb02b227229b69ca5357fd", size = 1143140 },
    { url = "https://files.pythonhosted.org/packages/f1/95/cc2c6d79df8f113bdc6c99cdec985a878768120d87d839a34da4bd3ff90a/tiktoken-0.9.0-cp310-cp310-manylinux_2_17_x86_64.manylinux2014_x86_64.whl", hash = "sha256:92a5fb085a6a3b7350b8fc838baf493317ca0e17bd95e8642f95fc69ecfed1de", size = 1197860 },
    { url = "https://files.pythonhosted.org/packages/c7/6c/9c1a4cc51573e8867c9381db1814223c09ebb4716779c7f845d48688b9c8/tiktoken-0.9.0-cp310-cp310-musllinux_1_2_x86_64.whl", hash = "sha256:15a2752dea63d93b0332fb0ddb05dd909371ededa145fe6a3242f46724fa7990", size = 1259661 },
    { url = "https://files.pythonhosted.org/packages/cd/4c/22eb8e9856a2b1808d0a002d171e534eac03f96dbe1161978d7389a59498/tiktoken-0.9.0-cp310-cp310-win_amd64.whl", hash = "sha256:26113fec3bd7a352e4b33dbaf1bd8948de2507e30bd95a44e2b1156647bc01b4", size = 894026 },
    { url = "https://files.pythonhosted.org/packages/4d/ae/4613a59a2a48e761c5161237fc850eb470b4bb93696db89da51b79a871f1/tiktoken-0.9.0-cp311-cp311-macosx_10_12_x86_64.whl", hash = "sha256:f32cc56168eac4851109e9b5d327637f15fd662aa30dd79f964b7c39fbadd26e", size = 1065987 },
    { url = "https://files.pythonhosted.org/packages/3f/86/55d9d1f5b5a7e1164d0f1538a85529b5fcba2b105f92db3622e5d7de6522/tiktoken-0.9.0-cp311-cp311-macosx_11_0_arm64.whl", hash = "sha256:45556bc41241e5294063508caf901bf92ba52d8ef9222023f83d2483a3055348", size = 1009155 },
    { url = "https://files.pythonhosted.org/packages/03/58/01fb6240df083b7c1916d1dcb024e2b761213c95d576e9f780dfb5625a76/tiktoken-0.9.0-cp311-cp311-manylinux_2_17_aarch64.manylinux2014_aarch64.whl", hash = "sha256:03935988a91d6d3216e2ec7c645afbb3d870b37bcb67ada1943ec48678e7ee33", size = 1142898 },
    { url = "https://files.pythonhosted.org/packages/b1/73/41591c525680cd460a6becf56c9b17468d3711b1df242c53d2c7b2183d16/tiktoken-0.9.0-cp311-cp311-manylinux_2_17_x86_64.manylinux2014_x86_64.whl", hash = "sha256:8b3d80aad8d2c6b9238fc1a5524542087c52b860b10cbf952429ffb714bc1136", size = 1197535 },
    { url = "https://files.pythonhosted.org/packages/7d/7c/1069f25521c8f01a1a182f362e5c8e0337907fae91b368b7da9c3e39b810/tiktoken-0.9.0-cp311-cp311-musllinux_1_2_x86_64.whl", hash = "sha256:b2a21133be05dc116b1d0372af051cd2c6aa1d2188250c9b553f9fa49301b336", size = 1259548 },
    { url = "https://files.pythonhosted.org/packages/6f/07/c67ad1724b8e14e2b4c8cca04b15da158733ac60136879131db05dda7c30/tiktoken-0.9.0-cp311-cp311-win_amd64.whl", hash = "sha256:11a20e67fdf58b0e2dea7b8654a288e481bb4fc0289d3ad21291f8d0849915fb", size = 893895 },
    { url = "https://files.pythonhosted.org/packages/cf/e5/21ff33ecfa2101c1bb0f9b6df750553bd873b7fb532ce2cb276ff40b197f/tiktoken-0.9.0-cp312-cp312-macosx_10_13_x86_64.whl", hash = "sha256:e88f121c1c22b726649ce67c089b90ddda8b9662545a8aeb03cfef15967ddd03", size = 1065073 },
    { url = "https://files.pythonhosted.org/packages/8e/03/a95e7b4863ee9ceec1c55983e4cc9558bcfd8f4f80e19c4f8a99642f697d/tiktoken-0.9.0-cp312-cp312-macosx_11_0_arm64.whl", hash = "sha256:a6600660f2f72369acb13a57fb3e212434ed38b045fd8cc6cdd74947b4b5d210", size = 1008075 },
    { url = "https://files.pythonhosted.org/packages/40/10/1305bb02a561595088235a513ec73e50b32e74364fef4de519da69bc8010/tiktoken-0.9.0-cp312-cp312-manylinux_2_17_aarch64.manylinux2014_aarch64.whl", hash = "sha256:95e811743b5dfa74f4b227927ed86cbc57cad4df859cb3b643be797914e41794", size = 1140754 },
    { url = "https://files.pythonhosted.org/packages/1b/40/da42522018ca496432ffd02793c3a72a739ac04c3794a4914570c9bb2925/tiktoken-0.9.0-cp312-cp312-manylinux_2_17_x86_64.manylinux2014_x86_64.whl", hash = "sha256:99376e1370d59bcf6935c933cb9ba64adc29033b7e73f5f7569f3aad86552b22", size = 1196678 },
    { url = "https://files.pythonhosted.org/packages/5c/41/1e59dddaae270ba20187ceb8aa52c75b24ffc09f547233991d5fd822838b/tiktoken-0.9.0-cp312-cp312-musllinux_1_2_x86_64.whl", hash = "sha256:badb947c32739fb6ddde173e14885fb3de4d32ab9d8c591cbd013c22b4c31dd2", size = 1259283 },
    { url = "https://files.pythonhosted.org/packages/5b/64/b16003419a1d7728d0d8c0d56a4c24325e7b10a21a9dd1fc0f7115c02f0a/tiktoken-0.9.0-cp312-cp312-win_amd64.whl", hash = "sha256:5a62d7a25225bafed786a524c1b9f0910a1128f4232615bf3f8257a73aaa3b16", size = 894897 },
    { url = "https://files.pythonhosted.org/packages/7a/11/09d936d37f49f4f494ffe660af44acd2d99eb2429d60a57c71318af214e0/tiktoken-0.9.0-cp313-cp313-macosx_10_13_x86_64.whl", hash = "sha256:2b0e8e05a26eda1249e824156d537015480af7ae222ccb798e5234ae0285dbdb", size = 1064919 },
    { url = "https://files.pythonhosted.org/packages/80/0e/f38ba35713edb8d4197ae602e80837d574244ced7fb1b6070b31c29816e0/tiktoken-0.9.0-cp313-cp313-macosx_11_0_arm64.whl", hash = "sha256:27d457f096f87685195eea0165a1807fae87b97b2161fe8c9b1df5bd74ca6f63", size = 1007877 },
    { url = "https://files.pythonhosted.org/packages/fe/82/9197f77421e2a01373e27a79dd36efdd99e6b4115746ecc553318ecafbf0/tiktoken-0.9.0-cp313-cp313-manylinux_2_17_aarch64.manylinux2014_aarch64.whl", hash = "sha256:2cf8ded49cddf825390e36dd1ad35cd49589e8161fdcb52aa25f0583e90a3e01", size = 1140095 },
    { url = "https://files.pythonhosted.org/packages/f2/bb/4513da71cac187383541facd0291c4572b03ec23c561de5811781bbd988f/tiktoken-0.9.0-cp313-cp313-manylinux_2_17_x86_64.manylinux2014_x86_64.whl", hash = "sha256:cc156cb314119a8bb9748257a2eaebd5cc0753b6cb491d26694ed42fc7cb3139", size = 1195649 },
    { url = "https://files.pythonhosted.org/packages/fa/5c/74e4c137530dd8504e97e3a41729b1103a4ac29036cbfd3250b11fd29451/tiktoken-0.9.0-cp313-cp313-musllinux_1_2_x86_64.whl", hash = "sha256:cd69372e8c9dd761f0ab873112aba55a0e3e506332dd9f7522ca466e817b1b7a", size = 1258465 },
    { url = "https://files.pythonhosted.org/packages/de/a8/8f499c179ec900783ffe133e9aab10044481679bb9aad78436d239eee716/tiktoken-0.9.0-cp313-cp313-win_amd64.whl", hash = "sha256:5ea0edb6f83dc56d794723286215918c1cde03712cbbafa0348b33448faf5b95", size = 894669 },
]

[[package]]
name = "tomli"
version = "2.2.1"
source = { registry = "https://pypi.org/simple" }
sdist = { url = "https://files.pythonhosted.org/packages/18/87/302344fed471e44a87289cf4967697d07e532f2421fdaf868a303cbae4ff/tomli-2.2.1.tar.gz", hash = "sha256:cd45e1dc79c835ce60f7404ec8119f2eb06d38b1deba146f07ced3bbc44505ff", size = 17175 }
wheels = [
    { url = "https://files.pythonhosted.org/packages/43/ca/75707e6efa2b37c77dadb324ae7d9571cb424e61ea73fad7c56c2d14527f/tomli-2.2.1-cp311-cp311-macosx_10_9_x86_64.whl", hash = "sha256:678e4fa69e4575eb77d103de3df8a895e1591b48e740211bd1067378c69e8249", size = 131077 },
    { url = "https://files.pythonhosted.org/packages/c7/16/51ae563a8615d472fdbffc43a3f3d46588c264ac4f024f63f01283becfbb/tomli-2.2.1-cp311-cp311-macosx_11_0_arm64.whl", hash = "sha256:023aa114dd824ade0100497eb2318602af309e5a55595f76b626d6d9f3b7b0a6", size = 123429 },
    { url = "https://files.pythonhosted.org/packages/f1/dd/4f6cd1e7b160041db83c694abc78e100473c15d54620083dbd5aae7b990e/tomli-2.2.1-cp311-cp311-manylinux_2_17_aarch64.manylinux2014_aarch64.whl", hash = "sha256:ece47d672db52ac607a3d9599a9d48dcb2f2f735c6c2d1f34130085bb12b112a", size = 226067 },
    { url = "https://files.pythonhosted.org/packages/a9/6b/c54ede5dc70d648cc6361eaf429304b02f2871a345bbdd51e993d6cdf550/tomli-2.2.1-cp311-cp311-manylinux_2_17_x86_64.manylinux2014_x86_64.whl", hash = "sha256:6972ca9c9cc9f0acaa56a8ca1ff51e7af152a9f87fb64623e31d5c83700080ee", size = 236030 },
    { url = "https://files.pythonhosted.org/packages/1f/47/999514fa49cfaf7a92c805a86c3c43f4215621855d151b61c602abb38091/tomli-2.2.1-cp311-cp311-manylinux_2_5_i686.manylinux1_i686.manylinux_2_17_i686.manylinux2014_i686.whl", hash = "sha256:c954d2250168d28797dd4e3ac5cf812a406cd5a92674ee4c8f123c889786aa8e", size = 240898 },
    { url = "https://files.pythonhosted.org/packages/73/41/0a01279a7ae09ee1573b423318e7934674ce06eb33f50936655071d81a24/tomli-2.2.1-cp311-cp311-musllinux_1_2_aarch64.whl", hash = "sha256:8dd28b3e155b80f4d54beb40a441d366adcfe740969820caf156c019fb5c7ec4", size = 229894 },
    { url = "https://files.pythonhosted.org/packages/55/18/5d8bc5b0a0362311ce4d18830a5d28943667599a60d20118074ea1b01bb7/tomli-2.2.1-cp311-cp311-musllinux_1_2_i686.whl", hash = "sha256:e59e304978767a54663af13c07b3d1af22ddee3bb2fb0618ca1593e4f593a106", size = 245319 },
    { url = "https://files.pythonhosted.org/packages/92/a3/7ade0576d17f3cdf5ff44d61390d4b3febb8a9fc2b480c75c47ea048c646/tomli-2.2.1-cp311-cp311-musllinux_1_2_x86_64.whl", hash = "sha256:33580bccab0338d00994d7f16f4c4ec25b776af3ffaac1ed74e0b3fc95e885a8", size = 238273 },
    { url = "https://files.pythonhosted.org/packages/72/6f/fa64ef058ac1446a1e51110c375339b3ec6be245af9d14c87c4a6412dd32/tomli-2.2.1-cp311-cp311-win32.whl", hash = "sha256:465af0e0875402f1d226519c9904f37254b3045fc5084697cefb9bdde1ff99ff", size = 98310 },
    { url = "https://files.pythonhosted.org/packages/6a/1c/4a2dcde4a51b81be3530565e92eda625d94dafb46dbeb15069df4caffc34/tomli-2.2.1-cp311-cp311-win_amd64.whl", hash = "sha256:2d0f2fdd22b02c6d81637a3c95f8cd77f995846af7414c5c4b8d0545afa1bc4b", size = 108309 },
    { url = "https://files.pythonhosted.org/packages/52/e1/f8af4c2fcde17500422858155aeb0d7e93477a0d59a98e56cbfe75070fd0/tomli-2.2.1-cp312-cp312-macosx_10_13_x86_64.whl", hash = "sha256:4a8f6e44de52d5e6c657c9fe83b562f5f4256d8ebbfe4ff922c495620a7f6cea", size = 132762 },
    { url = "https://files.pythonhosted.org/packages/03/b8/152c68bb84fc00396b83e7bbddd5ec0bd3dd409db4195e2a9b3e398ad2e3/tomli-2.2.1-cp312-cp312-macosx_11_0_arm64.whl", hash = "sha256:8d57ca8095a641b8237d5b079147646153d22552f1c637fd3ba7f4b0b29167a8", size = 123453 },
    { url = "https://files.pythonhosted.org/packages/c8/d6/fc9267af9166f79ac528ff7e8c55c8181ded34eb4b0e93daa767b8841573/tomli-2.2.1-cp312-cp312-manylinux_2_17_aarch64.manylinux2014_aarch64.whl", hash = "sha256:4e340144ad7ae1533cb897d406382b4b6fede8890a03738ff1683af800d54192", size = 233486 },
    { url = "https://files.pythonhosted.org/packages/5c/51/51c3f2884d7bab89af25f678447ea7d297b53b5a3b5730a7cb2ef6069f07/tomli-2.2.1-cp312-cp312-manylinux_2_17_x86_64.manylinux2014_x86_64.whl", hash = "sha256:db2b95f9de79181805df90bedc5a5ab4c165e6ec3fe99f970d0e302f384ad222", size = 242349 },
    { url = "https://files.pythonhosted.org/packages/ab/df/bfa89627d13a5cc22402e441e8a931ef2108403db390ff3345c05253935e/tomli-2.2.1-cp312-cp312-manylinux_2_5_i686.manylinux1_i686.manylinux_2_17_i686.manylinux2014_i686.whl", hash = "sha256:40741994320b232529c802f8bc86da4e1aa9f413db394617b9a256ae0f9a7f77", size = 252159 },
    { url = "https://files.pythonhosted.org/packages/9e/6e/fa2b916dced65763a5168c6ccb91066f7639bdc88b48adda990db10c8c0b/tomli-2.2.1-cp312-cp312-musllinux_1_2_aarch64.whl", hash = "sha256:400e720fe168c0f8521520190686ef8ef033fb19fc493da09779e592861b78c6", size = 237243 },
    { url = "https://files.pythonhosted.org/packages/b4/04/885d3b1f650e1153cbb93a6a9782c58a972b94ea4483ae4ac5cedd5e4a09/tomli-2.2.1-cp312-cp312-musllinux_1_2_i686.whl", hash = "sha256:02abe224de6ae62c19f090f68da4e27b10af2b93213d36cf44e6e1c5abd19fdd", size = 259645 },
    { url = "https://files.pythonhosted.org/packages/9c/de/6b432d66e986e501586da298e28ebeefd3edc2c780f3ad73d22566034239/tomli-2.2.1-cp312-cp312-musllinux_1_2_x86_64.whl", hash = "sha256:b82ebccc8c8a36f2094e969560a1b836758481f3dc360ce9a3277c65f374285e", size = 244584 },
    { url = "https://files.pythonhosted.org/packages/1c/9a/47c0449b98e6e7d1be6cbac02f93dd79003234ddc4aaab6ba07a9a7482e2/tomli-2.2.1-cp312-cp312-win32.whl", hash = "sha256:889f80ef92701b9dbb224e49ec87c645ce5df3fa2cc548664eb8a25e03127a98", size = 98875 },
    { url = "https://files.pythonhosted.org/packages/ef/60/9b9638f081c6f1261e2688bd487625cd1e660d0a85bd469e91d8db969734/tomli-2.2.1-cp312-cp312-win_amd64.whl", hash = "sha256:7fc04e92e1d624a4a63c76474610238576942d6b8950a2d7f908a340494e67e4", size = 109418 },
    { url = "https://files.pythonhosted.org/packages/04/90/2ee5f2e0362cb8a0b6499dc44f4d7d48f8fff06d28ba46e6f1eaa61a1388/tomli-2.2.1-cp313-cp313-macosx_10_13_x86_64.whl", hash = "sha256:f4039b9cbc3048b2416cc57ab3bda989a6fcf9b36cf8937f01a6e731b64f80d7", size = 132708 },
    { url = "https://files.pythonhosted.org/packages/c0/ec/46b4108816de6b385141f082ba99e315501ccd0a2ea23db4a100dd3990ea/tomli-2.2.1-cp313-cp313-macosx_11_0_arm64.whl", hash = "sha256:286f0ca2ffeeb5b9bd4fcc8d6c330534323ec51b2f52da063b11c502da16f30c", size = 123582 },
    { url = "https://files.pythonhosted.org/packages/a0/bd/b470466d0137b37b68d24556c38a0cc819e8febe392d5b199dcd7f578365/tomli-2.2.1-cp313-cp313-manylinux_2_17_aarch64.manylinux2014_aarch64.whl", hash = "sha256:a92ef1a44547e894e2a17d24e7557a5e85a9e1d0048b0b5e7541f76c5032cb13", size = 232543 },
    { url = "https://files.pythonhosted.org/packages/d9/e5/82e80ff3b751373f7cead2815bcbe2d51c895b3c990686741a8e56ec42ab/tomli-2.2.1-cp313-cp313-manylinux_2_17_x86_64.manylinux2014_x86_64.whl", hash = "sha256:9316dc65bed1684c9a98ee68759ceaed29d229e985297003e494aa825ebb0281", size = 241691 },
    { url = "https://files.pythonhosted.org/packages/05/7e/2a110bc2713557d6a1bfb06af23dd01e7dde52b6ee7dadc589868f9abfac/tomli-2.2.1-cp313-cp313-manylinux_2_5_i686.manylinux1_i686.manylinux_2_17_i686.manylinux2014_i686.whl", hash = "sha256:e85e99945e688e32d5a35c1ff38ed0b3f41f43fad8df0bdf79f72b2ba7bc5272", size = 251170 },
    { url = "https://files.pythonhosted.org/packages/64/7b/22d713946efe00e0adbcdfd6d1aa119ae03fd0b60ebed51ebb3fa9f5a2e5/tomli-2.2.1-cp313-cp313-musllinux_1_2_aarch64.whl", hash = "sha256:ac065718db92ca818f8d6141b5f66369833d4a80a9d74435a268c52bdfa73140", size = 236530 },
    { url = "https://files.pythonhosted.org/packages/38/31/3a76f67da4b0cf37b742ca76beaf819dca0ebef26d78fc794a576e08accf/tomli-2.2.1-cp313-cp313-musllinux_1_2_i686.whl", hash = "sha256:d920f33822747519673ee656a4b6ac33e382eca9d331c87770faa3eef562aeb2", size = 258666 },
    { url = "https://files.pythonhosted.org/packages/07/10/5af1293da642aded87e8a988753945d0cf7e00a9452d3911dd3bb354c9e2/tomli-2.2.1-cp313-cp313-musllinux_1_2_x86_64.whl", hash = "sha256:a198f10c4d1b1375d7687bc25294306e551bf1abfa4eace6650070a5c1ae2744", size = 243954 },
    { url = "https://files.pythonhosted.org/packages/5b/b9/1ed31d167be802da0fc95020d04cd27b7d7065cc6fbefdd2f9186f60d7bd/tomli-2.2.1-cp313-cp313-win32.whl", hash = "sha256:d3f5614314d758649ab2ab3a62d4f2004c825922f9e370b29416484086b264ec", size = 98724 },
    { url = "https://files.pythonhosted.org/packages/c7/32/b0963458706accd9afcfeb867c0f9175a741bf7b19cd424230714d722198/tomli-2.2.1-cp313-cp313-win_amd64.whl", hash = "sha256:a38aa0308e754b0e3c67e344754dff64999ff9b513e691d0e786265c93583c69", size = 109383 },
    { url = "https://files.pythonhosted.org/packages/6e/c2/61d3e0f47e2b74ef40a68b9e6ad5984f6241a942f7cd3bbfbdbd03861ea9/tomli-2.2.1-py3-none-any.whl", hash = "sha256:cb55c73c5f4408779d0cf3eef9f762b9c9f147a77de7b258bef0a5628adc85cc", size = 14257 },
]

[[package]]
name = "toolz"
version = "1.0.0"
source = { registry = "https://pypi.org/simple" }
sdist = { url = "https://files.pythonhosted.org/packages/8a/0b/d80dfa675bf592f636d1ea0b835eab4ec8df6e9415d8cfd766df54456123/toolz-1.0.0.tar.gz", hash = "sha256:2c86e3d9a04798ac556793bced838816296a2f085017664e4995cb40a1047a02", size = 66790 }
wheels = [
    { url = "https://files.pythonhosted.org/packages/03/98/eb27cc78ad3af8e302c9d8ff4977f5026676e130d28dd7578132a457170c/toolz-1.0.0-py3-none-any.whl", hash = "sha256:292c8f1c4e7516bf9086f8850935c799a874039c8bcf959d47b600e4c44a6236", size = 56383 },
]

[[package]]
name = "tqdm"
version = "4.67.1"
source = { registry = "https://pypi.org/simple" }
dependencies = [
    { name = "colorama", marker = "sys_platform == 'win32'" },
]
sdist = { url = "https://files.pythonhosted.org/packages/a8/4b/29b4ef32e036bb34e4ab51796dd745cdba7ed47ad142a9f4a1eb8e0c744d/tqdm-4.67.1.tar.gz", hash = "sha256:f8aef9c52c08c13a65f30ea34f4e5aac3fd1a34959879d7e59e63027286627f2", size = 169737 }
wheels = [
    { url = "https://files.pythonhosted.org/packages/d0/30/dc54f88dd4a2b5dc8a0279bdd7270e735851848b762aeb1c1184ed1f6b14/tqdm-4.67.1-py3-none-any.whl", hash = "sha256:26445eca388f82e72884e0d580d5464cd801a3ea01e63e5601bdff9ba6a48de2", size = 78540 },
]

[[package]]
name = "types-requests"
version = "2.32.0.20250328"
source = { registry = "https://pypi.org/simple" }
dependencies = [
    { name = "urllib3" },
]
sdist = { url = "https://files.pythonhosted.org/packages/00/7d/eb174f74e3f5634eaacb38031bbe467dfe2e545bc255e5c90096ec46bc46/types_requests-2.32.0.20250328.tar.gz", hash = "sha256:c9e67228ea103bd811c96984fac36ed2ae8da87a36a633964a21f199d60baf32", size = 22995 }
wheels = [
    { url = "https://files.pythonhosted.org/packages/cc/15/3700282a9d4ea3b37044264d3e4d1b1f0095a4ebf860a99914fd544e3be3/types_requests-2.32.0.20250328-py3-none-any.whl", hash = "sha256:72ff80f84b15eb3aa7a8e2625fffb6a93f2ad5a0c20215fc1dcfa61117bcb2a2", size = 20663 },
]

[[package]]
name = "typing-extensions"
version = "4.13.1"
source = { registry = "https://pypi.org/simple" }
sdist = { url = "https://files.pythonhosted.org/packages/76/ad/cd3e3465232ec2416ae9b983f27b9e94dc8171d56ac99b345319a9475967/typing_extensions-4.13.1.tar.gz", hash = "sha256:98795af00fb9640edec5b8e31fc647597b4691f099ad75f469a2616be1a76dff", size = 106633 }
wheels = [
    { url = "https://files.pythonhosted.org/packages/df/c5/e7a0b0f5ed69f94c8ab7379c599e6036886bffcde609969a5325f47f1332/typing_extensions-4.13.1-py3-none-any.whl", hash = "sha256:4b6cf02909eb5495cfbc3f6e8fd49217e6cc7944e145cdda8caa3734777f9e69", size = 45739 },
]

[[package]]
name = "typing-inspect"
version = "0.9.0"
source = { registry = "https://pypi.org/simple" }
dependencies = [
    { name = "mypy-extensions" },
    { name = "typing-extensions" },
]
sdist = { url = "https://files.pythonhosted.org/packages/dc/74/1789779d91f1961fa9438e9a8710cdae6bd138c80d7303996933d117264a/typing_inspect-0.9.0.tar.gz", hash = "sha256:b23fc42ff6f6ef6954e4852c1fb512cdd18dbea03134f91f856a95ccc9461f78", size = 13825 }
wheels = [
    { url = "https://files.pythonhosted.org/packages/65/f3/107a22063bf27bdccf2024833d3445f4eea42b2e598abfbd46f6a63b6cb0/typing_inspect-0.9.0-py3-none-any.whl", hash = "sha256:9ee6fc59062311ef8547596ab6b955e1b8aa46242d854bfc78f4f6b0eff35f9f", size = 8827 },
]

[[package]]
name = "typing-inspection"
version = "0.4.0"
source = { registry = "https://pypi.org/simple" }
dependencies = [
    { name = "typing-extensions" },
]
sdist = { url = "https://files.pythonhosted.org/packages/82/5c/e6082df02e215b846b4b8c0b887a64d7d08ffaba30605502639d44c06b82/typing_inspection-0.4.0.tar.gz", hash = "sha256:9765c87de36671694a67904bf2c96e395be9c6439bb6c87b5142569dcdd65122", size = 76222 }
wheels = [
    { url = "https://files.pythonhosted.org/packages/31/08/aa4fdfb71f7de5176385bd9e90852eaf6b5d622735020ad600f2bab54385/typing_inspection-0.4.0-py3-none-any.whl", hash = "sha256:50e72559fcd2a6367a19f7a7e610e6afcb9fac940c650290eed893d61386832f", size = 14125 },
]

[[package]]
name = "urllib3"
version = "2.3.0"
source = { registry = "https://pypi.org/simple" }
sdist = { url = "https://files.pythonhosted.org/packages/aa/63/e53da845320b757bf29ef6a9062f5c669fe997973f966045cb019c3f4b66/urllib3-2.3.0.tar.gz", hash = "sha256:f8c5449b3cf0861679ce7e0503c7b44b5ec981bec0d1d3795a07f1ba96f0204d", size = 307268 }
wheels = [
    { url = "https://files.pythonhosted.org/packages/c8/19/4ec628951a74043532ca2cf5d97b7b14863931476d117c471e8e2b1eb39f/urllib3-2.3.0-py3-none-any.whl", hash = "sha256:1cee9ad369867bfdbbb48b7dd50374c0967a0bb7710050facf0dd6911440e3df", size = 128369 },
]

[[package]]
name = "uvicorn"
version = "0.34.0"
source = { registry = "https://pypi.org/simple" }
dependencies = [
    { name = "click" },
    { name = "h11" },
    { name = "typing-extensions", marker = "python_full_version < '3.11'" },
]
sdist = { url = "https://files.pythonhosted.org/packages/4b/4d/938bd85e5bf2edeec766267a5015ad969730bb91e31b44021dfe8b22df6c/uvicorn-0.34.0.tar.gz", hash = "sha256:404051050cd7e905de2c9a7e61790943440b3416f49cb409f965d9dcd0fa73e9", size = 76568 }
wheels = [
    { url = "https://files.pythonhosted.org/packages/61/14/33a3a1352cfa71812a3a21e8c9bfb83f60b0011f5e36f2b1399d51928209/uvicorn-0.34.0-py3-none-any.whl", hash = "sha256:023dc038422502fa28a09c7a30bf2b6991512da7dcdb8fd35fe57cfc154126f4", size = 62315 },
]

[[package]]
name = "web3"
version = "7.10.0"
source = { registry = "https://pypi.org/simple" }
dependencies = [
    { name = "aiohttp" },
    { name = "eth-abi" },
    { name = "eth-account" },
    { name = "eth-hash", extra = ["pycryptodome"] },
    { name = "eth-typing" },
    { name = "eth-utils" },
    { name = "hexbytes" },
    { name = "pydantic" },
    { name = "pyunormalize" },
    { name = "pywin32", marker = "sys_platform == 'win32'" },
    { name = "requests" },
    { name = "types-requests" },
    { name = "typing-extensions" },
    { name = "websockets" },
]
sdist = { url = "https://files.pythonhosted.org/packages/6d/19/c1e213dd87ead2ace55ff1dd179df6050bcf5d9006440c9153969c7d6863/web3-7.10.0.tar.gz", hash = "sha256:0cace05ea14f800a4497649ecd99332ca4e85c8a90ea577e05ae909cb08902b9", size = 2193725 }
wheels = [
    { url = "https://files.pythonhosted.org/packages/4c/c5/a8e25e3ff51c7cd6d2bdecf75da2afb2923b29eba28e5dfe4fde72ad2322/web3-7.10.0-py3-none-any.whl", hash = "sha256:06fcab920554450e9f7d108da5e6b9d29c0d1a981a59a5551cc82d2cb2233b34", size = 1365880 },
]

[[package]]
name = "websockets"
version = "15.0.1"
source = { registry = "https://pypi.org/simple" }
sdist = { url = "https://files.pythonhosted.org/packages/21/e6/26d09fab466b7ca9c7737474c52be4f76a40301b08362eb2dbc19dcc16c1/websockets-15.0.1.tar.gz", hash = "sha256:82544de02076bafba038ce055ee6412d68da13ab47f0c60cab827346de828dee", size = 177016 }
wheels = [
    { url = "https://files.pythonhosted.org/packages/1e/da/6462a9f510c0c49837bbc9345aca92d767a56c1fb2939e1579df1e1cdcf7/websockets-15.0.1-cp310-cp310-macosx_10_9_universal2.whl", hash = "sha256:d63efaa0cd96cf0c5fe4d581521d9fa87744540d4bc999ae6e08595a1014b45b", size = 175423 },
    { url = "https://files.pythonhosted.org/packages/1c/9f/9d11c1a4eb046a9e106483b9ff69bce7ac880443f00e5ce64261b47b07e7/websockets-15.0.1-cp310-cp310-macosx_10_9_x86_64.whl", hash = "sha256:ac60e3b188ec7574cb761b08d50fcedf9d77f1530352db4eef1707fe9dee7205", size = 173080 },
    { url = "https://files.pythonhosted.org/packages/d5/4f/b462242432d93ea45f297b6179c7333dd0402b855a912a04e7fc61c0d71f/websockets-15.0.1-cp310-cp310-macosx_11_0_arm64.whl", hash = "sha256:5756779642579d902eed757b21b0164cd6fe338506a8083eb58af5c372e39d9a", size = 173329 },
    { url = "https://files.pythonhosted.org/packages/6e/0c/6afa1f4644d7ed50284ac59cc70ef8abd44ccf7d45850d989ea7310538d0/websockets-15.0.1-cp310-cp310-manylinux_2_17_aarch64.manylinux2014_aarch64.whl", hash = "sha256:0fdfe3e2a29e4db3659dbd5bbf04560cea53dd9610273917799f1cde46aa725e", size = 182312 },
    { url = "https://files.pythonhosted.org/packages/dd/d4/ffc8bd1350b229ca7a4db2a3e1c482cf87cea1baccd0ef3e72bc720caeec/websockets-15.0.1-cp310-cp310-manylinux_2_5_i686.manylinux1_i686.manylinux_2_17_i686.manylinux2014_i686.whl", hash = "sha256:4c2529b320eb9e35af0fa3016c187dffb84a3ecc572bcee7c3ce302bfeba52bf", size = 181319 },
    { url = "https://files.pythonhosted.org/packages/97/3a/5323a6bb94917af13bbb34009fac01e55c51dfde354f63692bf2533ffbc2/websockets-15.0.1-cp310-cp310-manylinux_2_5_x86_64.manylinux1_x86_64.manylinux_2_17_x86_64.manylinux2014_x86_64.whl", hash = "sha256:ac1e5c9054fe23226fb11e05a6e630837f074174c4c2f0fe442996112a6de4fb", size = 181631 },
    { url = "https://files.pythonhosted.org/packages/a6/cc/1aeb0f7cee59ef065724041bb7ed667b6ab1eeffe5141696cccec2687b66/websockets-15.0.1-cp310-cp310-musllinux_1_2_aarch64.whl", hash = "sha256:5df592cd503496351d6dc14f7cdad49f268d8e618f80dce0cd5a36b93c3fc08d", size = 182016 },
    { url = "https://files.pythonhosted.org/packages/79/f9/c86f8f7af208e4161a7f7e02774e9d0a81c632ae76db2ff22549e1718a51/websockets-15.0.1-cp310-cp310-musllinux_1_2_i686.whl", hash = "sha256:0a34631031a8f05657e8e90903e656959234f3a04552259458aac0b0f9ae6fd9", size = 181426 },
    { url = "https://files.pythonhosted.org/packages/c7/b9/828b0bc6753db905b91df6ae477c0b14a141090df64fb17f8a9d7e3516cf/websockets-15.0.1-cp310-cp310-musllinux_1_2_x86_64.whl", hash = "sha256:3d00075aa65772e7ce9e990cab3ff1de702aa09be3940d1dc88d5abf1ab8a09c", size = 181360 },
    { url = "https://files.pythonhosted.org/packages/89/fb/250f5533ec468ba6327055b7d98b9df056fb1ce623b8b6aaafb30b55d02e/websockets-15.0.1-cp310-cp310-win32.whl", hash = "sha256:1234d4ef35db82f5446dca8e35a7da7964d02c127b095e172e54397fb6a6c256", size = 176388 },
    { url = "https://files.pythonhosted.org/packages/1c/46/aca7082012768bb98e5608f01658ff3ac8437e563eca41cf068bd5849a5e/websockets-15.0.1-cp310-cp310-win_amd64.whl", hash = "sha256:39c1fec2c11dc8d89bba6b2bf1556af381611a173ac2b511cf7231622058af41", size = 176830 },
    { url = "https://files.pythonhosted.org/packages/9f/32/18fcd5919c293a398db67443acd33fde142f283853076049824fc58e6f75/websockets-15.0.1-cp311-cp311-macosx_10_9_universal2.whl", hash = "sha256:823c248b690b2fd9303ba00c4f66cd5e2d8c3ba4aa968b2779be9532a4dad431", size = 175423 },
    { url = "https://files.pythonhosted.org/packages/76/70/ba1ad96b07869275ef42e2ce21f07a5b0148936688c2baf7e4a1f60d5058/websockets-15.0.1-cp311-cp311-macosx_10_9_x86_64.whl", hash = "sha256:678999709e68425ae2593acf2e3ebcbcf2e69885a5ee78f9eb80e6e371f1bf57", size = 173082 },
    { url = "https://files.pythonhosted.org/packages/86/f2/10b55821dd40eb696ce4704a87d57774696f9451108cff0d2824c97e0f97/websockets-15.0.1-cp311-cp311-macosx_11_0_arm64.whl", hash = "sha256:d50fd1ee42388dcfb2b3676132c78116490976f1300da28eb629272d5d93e905", size = 173330 },
    { url = "https://files.pythonhosted.org/packages/a5/90/1c37ae8b8a113d3daf1065222b6af61cc44102da95388ac0018fcb7d93d9/websockets-15.0.1-cp311-cp311-manylinux_2_17_aarch64.manylinux2014_aarch64.whl", hash = "sha256:d99e5546bf73dbad5bf3547174cd6cb8ba7273062a23808ffea025ecb1cf8562", size = 182878 },
    { url = "https://files.pythonhosted.org/packages/8e/8d/96e8e288b2a41dffafb78e8904ea7367ee4f891dafc2ab8d87e2124cb3d3/websockets-15.0.1-cp311-cp311-manylinux_2_5_i686.manylinux1_i686.manylinux_2_17_i686.manylinux2014_i686.whl", hash = "sha256:66dd88c918e3287efc22409d426c8f729688d89a0c587c88971a0faa2c2f3792", size = 181883 },
    { url = "https://files.pythonhosted.org/packages/93/1f/5d6dbf551766308f6f50f8baf8e9860be6182911e8106da7a7f73785f4c4/websockets-15.0.1-cp311-cp311-manylinux_2_5_x86_64.manylinux1_x86_64.manylinux_2_17_x86_64.manylinux2014_x86_64.whl", hash = "sha256:8dd8327c795b3e3f219760fa603dcae1dcc148172290a8ab15158cf85a953413", size = 182252 },
    { url = "https://files.pythonhosted.org/packages/d4/78/2d4fed9123e6620cbf1706c0de8a1632e1a28e7774d94346d7de1bba2ca3/websockets-15.0.1-cp311-cp311-musllinux_1_2_aarch64.whl", hash = "sha256:8fdc51055e6ff4adeb88d58a11042ec9a5eae317a0a53d12c062c8a8865909e8", size = 182521 },
    { url = "https://files.pythonhosted.org/packages/e7/3b/66d4c1b444dd1a9823c4a81f50231b921bab54eee2f69e70319b4e21f1ca/websockets-15.0.1-cp311-cp311-musllinux_1_2_i686.whl", hash = "sha256:693f0192126df6c2327cce3baa7c06f2a117575e32ab2308f7f8216c29d9e2e3", size = 181958 },
    { url = "https://files.pythonhosted.org/packages/08/ff/e9eed2ee5fed6f76fdd6032ca5cd38c57ca9661430bb3d5fb2872dc8703c/websockets-15.0.1-cp311-cp311-musllinux_1_2_x86_64.whl", hash = "sha256:54479983bd5fb469c38f2f5c7e3a24f9a4e70594cd68cd1fa6b9340dadaff7cf", size = 181918 },
    { url = "https://files.pythonhosted.org/packages/d8/75/994634a49b7e12532be6a42103597b71098fd25900f7437d6055ed39930a/websockets-15.0.1-cp311-cp311-win32.whl", hash = "sha256:16b6c1b3e57799b9d38427dda63edcbe4926352c47cf88588c0be4ace18dac85", size = 176388 },
    { url = "https://files.pythonhosted.org/packages/98/93/e36c73f78400a65f5e236cd376713c34182e6663f6889cd45a4a04d8f203/websockets-15.0.1-cp311-cp311-win_amd64.whl", hash = "sha256:27ccee0071a0e75d22cb35849b1db43f2ecd3e161041ac1ee9d2352ddf72f065", size = 176828 },
    { url = "https://files.pythonhosted.org/packages/51/6b/4545a0d843594f5d0771e86463606a3988b5a09ca5123136f8a76580dd63/websockets-15.0.1-cp312-cp312-macosx_10_13_universal2.whl", hash = "sha256:3e90baa811a5d73f3ca0bcbf32064d663ed81318ab225ee4f427ad4e26e5aff3", size = 175437 },
    { url = "https://files.pythonhosted.org/packages/f4/71/809a0f5f6a06522af902e0f2ea2757f71ead94610010cf570ab5c98e99ed/websockets-15.0.1-cp312-cp312-macosx_10_13_x86_64.whl", hash = "sha256:592f1a9fe869c778694f0aa806ba0374e97648ab57936f092fd9d87f8bc03665", size = 173096 },
    { url = "https://files.pythonhosted.org/packages/3d/69/1a681dd6f02180916f116894181eab8b2e25b31e484c5d0eae637ec01f7c/websockets-15.0.1-cp312-cp312-macosx_11_0_arm64.whl", hash = "sha256:0701bc3cfcb9164d04a14b149fd74be7347a530ad3bbf15ab2c678a2cd3dd9a2", size = 173332 },
    { url = "https://files.pythonhosted.org/packages/a6/02/0073b3952f5bce97eafbb35757f8d0d54812b6174ed8dd952aa08429bcc3/websockets-15.0.1-cp312-cp312-manylinux_2_17_aarch64.manylinux2014_aarch64.whl", hash = "sha256:e8b56bdcdb4505c8078cb6c7157d9811a85790f2f2b3632c7d1462ab5783d215", size = 183152 },
    { url = "https://files.pythonhosted.org/packages/74/45/c205c8480eafd114b428284840da0b1be9ffd0e4f87338dc95dc6ff961a1/websockets-15.0.1-cp312-cp312-manylinux_2_5_i686.manylinux1_i686.manylinux_2_17_i686.manylinux2014_i686.whl", hash = "sha256:0af68c55afbd5f07986df82831c7bff04846928ea8d1fd7f30052638788bc9b5", size = 182096 },
    { url = "https://files.pythonhosted.org/packages/14/8f/aa61f528fba38578ec553c145857a181384c72b98156f858ca5c8e82d9d3/websockets-15.0.1-cp312-cp312-manylinux_2_5_x86_64.manylinux1_x86_64.manylinux_2_17_x86_64.manylinux2014_x86_64.whl", hash = "sha256:64dee438fed052b52e4f98f76c5790513235efaa1ef7f3f2192c392cd7c91b65", size = 182523 },
    { url = "https://files.pythonhosted.org/packages/ec/6d/0267396610add5bc0d0d3e77f546d4cd287200804fe02323797de77dbce9/websockets-15.0.1-cp312-cp312-musllinux_1_2_aarch64.whl", hash = "sha256:d5f6b181bb38171a8ad1d6aa58a67a6aa9d4b38d0f8c5f496b9e42561dfc62fe", size = 182790 },
    { url = "https://files.pythonhosted.org/packages/02/05/c68c5adbf679cf610ae2f74a9b871ae84564462955d991178f95a1ddb7dd/websockets-15.0.1-cp312-cp312-musllinux_1_2_i686.whl", hash = "sha256:5d54b09eba2bada6011aea5375542a157637b91029687eb4fdb2dab11059c1b4", size = 182165 },
    { url = "https://files.pythonhosted.org/packages/29/93/bb672df7b2f5faac89761cb5fa34f5cec45a4026c383a4b5761c6cea5c16/websockets-15.0.1-cp312-cp312-musllinux_1_2_x86_64.whl", hash = "sha256:3be571a8b5afed347da347bfcf27ba12b069d9d7f42cb8c7028b5e98bbb12597", size = 182160 },
    { url = "https://files.pythonhosted.org/packages/ff/83/de1f7709376dc3ca9b7eeb4b9a07b4526b14876b6d372a4dc62312bebee0/websockets-15.0.1-cp312-cp312-win32.whl", hash = "sha256:c338ffa0520bdb12fbc527265235639fb76e7bc7faafbb93f6ba80d9c06578a9", size = 176395 },
    { url = "https://files.pythonhosted.org/packages/7d/71/abf2ebc3bbfa40f391ce1428c7168fb20582d0ff57019b69ea20fa698043/websockets-15.0.1-cp312-cp312-win_amd64.whl", hash = "sha256:fcd5cf9e305d7b8338754470cf69cf81f420459dbae8a3b40cee57417f4614a7", size = 176841 },
    { url = "https://files.pythonhosted.org/packages/cb/9f/51f0cf64471a9d2b4d0fc6c534f323b664e7095640c34562f5182e5a7195/websockets-15.0.1-cp313-cp313-macosx_10_13_universal2.whl", hash = "sha256:ee443ef070bb3b6ed74514f5efaa37a252af57c90eb33b956d35c8e9c10a1931", size = 175440 },
    { url = "https://files.pythonhosted.org/packages/8a/05/aa116ec9943c718905997412c5989f7ed671bc0188ee2ba89520e8765d7b/websockets-15.0.1-cp313-cp313-macosx_10_13_x86_64.whl", hash = "sha256:5a939de6b7b4e18ca683218320fc67ea886038265fd1ed30173f5ce3f8e85675", size = 173098 },
    { url = "https://files.pythonhosted.org/packages/ff/0b/33cef55ff24f2d92924923c99926dcce78e7bd922d649467f0eda8368923/websockets-15.0.1-cp313-cp313-macosx_11_0_arm64.whl", hash = "sha256:746ee8dba912cd6fc889a8147168991d50ed70447bf18bcda7039f7d2e3d9151", size = 173329 },
    { url = "https://files.pythonhosted.org/packages/31/1d/063b25dcc01faa8fada1469bdf769de3768b7044eac9d41f734fd7b6ad6d/websockets-15.0.1-cp313-cp313-manylinux_2_17_aarch64.manylinux2014_aarch64.whl", hash = "sha256:595b6c3969023ecf9041b2936ac3827e4623bfa3ccf007575f04c5a6aa318c22", size = 183111 },
    { url = "https://files.pythonhosted.org/packages/93/53/9a87ee494a51bf63e4ec9241c1ccc4f7c2f45fff85d5bde2ff74fcb68b9e/websockets-15.0.1-cp313-cp313-manylinux_2_5_i686.manylinux1_i686.manylinux_2_17_i686.manylinux2014_i686.whl", hash = "sha256:3c714d2fc58b5ca3e285461a4cc0c9a66bd0e24c5da9911e30158286c9b5be7f", size = 182054 },
    { url = "https://files.pythonhosted.org/packages/ff/b2/83a6ddf56cdcbad4e3d841fcc55d6ba7d19aeb89c50f24dd7e859ec0805f/websockets-15.0.1-cp313-cp313-manylinux_2_5_x86_64.manylinux1_x86_64.manylinux_2_17_x86_64.manylinux2014_x86_64.whl", hash = "sha256:0f3c1e2ab208db911594ae5b4f79addeb3501604a165019dd221c0bdcabe4db8", size = 182496 },
    { url = "https://files.pythonhosted.org/packages/98/41/e7038944ed0abf34c45aa4635ba28136f06052e08fc2168520bb8b25149f/websockets-15.0.1-cp313-cp313-musllinux_1_2_aarch64.whl", hash = "sha256:229cf1d3ca6c1804400b0a9790dc66528e08a6a1feec0d5040e8b9eb14422375", size = 182829 },
    { url = "https://files.pythonhosted.org/packages/e0/17/de15b6158680c7623c6ef0db361da965ab25d813ae54fcfeae2e5b9ef910/websockets-15.0.1-cp313-cp313-musllinux_1_2_i686.whl", hash = "sha256:756c56e867a90fb00177d530dca4b097dd753cde348448a1012ed6c5131f8b7d", size = 182217 },
    { url = "https://files.pythonhosted.org/packages/33/2b/1f168cb6041853eef0362fb9554c3824367c5560cbdaad89ac40f8c2edfc/websockets-15.0.1-cp313-cp313-musllinux_1_2_x86_64.whl", hash = "sha256:558d023b3df0bffe50a04e710bc87742de35060580a293c2a984299ed83bc4e4", size = 182195 },
    { url = "https://files.pythonhosted.org/packages/86/eb/20b6cdf273913d0ad05a6a14aed4b9a85591c18a987a3d47f20fa13dcc47/websockets-15.0.1-cp313-cp313-win32.whl", hash = "sha256:ba9e56e8ceeeedb2e080147ba85ffcd5cd0711b89576b83784d8605a7df455fa", size = 176393 },
    { url = "https://files.pythonhosted.org/packages/1b/6c/c65773d6cab416a64d191d6ee8a8b1c68a09970ea6909d16965d26bfed1e/websockets-15.0.1-cp313-cp313-win_amd64.whl", hash = "sha256:e09473f095a819042ecb2ab9465aee615bd9c2028e4ef7d933600a8401c79561", size = 176837 },
    { url = "https://files.pythonhosted.org/packages/02/9e/d40f779fa16f74d3468357197af8d6ad07e7c5a27ea1ca74ceb38986f77a/websockets-15.0.1-pp310-pypy310_pp73-macosx_10_15_x86_64.whl", hash = "sha256:0c9e74d766f2818bb95f84c25be4dea09841ac0f734d1966f415e4edfc4ef1c3", size = 173109 },
    { url = "https://files.pythonhosted.org/packages/bc/cd/5b887b8585a593073fd92f7c23ecd3985cd2c3175025a91b0d69b0551372/websockets-15.0.1-pp310-pypy310_pp73-macosx_11_0_arm64.whl", hash = "sha256:1009ee0c7739c08a0cd59de430d6de452a55e42d6b522de7aa15e6f67db0b8e1", size = 173343 },
    { url = "https://files.pythonhosted.org/packages/fe/ae/d34f7556890341e900a95acf4886833646306269f899d58ad62f588bf410/websockets-15.0.1-pp310-pypy310_pp73-manylinux_2_17_aarch64.manylinux2014_aarch64.whl", hash = "sha256:76d1f20b1c7a2fa82367e04982e708723ba0e7b8d43aa643d3dcd404d74f1475", size = 174599 },
    { url = "https://files.pythonhosted.org/packages/71/e6/5fd43993a87db364ec60fc1d608273a1a465c0caba69176dd160e197ce42/websockets-15.0.1-pp310-pypy310_pp73-manylinux_2_5_i686.manylinux1_i686.manylinux_2_17_i686.manylinux2014_i686.whl", hash = "sha256:f29d80eb9a9263b8d109135351caf568cc3f80b9928bccde535c235de55c22d9", size = 174207 },
    { url = "https://files.pythonhosted.org/packages/2b/fb/c492d6daa5ec067c2988ac80c61359ace5c4c674c532985ac5a123436cec/websockets-15.0.1-pp310-pypy310_pp73-manylinux_2_5_x86_64.manylinux1_x86_64.manylinux_2_17_x86_64.manylinux2014_x86_64.whl", hash = "sha256:b359ed09954d7c18bbc1680f380c7301f92c60bf924171629c5db97febb12f04", size = 174155 },
    { url = "https://files.pythonhosted.org/packages/68/a1/dcb68430b1d00b698ae7a7e0194433bce4f07ded185f0ee5fb21e2a2e91e/websockets-15.0.1-pp310-pypy310_pp73-win_amd64.whl", hash = "sha256:cad21560da69f4ce7658ca2cb83138fb4cf695a2ba3e475e0559e05991aa8122", size = 176884 },
    { url = "https://files.pythonhosted.org/packages/fa/a8/5b41e0da817d64113292ab1f8247140aac61cbf6cfd085d6a0fa77f4984f/websockets-15.0.1-py3-none-any.whl", hash = "sha256:f7a866fbc1e97b5c617ee4116daaa09b722101d4a3c170c787450ba409f9736f", size = 169743 },
]

[[package]]
name = "xxhash"
version = "3.5.0"
source = { registry = "https://pypi.org/simple" }
sdist = { url = "https://files.pythonhosted.org/packages/00/5e/d6e5258d69df8b4ed8c83b6664f2b47d30d2dec551a29ad72a6c69eafd31/xxhash-3.5.0.tar.gz", hash = "sha256:84f2caddf951c9cbf8dc2e22a89d4ccf5d86391ac6418fe81e3c67d0cf60b45f", size = 84241 }
wheels = [
    { url = "https://files.pythonhosted.org/packages/bb/8a/0e9feca390d512d293afd844d31670e25608c4a901e10202aa98785eab09/xxhash-3.5.0-cp310-cp310-macosx_10_9_x86_64.whl", hash = "sha256:ece616532c499ee9afbb83078b1b952beffef121d989841f7f4b3dc5ac0fd212", size = 31970 },
    { url = "https://files.pythonhosted.org/packages/16/e6/be5aa49580cd064a18200ab78e29b88b1127e1a8c7955eb8ecf81f2626eb/xxhash-3.5.0-cp310-cp310-macosx_11_0_arm64.whl", hash = "sha256:3171f693dbc2cef6477054a665dc255d996646b4023fe56cb4db80e26f4cc520", size = 30801 },
    { url = "https://files.pythonhosted.org/packages/20/ee/b8a99ebbc6d1113b3a3f09e747fa318c3cde5b04bd9c197688fadf0eeae8/xxhash-3.5.0-cp310-cp310-manylinux_2_17_aarch64.manylinux2014_aarch64.whl", hash = "sha256:7c5d3e570ef46adaf93fc81b44aca6002b5a4d8ca11bd0580c07eac537f36680", size = 220927 },
    { url = "https://files.pythonhosted.org/packages/58/62/15d10582ef159283a5c2b47f6d799fc3303fe3911d5bb0bcc820e1ef7ff4/xxhash-3.5.0-cp310-cp310-manylinux_2_17_ppc64le.manylinux2014_ppc64le.whl", hash = "sha256:7cb29a034301e2982df8b1fe6328a84f4b676106a13e9135a0d7e0c3e9f806da", size = 200360 },
    { url = "https://files.pythonhosted.org/packages/23/41/61202663ea9b1bd8e53673b8ec9e2619989353dba8cfb68e59a9cbd9ffe3/xxhash-3.5.0-cp310-cp310-manylinux_2_17_s390x.manylinux2014_s390x.whl", hash = "sha256:5d0d307d27099bb0cbeea7260eb39ed4fdb99c5542e21e94bb6fd29e49c57a23", size = 428528 },
    { url = "https://files.pythonhosted.org/packages/f2/07/d9a3059f702dec5b3b703737afb6dda32f304f6e9da181a229dafd052c29/xxhash-3.5.0-cp310-cp310-manylinux_2_17_x86_64.manylinux2014_x86_64.whl", hash = "sha256:c0342aafd421795d740e514bc9858ebddfc705a75a8c5046ac56d85fe97bf196", size = 194149 },
    { url = "https://files.pythonhosted.org/packages/eb/58/27caadf78226ecf1d62dbd0c01d152ed381c14c1ee4ad01f0d460fc40eac/xxhash-3.5.0-cp310-cp310-manylinux_2_5_i686.manylinux1_i686.manylinux_2_17_i686.manylinux2014_i686.whl", hash = "sha256:3dbbd9892c5ebffeca1ed620cf0ade13eb55a0d8c84e0751a6653adc6ac40d0c", size = 207703 },
    { url = "https://files.pythonhosted.org/packages/b1/08/32d558ce23e1e068453c39aed7b3c1cdc690c177873ec0ca3a90d5808765/xxhash-3.5.0-cp310-cp310-musllinux_1_2_aarch64.whl", hash = "sha256:4cc2d67fdb4d057730c75a64c5923abfa17775ae234a71b0200346bfb0a7f482", size = 216255 },
    { url = "https://files.pythonhosted.org/packages/3f/d4/2b971e2d2b0a61045f842b622ef11e94096cf1f12cd448b6fd426e80e0e2/xxhash-3.5.0-cp310-cp310-musllinux_1_2_i686.whl", hash = "sha256:ec28adb204b759306a3d64358a5e5c07d7b1dd0ccbce04aa76cb9377b7b70296", size = 202744 },
    { url = "https://files.pythonhosted.org/packages/19/ae/6a6438864a8c4c39915d7b65effd85392ebe22710412902487e51769146d/xxhash-3.5.0-cp310-cp310-musllinux_1_2_ppc64le.whl", hash = "sha256:1328f6d8cca2b86acb14104e381225a3d7b42c92c4b86ceae814e5c400dbb415", size = 210115 },
    { url = "https://files.pythonhosted.org/packages/48/7d/b3c27c27d1fc868094d02fe4498ccce8cec9fcc591825c01d6bcb0b4fc49/xxhash-3.5.0-cp310-cp310-musllinux_1_2_s390x.whl", hash = "sha256:8d47ebd9f5d9607fd039c1fbf4994e3b071ea23eff42f4ecef246ab2b7334198", size = 414247 },
    { url = "https://files.pythonhosted.org/packages/a1/05/918f9e7d2fbbd334b829997045d341d6239b563c44e683b9a7ef8fe50f5d/xxhash-3.5.0-cp310-cp310-musllinux_1_2_x86_64.whl", hash = "sha256:b96d559e0fcddd3343c510a0fe2b127fbff16bf346dd76280b82292567523442", size = 191419 },
    { url = "https://files.pythonhosted.org/packages/08/29/dfe393805b2f86bfc47c290b275f0b7c189dc2f4e136fd4754f32eb18a8d/xxhash-3.5.0-cp310-cp310-win32.whl", hash = "sha256:61c722ed8d49ac9bc26c7071eeaa1f6ff24053d553146d5df031802deffd03da", size = 30114 },
    { url = "https://files.pythonhosted.org/packages/7b/d7/aa0b22c4ebb7c3ccb993d4c565132abc641cd11164f8952d89eb6a501909/xxhash-3.5.0-cp310-cp310-win_amd64.whl", hash = "sha256:9bed5144c6923cc902cd14bb8963f2d5e034def4486ab0bbe1f58f03f042f9a9", size = 30003 },
    { url = "https://files.pythonhosted.org/packages/69/12/f969b81541ee91b55f1ce469d7ab55079593c80d04fd01691b550e535000/xxhash-3.5.0-cp310-cp310-win_arm64.whl", hash = "sha256:893074d651cf25c1cc14e3bea4fceefd67f2921b1bb8e40fcfeba56820de80c6", size = 26773 },
    { url = "https://files.pythonhosted.org/packages/b8/c7/afed0f131fbda960ff15eee7f304fa0eeb2d58770fade99897984852ef23/xxhash-3.5.0-cp311-cp311-macosx_10_9_x86_64.whl", hash = "sha256:02c2e816896dc6f85922ced60097bcf6f008dedfc5073dcba32f9c8dd786f3c1", size = 31969 },
    { url = "https://files.pythonhosted.org/packages/8c/0c/7c3bc6d87e5235672fcc2fb42fd5ad79fe1033925f71bf549ee068c7d1ca/xxhash-3.5.0-cp311-cp311-macosx_11_0_arm64.whl", hash = "sha256:6027dcd885e21581e46d3c7f682cfb2b870942feeed58a21c29583512c3f09f8", size = 30800 },
    { url = "https://files.pythonhosted.org/packages/04/9e/01067981d98069eec1c20201f8c145367698e9056f8bc295346e4ea32dd1/xxhash-3.5.0-cp311-cp311-manylinux_2_17_aarch64.manylinux2014_aarch64.whl", hash = "sha256:1308fa542bbdbf2fa85e9e66b1077eea3a88bef38ee8a06270b4298a7a62a166", size = 221566 },
    { url = "https://files.pythonhosted.org/packages/d4/09/d4996de4059c3ce5342b6e1e6a77c9d6c91acce31f6ed979891872dd162b/xxhash-3.5.0-cp311-cp311-manylinux_2_17_ppc64le.manylinux2014_ppc64le.whl", hash = "sha256:c28b2fdcee797e1c1961cd3bcd3d545cab22ad202c846235197935e1df2f8ef7", size = 201214 },
    { url = "https://files.pythonhosted.org/packages/62/f5/6d2dc9f8d55a7ce0f5e7bfef916e67536f01b85d32a9fbf137d4cadbee38/xxhash-3.5.0-cp311-cp311-manylinux_2_17_s390x.manylinux2014_s390x.whl", hash = "sha256:924361811732ddad75ff23e90efd9ccfda4f664132feecb90895bade6a1b4623", size = 429433 },
    { url = "https://files.pythonhosted.org/packages/d9/72/9256303f10e41ab004799a4aa74b80b3c5977d6383ae4550548b24bd1971/xxhash-3.5.0-cp311-cp311-manylinux_2_17_x86_64.manylinux2014_x86_64.whl", hash = "sha256:89997aa1c4b6a5b1e5b588979d1da048a3c6f15e55c11d117a56b75c84531f5a", size = 194822 },
    { url = "https://files.pythonhosted.org/packages/34/92/1a3a29acd08248a34b0e6a94f4e0ed9b8379a4ff471f1668e4dce7bdbaa8/xxhash-3.5.0-cp311-cp311-manylinux_2_5_i686.manylinux1_i686.manylinux_2_17_i686.manylinux2014_i686.whl", hash = "sha256:685c4f4e8c59837de103344eb1c8a3851f670309eb5c361f746805c5471b8c88", size = 208538 },
    { url = "https://files.pythonhosted.org/packages/53/ad/7fa1a109663366de42f724a1cdb8e796a260dbac45047bce153bc1e18abf/xxhash-3.5.0-cp311-cp311-musllinux_1_2_aarch64.whl", hash = "sha256:dbd2ecfbfee70bc1a4acb7461fa6af7748ec2ab08ac0fa298f281c51518f982c", size = 216953 },
    { url = "https://files.pythonhosted.org/packages/35/02/137300e24203bf2b2a49b48ce898ecce6fd01789c0fcd9c686c0a002d129/xxhash-3.5.0-cp311-cp311-musllinux_1_2_i686.whl", hash = "sha256:25b5a51dc3dfb20a10833c8eee25903fd2e14059e9afcd329c9da20609a307b2", size = 203594 },
    { url = "https://files.pythonhosted.org/packages/23/03/aeceb273933d7eee248c4322b98b8e971f06cc3880e5f7602c94e5578af5/xxhash-3.5.0-cp311-cp311-musllinux_1_2_ppc64le.whl", hash = "sha256:a8fb786fb754ef6ff8c120cb96629fb518f8eb5a61a16aac3a979a9dbd40a084", size = 210971 },
    { url = "https://files.pythonhosted.org/packages/e3/64/ed82ec09489474cbb35c716b189ddc1521d8b3de12b1b5ab41ce7f70253c/xxhash-3.5.0-cp311-cp311-musllinux_1_2_s390x.whl", hash = "sha256:a905ad00ad1e1c34fe4e9d7c1d949ab09c6fa90c919860c1534ff479f40fd12d", size = 415050 },
    { url = "https://files.pythonhosted.org/packages/71/43/6db4c02dcb488ad4e03bc86d70506c3d40a384ee73c9b5c93338eb1f3c23/xxhash-3.5.0-cp311-cp311-musllinux_1_2_x86_64.whl", hash = "sha256:963be41bcd49f53af6d795f65c0da9b4cc518c0dd9c47145c98f61cb464f4839", size = 192216 },
    { url = "https://files.pythonhosted.org/packages/22/6d/db4abec29e7a567455344433d095fdb39c97db6955bb4a2c432e486b4d28/xxhash-3.5.0-cp311-cp311-win32.whl", hash = "sha256:109b436096d0a2dd039c355fa3414160ec4d843dfecc64a14077332a00aeb7da", size = 30120 },
    { url = "https://files.pythonhosted.org/packages/52/1c/fa3b61c0cf03e1da4767213672efe186b1dfa4fc901a4a694fb184a513d1/xxhash-3.5.0-cp311-cp311-win_amd64.whl", hash = "sha256:b702f806693201ad6c0a05ddbbe4c8f359626d0b3305f766077d51388a6bac58", size = 30003 },
    { url = "https://files.pythonhosted.org/packages/6b/8e/9e6fc572acf6e1cc7ccb01973c213f895cb8668a9d4c2b58a99350da14b7/xxhash-3.5.0-cp311-cp311-win_arm64.whl", hash = "sha256:c4dcb4120d0cc3cc448624147dba64e9021b278c63e34a38789b688fd0da9bf3", size = 26777 },
    { url = "https://files.pythonhosted.org/packages/07/0e/1bfce2502c57d7e2e787600b31c83535af83746885aa1a5f153d8c8059d6/xxhash-3.5.0-cp312-cp312-macosx_10_9_x86_64.whl", hash = "sha256:14470ace8bd3b5d51318782cd94e6f94431974f16cb3b8dc15d52f3b69df8e00", size = 31969 },
    { url = "https://files.pythonhosted.org/packages/3f/d6/8ca450d6fe5b71ce521b4e5db69622383d039e2b253e9b2f24f93265b52c/xxhash-3.5.0-cp312-cp312-macosx_11_0_arm64.whl", hash = "sha256:59aa1203de1cb96dbeab595ded0ad0c0056bb2245ae11fac11c0ceea861382b9", size = 30787 },
    { url = "https://files.pythonhosted.org/packages/5b/84/de7c89bc6ef63d750159086a6ada6416cc4349eab23f76ab870407178b93/xxhash-3.5.0-cp312-cp312-manylinux_2_17_aarch64.manylinux2014_aarch64.whl", hash = "sha256:08424f6648526076e28fae6ea2806c0a7d504b9ef05ae61d196d571e5c879c84", size = 220959 },
    { url = "https://files.pythonhosted.org/packages/fe/86/51258d3e8a8545ff26468c977101964c14d56a8a37f5835bc0082426c672/xxhash-3.5.0-cp312-cp312-manylinux_2_17_ppc64le.manylinux2014_ppc64le.whl", hash = "sha256:61a1ff00674879725b194695e17f23d3248998b843eb5e933007ca743310f793", size = 200006 },
    { url = "https://files.pythonhosted.org/packages/02/0a/96973bd325412feccf23cf3680fd2246aebf4b789122f938d5557c54a6b2/xxhash-3.5.0-cp312-cp312-manylinux_2_17_s390x.manylinux2014_s390x.whl", hash = "sha256:f2f2c61bee5844d41c3eb015ac652a0229e901074951ae48581d58bfb2ba01be", size = 428326 },
    { url = "https://files.pythonhosted.org/packages/11/a7/81dba5010f7e733de88af9555725146fc133be97ce36533867f4c7e75066/xxhash-3.5.0-cp312-cp312-manylinux_2_17_x86_64.manylinux2014_x86_64.whl", hash = "sha256:9d32a592cac88d18cc09a89172e1c32d7f2a6e516c3dfde1b9adb90ab5df54a6", size = 194380 },
    { url = "https://files.pythonhosted.org/packages/fb/7d/f29006ab398a173f4501c0e4977ba288f1c621d878ec217b4ff516810c04/xxhash-3.5.0-cp312-cp312-manylinux_2_5_i686.manylinux1_i686.manylinux_2_17_i686.manylinux2014_i686.whl", hash = "sha256:70dabf941dede727cca579e8c205e61121afc9b28516752fd65724be1355cc90", size = 207934 },
    { url = "https://files.pythonhosted.org/packages/8a/6e/6e88b8f24612510e73d4d70d9b0c7dff62a2e78451b9f0d042a5462c8d03/xxhash-3.5.0-cp312-cp312-musllinux_1_2_aarch64.whl", hash = "sha256:e5d0ddaca65ecca9c10dcf01730165fd858533d0be84c75c327487c37a906a27", size = 216301 },
    { url = "https://files.pythonhosted.org/packages/af/51/7862f4fa4b75a25c3b4163c8a873f070532fe5f2d3f9b3fc869c8337a398/xxhash-3.5.0-cp312-cp312-musllinux_1_2_i686.whl", hash = "sha256:3e5b5e16c5a480fe5f59f56c30abdeba09ffd75da8d13f6b9b6fd224d0b4d0a2", size = 203351 },
    { url = "https://files.pythonhosted.org/packages/22/61/8d6a40f288f791cf79ed5bb113159abf0c81d6efb86e734334f698eb4c59/xxhash-3.5.0-cp312-cp312-musllinux_1_2_ppc64le.whl", hash = "sha256:149b7914451eb154b3dfaa721315117ea1dac2cc55a01bfbd4df7c68c5dd683d", size = 210294 },
    { url = "https://files.pythonhosted.org/packages/17/02/215c4698955762d45a8158117190261b2dbefe9ae7e5b906768c09d8bc74/xxhash-3.5.0-cp312-cp312-musllinux_1_2_s390x.whl", hash = "sha256:eade977f5c96c677035ff39c56ac74d851b1cca7d607ab3d8f23c6b859379cab", size = 414674 },
    { url = "https://files.pythonhosted.org/packages/31/5c/b7a8db8a3237cff3d535261325d95de509f6a8ae439a5a7a4ffcff478189/xxhash-3.5.0-cp312-cp312-musllinux_1_2_x86_64.whl", hash = "sha256:fa9f547bd98f5553d03160967866a71056a60960be00356a15ecc44efb40ba8e", size = 192022 },
    { url = "https://files.pythonhosted.org/packages/78/e3/dd76659b2811b3fd06892a8beb850e1996b63e9235af5a86ea348f053e9e/xxhash-3.5.0-cp312-cp312-win32.whl", hash = "sha256:f7b58d1fd3551b8c80a971199543379be1cee3d0d409e1f6d8b01c1a2eebf1f8", size = 30170 },
    { url = "https://files.pythonhosted.org/packages/d9/6b/1c443fe6cfeb4ad1dcf231cdec96eb94fb43d6498b4469ed8b51f8b59a37/xxhash-3.5.0-cp312-cp312-win_amd64.whl", hash = "sha256:fa0cafd3a2af231b4e113fba24a65d7922af91aeb23774a8b78228e6cd785e3e", size = 30040 },
    { url = "https://files.pythonhosted.org/packages/0f/eb/04405305f290173acc0350eba6d2f1a794b57925df0398861a20fbafa415/xxhash-3.5.0-cp312-cp312-win_arm64.whl", hash = "sha256:586886c7e89cb9828bcd8a5686b12e161368e0064d040e225e72607b43858ba2", size = 26796 },
    { url = "https://files.pythonhosted.org/packages/c9/b8/e4b3ad92d249be5c83fa72916c9091b0965cb0faeff05d9a0a3870ae6bff/xxhash-3.5.0-cp313-cp313-macosx_10_13_x86_64.whl", hash = "sha256:37889a0d13b0b7d739cfc128b1c902f04e32de17b33d74b637ad42f1c55101f6", size = 31795 },
    { url = "https://files.pythonhosted.org/packages/fc/d8/b3627a0aebfbfa4c12a41e22af3742cf08c8ea84f5cc3367b5de2d039cce/xxhash-3.5.0-cp313-cp313-macosx_11_0_arm64.whl", hash = "sha256:97a662338797c660178e682f3bc180277b9569a59abfb5925e8620fba00b9fc5", size = 30792 },
    { url = "https://files.pythonhosted.org/packages/c3/cc/762312960691da989c7cd0545cb120ba2a4148741c6ba458aa723c00a3f8/xxhash-3.5.0-cp313-cp313-manylinux_2_17_aarch64.manylinux2014_aarch64.whl", hash = "sha256:7f85e0108d51092bdda90672476c7d909c04ada6923c14ff9d913c4f7dc8a3bc", size = 220950 },
    { url = "https://files.pythonhosted.org/packages/fe/e9/cc266f1042c3c13750e86a535496b58beb12bf8c50a915c336136f6168dc/xxhash-3.5.0-cp313-cp313-manylinux_2_17_ppc64le.manylinux2014_ppc64le.whl", hash = "sha256:cd2fd827b0ba763ac919440042302315c564fdb797294d86e8cdd4578e3bc7f3", size = 199980 },
    { url = "https://files.pythonhosted.org/packages/bf/85/a836cd0dc5cc20376de26b346858d0ac9656f8f730998ca4324921a010b9/xxhash-3.5.0-cp313-cp313-manylinux_2_17_s390x.manylinux2014_s390x.whl", hash = "sha256:82085c2abec437abebf457c1d12fccb30cc8b3774a0814872511f0f0562c768c", size = 428324 },
    { url = "https://files.pythonhosted.org/packages/b4/0e/15c243775342ce840b9ba34aceace06a1148fa1630cd8ca269e3223987f5/xxhash-3.5.0-cp313-cp313-manylinux_2_17_x86_64.manylinux2014_x86_64.whl", hash = "sha256:07fda5de378626e502b42b311b049848c2ef38784d0d67b6f30bb5008642f8eb", size = 194370 },
    { url = "https://files.pythonhosted.org/packages/87/a1/b028bb02636dfdc190da01951d0703b3d904301ed0ef6094d948983bef0e/xxhash-3.5.0-cp313-cp313-manylinux_2_5_i686.manylinux1_i686.manylinux_2_17_i686.manylinux2014_i686.whl", hash = "sha256:c279f0d2b34ef15f922b77966640ade58b4ccdfef1c4d94b20f2a364617a493f", size = 207911 },
    { url = "https://files.pythonhosted.org/packages/80/d5/73c73b03fc0ac73dacf069fdf6036c9abad82de0a47549e9912c955ab449/xxhash-3.5.0-cp313-cp313-musllinux_1_2_aarch64.whl", hash = "sha256:89e66ceed67b213dec5a773e2f7a9e8c58f64daeb38c7859d8815d2c89f39ad7", size = 216352 },
    { url = "https://files.pythonhosted.org/packages/b6/2a/5043dba5ddbe35b4fe6ea0a111280ad9c3d4ba477dd0f2d1fe1129bda9d0/xxhash-3.5.0-cp313-cp313-musllinux_1_2_i686.whl", hash = "sha256:bcd51708a633410737111e998ceb3b45d3dbc98c0931f743d9bb0a209033a326", size = 203410 },
    { url = "https://files.pythonhosted.org/packages/a2/b2/9a8ded888b7b190aed75b484eb5c853ddd48aa2896e7b59bbfbce442f0a1/xxhash-3.5.0-cp313-cp313-musllinux_1_2_ppc64le.whl", hash = "sha256:3ff2c0a34eae7df88c868be53a8dd56fbdf592109e21d4bfa092a27b0bf4a7bf", size = 210322 },
    { url = "https://files.pythonhosted.org/packages/98/62/440083fafbc917bf3e4b67c2ade621920dd905517e85631c10aac955c1d2/xxhash-3.5.0-cp313-cp313-musllinux_1_2_s390x.whl", hash = "sha256:4e28503dccc7d32e0b9817aa0cbfc1f45f563b2c995b7a66c4c8a0d232e840c7", size = 414725 },
    { url = "https://files.pythonhosted.org/packages/75/db/009206f7076ad60a517e016bb0058381d96a007ce3f79fa91d3010f49cc2/xxhash-3.5.0-cp313-cp313-musllinux_1_2_x86_64.whl", hash = "sha256:a6c50017518329ed65a9e4829154626f008916d36295b6a3ba336e2458824c8c", size = 192070 },
    { url = "https://files.pythonhosted.org/packages/1f/6d/c61e0668943a034abc3a569cdc5aeae37d686d9da7e39cf2ed621d533e36/xxhash-3.5.0-cp313-cp313-win32.whl", hash = "sha256:53a068fe70301ec30d868ece566ac90d873e3bb059cf83c32e76012c889b8637", size = 30172 },
    { url = "https://files.pythonhosted.org/packages/96/14/8416dce965f35e3d24722cdf79361ae154fa23e2ab730e5323aa98d7919e/xxhash-3.5.0-cp313-cp313-win_amd64.whl", hash = "sha256:80babcc30e7a1a484eab952d76a4f4673ff601f54d5142c26826502740e70b43", size = 30041 },
    { url = "https://files.pythonhosted.org/packages/27/ee/518b72faa2073f5aa8e3262408d284892cb79cf2754ba0c3a5870645ef73/xxhash-3.5.0-cp313-cp313-win_arm64.whl", hash = "sha256:4811336f1ce11cac89dcbd18f3a25c527c16311709a89313c3acaf771def2d4b", size = 26801 },
    { url = "https://files.pythonhosted.org/packages/ab/9a/233606bada5bd6f50b2b72c45de3d9868ad551e83893d2ac86dc7bb8553a/xxhash-3.5.0-pp310-pypy310_pp73-macosx_10_15_x86_64.whl", hash = "sha256:2014c5b3ff15e64feecb6b713af12093f75b7926049e26a580e94dcad3c73d8c", size = 29732 },
    { url = "https://files.pythonhosted.org/packages/0c/67/f75276ca39e2c6604e3bee6c84e9db8a56a4973fde9bf35989787cf6e8aa/xxhash-3.5.0-pp310-pypy310_pp73-manylinux_2_17_aarch64.manylinux2014_aarch64.whl", hash = "sha256:fab81ef75003eda96239a23eda4e4543cedc22e34c373edcaf744e721a163986", size = 36214 },
    { url = "https://files.pythonhosted.org/packages/0f/f8/f6c61fd794229cc3848d144f73754a0c107854372d7261419dcbbd286299/xxhash-3.5.0-pp310-pypy310_pp73-manylinux_2_17_x86_64.manylinux2014_x86_64.whl", hash = "sha256:4e2febf914ace002132aa09169cc572e0d8959d0f305f93d5828c4836f9bc5a6", size = 32020 },
    { url = "https://files.pythonhosted.org/packages/79/d3/c029c99801526f859e6b38d34ab87c08993bf3dcea34b11275775001638a/xxhash-3.5.0-pp310-pypy310_pp73-manylinux_2_5_i686.manylinux1_i686.manylinux_2_17_i686.manylinux2014_i686.whl", hash = "sha256:5d3a10609c51da2a1c0ea0293fc3968ca0a18bd73838455b5bca3069d7f8e32b", size = 40515 },
    { url = "https://files.pythonhosted.org/packages/62/e3/bef7b82c1997579c94de9ac5ea7626d01ae5858aa22bf4fcb38bf220cb3e/xxhash-3.5.0-pp310-pypy310_pp73-win_amd64.whl", hash = "sha256:5a74f23335b9689b66eb6dbe2a931a88fcd7a4c2cc4b1cb0edba8ce381c7a1da", size = 30064 },
]

[[package]]
name = "yarl"
version = "1.19.0"
source = { registry = "https://pypi.org/simple" }
dependencies = [
    { name = "idna" },
    { name = "multidict" },
    { name = "propcache" },
]
sdist = { url = "https://files.pythonhosted.org/packages/fc/4d/8a8f57caccce49573e567744926f88c6ab3ca0b47a257806d1cf88584c5f/yarl-1.19.0.tar.gz", hash = "sha256:01e02bb80ae0dbed44273c304095295106e1d9470460e773268a27d11e594892", size = 184396 }
wheels = [
    { url = "https://files.pythonhosted.org/packages/96/0f/e5bd0d7d98bb194a30740dea2c4324f85dfc2f8daba9d7bc7e47b45d1034/yarl-1.19.0-cp310-cp310-macosx_10_9_universal2.whl", hash = "sha256:0bae32f8ebd35c04d6528cedb4a26b8bf25339d3616b04613b97347f919b76d3", size = 144954 },
    { url = "https://files.pythonhosted.org/packages/07/bf/2acc4b643dbdfc823d0d2058768197198a3d93b41fffb41b83359c520a4d/yarl-1.19.0-cp310-cp310-macosx_10_9_x86_64.whl", hash = "sha256:8015a076daf77823e7ebdcba474156587391dab4e70c732822960368c01251e6", size = 96613 },
    { url = "https://files.pythonhosted.org/packages/ca/38/c60ccca9aad0bb939e665b63a4e1550fecc922971f1f246dd7ad709a1a72/yarl-1.19.0-cp310-cp310-macosx_11_0_arm64.whl", hash = "sha256:9973ac95327f5d699eb620286c39365990b240031672b5c436a4cd00539596c5", size = 94408 },
    { url = "https://files.pythonhosted.org/packages/9a/43/2d5b49b4784743d88054e612a97aee2a9d2d463983c6a8e2fa4c872b294a/yarl-1.19.0-cp310-cp310-manylinux_2_17_aarch64.manylinux2014_aarch64.whl", hash = "sha256:fd4b5fbd7b9dde785cfeb486b8cca211a0b138d4f3a7da27db89a25b3c482e5c", size = 330774 },
    { url = "https://files.pythonhosted.org/packages/3b/48/7decce219b6eedce321345f61461ee140ee6b3faf4875efe518f0e7b5817/yarl-1.19.0-cp310-cp310-manylinux_2_17_armv7l.manylinux2014_armv7l.manylinux_2_31_armv7l.whl", hash = "sha256:75460740005de5a912b19f657848aef419387426a40f581b1dc9fac0eb9addb5", size = 323399 },
    { url = "https://files.pythonhosted.org/packages/67/2f/d6253528e49ce1c6f5119ec5269314752b06dd670f5a81721648d98b1dc7/yarl-1.19.0-cp310-cp310-manylinux_2_17_ppc64le.manylinux2014_ppc64le.whl", hash = "sha256:57abd66ca913f2cfbb51eb3dbbbac3648f1f6983f614a4446e0802e241441d2a", size = 343329 },
    { url = "https://files.pythonhosted.org/packages/fc/6b/efeb1a088e8addbf5841a84b74dad2a06346b0e4a712eb269a0cd9ada8b7/yarl-1.19.0-cp310-cp310-manylinux_2_17_s390x.manylinux2014_s390x.whl", hash = "sha256:46ade37911b7c99ce28a959147cb28bffbd14cea9e7dd91021e06a8d2359a5aa", size = 338275 },
    { url = "https://files.pythonhosted.org/packages/a6/b6/31acc2efcaf6999fd256d11f26ccc95ea773bc790ad1973331d7294b25db/yarl-1.19.0-cp310-cp310-manylinux_2_17_x86_64.manylinux2014_x86_64.whl", hash = "sha256:8346ec72ada749a6b5d82bff7be72578eab056ad7ec38c04f668a685abde6af0", size = 334014 },
    { url = "https://files.pythonhosted.org/packages/79/16/1deb54324842479e4d8b34841a383653587dfcc403c132f88b493f0c513e/yarl-1.19.0-cp310-cp310-manylinux_2_5_i686.manylinux1_i686.manylinux_2_17_i686.manylinux2014_i686.whl", hash = "sha256:7e4cb14a6ee5b6649ccf1c6d648b4da9220e8277d4d4380593c03cc08d8fe937", size = 322007 },
    { url = "https://files.pythonhosted.org/packages/80/77/4a073cec4f40ce84897510ee9d347bc10128f715be59b36e5c037463523b/yarl-1.19.0-cp310-cp310-musllinux_1_2_aarch64.whl", hash = "sha256:66fc1c2926a73a2fb46e4b92e3a6c03904d9bc3a0b65e01cb7d2b84146a8bd3b", size = 336569 },
    { url = "https://files.pythonhosted.org/packages/73/e1/2f0455379bbee5f4ece8bc0968106386ec4e74237e8d68ced00bbff0a1fc/yarl-1.19.0-cp310-cp310-musllinux_1_2_armv7l.whl", hash = "sha256:5a70201dd1e0a4304849b6445a9891d7210604c27e67da59091d5412bc19e51c", size = 336384 },
    { url = "https://files.pythonhosted.org/packages/74/e0/307aa8ae96bc0e72644855c76e8960019fc24c511a5dda73f05214da46f0/yarl-1.19.0-cp310-cp310-musllinux_1_2_i686.whl", hash = "sha256:e4807aab1bdeab6ae6f296be46337a260ae4b1f3a8c2fcd373e236b4b2b46efd", size = 340454 },
    { url = "https://files.pythonhosted.org/packages/af/19/2dcdb1e5eef26751c9e79369d1f80d6a1162dababb5070f62bc5b1a8f81e/yarl-1.19.0-cp310-cp310-musllinux_1_2_ppc64le.whl", hash = "sha256:ae584afe81a1de4c1bb06672481050f0d001cad13163e3c019477409f638f9b7", size = 355804 },
    { url = "https://files.pythonhosted.org/packages/c1/af/8c1e102c6d61713ed31022ab8f8866d263b87cb8f466c37f20a99019d169/yarl-1.19.0-cp310-cp310-musllinux_1_2_s390x.whl", hash = "sha256:30eaf4459df6e91f21b2999d1ee18f891bcd51e3cbe1de301b4858c84385895b", size = 359877 },
    { url = "https://files.pythonhosted.org/packages/1a/cf/c3c4bd85ecc7f189e14d21c3bea67ce389511d9178a302d97281868477aa/yarl-1.19.0-cp310-cp310-musllinux_1_2_x86_64.whl", hash = "sha256:0e617d45d03c8dec0dfce6f51f3e1b8a31aa81aaf4a4d1442fdb232bcf0c6d8c", size = 351282 },
    { url = "https://files.pythonhosted.org/packages/c6/85/0994f1c607b0520ef007717ff74f3317df3f7b7f32756ba2bf26c0c58ddf/yarl-1.19.0-cp310-cp310-win32.whl", hash = "sha256:32ba32d0fa23893fd8ea8d05bdb05de6eb19d7f2106787024fd969f4ba5466cb", size = 86529 },
    { url = "https://files.pythonhosted.org/packages/59/00/39bc8da1f67614633a099a44a5f69d056bb4d65a8e52a4003460e3fa4cc7/yarl-1.19.0-cp310-cp310-win_amd64.whl", hash = "sha256:545575ecfcd465891b51546c2bcafdde0acd2c62c2097d8d71902050b20e4922", size = 92707 },
    { url = "https://files.pythonhosted.org/packages/9b/df/5fa7cd75e46306e0f9baf38a7c8969ff6730ea503b86232e85cb740304cf/yarl-1.19.0-cp311-cp311-macosx_10_9_universal2.whl", hash = "sha256:163ff326680de5f6d4966954cf9e3fe1bf980f5fee2255e46e89b8cf0f3418b5", size = 145126 },
    { url = "https://files.pythonhosted.org/packages/2a/be/c1b52129cd2166ab7337f08e701a61baa7c260c7b03b534098cc8297aecc/yarl-1.19.0-cp311-cp311-macosx_10_9_x86_64.whl", hash = "sha256:a626c4d9cca298d1be8625cff4b17004a9066330ac82d132bbda64a4c17c18d3", size = 96691 },
    { url = "https://files.pythonhosted.org/packages/8d/39/ad62139b45515f9bf129c805aeaaedf86fd93ae57ffe911f4caeabef3e74/yarl-1.19.0-cp311-cp311-macosx_11_0_arm64.whl", hash = "sha256:961c3e401ea7f13d02b8bb7cb0c709152a632a6e14cdc8119e9c6ee5596cd45d", size = 94505 },
    { url = "https://files.pythonhosted.org/packages/be/be/04e3202cdc9bb5f81761e327af7095cffb0d81e32421a6b87f926052d2ae/yarl-1.19.0-cp311-cp311-manylinux_2_17_aarch64.manylinux2014_aarch64.whl", hash = "sha256:a39d7b807ab58e633ed760f80195cbd145b58ba265436af35f9080f1810dfe64", size = 355485 },
    { url = "https://files.pythonhosted.org/packages/00/7d/1463203663ca1ae62af8fb9ebc9601dd07f04dbced7edb1df3141a2cb2fe/yarl-1.19.0-cp311-cp311-manylinux_2_17_armv7l.manylinux2014_armv7l.manylinux_2_31_armv7l.whl", hash = "sha256:c4228978fb59c6b10f60124ba8e311c26151e176df364e996f3f8ff8b93971b5", size = 344569 },
    { url = "https://files.pythonhosted.org/packages/b0/1b/5263203017348669e637bb73856fb9632110538e92d5e9f8214fcc764da9/yarl-1.19.0-cp311-cp311-manylinux_2_17_ppc64le.manylinux2014_ppc64le.whl", hash = "sha256:9ba536b17ecf3c74a94239ec1137a3ad3caea8c0e4deb8c8d2ffe847d870a8c5", size = 371426 },
    { url = "https://files.pythonhosted.org/packages/78/59/90ca5f16d56b7741e5383951acc2e065fce41920eb5d8fda3065b5e288dc/yarl-1.19.0-cp311-cp311-manylinux_2_17_s390x.manylinux2014_s390x.whl", hash = "sha256:a251e00e445d2e9df7b827c9843c0b87f58a3254aaa3f162fb610747491fe00f", size = 368102 },
    { url = "https://files.pythonhosted.org/packages/84/f2/5e33aa0251ffd2c2a9041bf887e163eeefdc1dca238fdabac444d9463c3f/yarl-1.19.0-cp311-cp311-manylinux_2_17_x86_64.manylinux2014_x86_64.whl", hash = "sha256:f9b92431d8b4d4ca5ccbfdbac95b05a3a6cd70cd73aa62f32f9627acfde7549c", size = 358740 },
    { url = "https://files.pythonhosted.org/packages/22/9e/ba92d234c81cf94495fc01eaa0b6000175733f76bd63e60ff748bce22c81/yarl-1.19.0-cp311-cp311-manylinux_2_5_i686.manylinux1_i686.manylinux_2_17_i686.manylinux2014_i686.whl", hash = "sha256:ec2f56edaf476f70b5831bbd59700b53d9dd011b1f77cd4846b5ab5c5eafdb3f", size = 346965 },
    { url = "https://files.pythonhosted.org/packages/8d/0b/d4f53136ef12ddad540855a886d7503a6cc17cfabb9a03ce0c179f3b9e51/yarl-1.19.0-cp311-cp311-musllinux_1_2_aarch64.whl", hash = "sha256:acf9b92c4245ac8b59bc7ec66a38d3dcb8d1f97fac934672529562bb824ecadb", size = 368547 },
    { url = "https://files.pythonhosted.org/packages/31/4b/35ec8622908a728f378a8511f0ab2d47878b2c0b8cbe035f2d907914a5fc/yarl-1.19.0-cp311-cp311-musllinux_1_2_armv7l.whl", hash = "sha256:57711f1465c06fee8825b95c0b83e82991e6d9425f9a042c3c19070a70ac92bf", size = 357610 },
    { url = "https://files.pythonhosted.org/packages/c1/71/1f39f7c55b0684834d945a2bcfdfe59e6e02ca2483a3d33c2f77a0c3b177/yarl-1.19.0-cp311-cp311-musllinux_1_2_i686.whl", hash = "sha256:528e86f5b1de0ad8dd758ddef4e0ed24f5d946d4a1cef80ffb2d4fca4e10f122", size = 365331 },
    { url = "https://files.pythonhosted.org/packages/2e/13/57675964de5c8ccf6427df93ac97f9bb7328f3f8f7ebc31a5f5a286ab1c0/yarl-1.19.0-cp311-cp311-musllinux_1_2_ppc64le.whl", hash = "sha256:3b77173663e075d9e5a57e09d711e9da2f3266be729ecca0b8ae78190990d260", size = 378624 },
    { url = "https://files.pythonhosted.org/packages/d4/c6/5868e40f8da041ed0c3b5fd8c08cece849d9f609e970e6043308767fbb60/yarl-1.19.0-cp311-cp311-musllinux_1_2_s390x.whl", hash = "sha256:d8717924cf0a825b62b1a96fc7d28aab7f55a81bf5338b8ef41d7a76ab9223e9", size = 383981 },
    { url = "https://files.pythonhosted.org/packages/f4/3f/e40124c986d96741d3d341ffac35be42b6df82ef8c18b5984ca2e7d838dd/yarl-1.19.0-cp311-cp311-musllinux_1_2_x86_64.whl", hash = "sha256:0df9f0221a78d858793f40cbea3915c29f969c11366646a92ca47e080a14f881", size = 378868 },
    { url = "https://files.pythonhosted.org/packages/01/eb/caf2774c770288bd87a818b11f3a56ada6a855f1987d93421aae01a175bf/yarl-1.19.0-cp311-cp311-win32.whl", hash = "sha256:8b3ade62678ee2c7c10dcd6be19045135e9badad53108f7d2ed14896ee396045", size = 86446 },
    { url = "https://files.pythonhosted.org/packages/4a/97/d4fe6168c1bb789507ffeb58c2e8c675a7e71de732dc02e12bda904c1362/yarl-1.19.0-cp311-cp311-win_amd64.whl", hash = "sha256:0626ee31edb23ac36bdffe607231de2cca055ad3a5e2dc5da587ef8bc6a321bc", size = 93121 },
    { url = "https://files.pythonhosted.org/packages/b8/70/44ef8f69d61cb5123167a4dda87f6c739a833fbdb2ed52960b4e8409d65c/yarl-1.19.0-cp312-cp312-macosx_10_13_universal2.whl", hash = "sha256:7b687c334da3ff8eab848c9620c47a253d005e78335e9ce0d6868ed7e8fd170b", size = 146855 },
    { url = "https://files.pythonhosted.org/packages/c3/94/38c14d6c8217cc818647689f2dd647b976ced8fea08d0ac84e3c8168252b/yarl-1.19.0-cp312-cp312-macosx_10_13_x86_64.whl", hash = "sha256:b0fe766febcf523a2930b819c87bb92407ae1368662c1bc267234e79b20ff894", size = 97523 },
    { url = "https://files.pythonhosted.org/packages/35/a5/43a613586a6255105c4655a911c307ef3420e49e540d6ae2c5829863fb25/yarl-1.19.0-cp312-cp312-macosx_11_0_arm64.whl", hash = "sha256:742ceffd3c7beeb2b20d47cdb92c513eef83c9ef88c46829f88d5b06be6734ee", size = 95540 },
    { url = "https://files.pythonhosted.org/packages/d4/60/ed26049f4a8b06ebfa6d5f3cb6a51b152fd57081aa818b6497474f65a631/yarl-1.19.0-cp312-cp312-manylinux_2_17_aarch64.manylinux2014_aarch64.whl", hash = "sha256:2af682a1e97437382ee0791eacbf540318bd487a942e068e7e0a6c571fadbbd3", size = 344386 },
    { url = "https://files.pythonhosted.org/packages/49/a6/b84899cab411f49af5986cfb44b514040788d81c8084f5811e6a7c0f1ce6/yarl-1.19.0-cp312-cp312-manylinux_2_17_armv7l.manylinux2014_armv7l.manylinux_2_31_armv7l.whl", hash = "sha256:63702f1a098d0eaaea755e9c9d63172be1acb9e2d4aeb28b187092bcc9ca2d17", size = 338889 },
    { url = "https://files.pythonhosted.org/packages/cc/ce/0704f7166a781b1f81bdd45c4f49eadbae0230ebd35b9ec7cd7769d3a6ff/yarl-1.19.0-cp312-cp312-manylinux_2_17_ppc64le.manylinux2014_ppc64le.whl", hash = "sha256:3560dcba3c71ae7382975dc1e912ee76e50b4cd7c34b454ed620d55464f11876", size = 353107 },
    { url = "https://files.pythonhosted.org/packages/75/e5/0ecd6f2a9cc4264c16d8dfb0d3d71ba8d03cb58f3bcd42b1df4358331189/yarl-1.19.0-cp312-cp312-manylinux_2_17_s390x.manylinux2014_s390x.whl", hash = "sha256:68972df6a0cc47c8abaf77525a76ee5c5f6ea9bbdb79b9565b3234ded3c5e675", size = 353128 },
    { url = "https://files.pythonhosted.org/packages/ad/c7/cd0fd1de581f1c2e8f996e704c9fd979e00106f18eebd91b0173cf1a13c6/yarl-1.19.0-cp312-cp312-manylinux_2_17_x86_64.manylinux2014_x86_64.whl", hash = "sha256:5684e7ff93ea74e47542232bd132f608df4d449f8968fde6b05aaf9e08a140f9", size = 349107 },
    { url = "https://files.pythonhosted.org/packages/e6/34/ba3e5a20bd1d6a09034fc7985aaf1309976f2a7a5aefd093c9e56f6e1e0c/yarl-1.19.0-cp312-cp312-manylinux_2_5_i686.manylinux1_i686.manylinux_2_17_i686.manylinux2014_i686.whl", hash = "sha256:8182ad422bfacdebd4759ce3adc6055c0c79d4740aea1104e05652a81cd868c6", size = 335144 },
    { url = "https://files.pythonhosted.org/packages/1e/98/d9b7beb932fade015906efe0980aa7d522b8f93cf5ebf1082e74faa314b7/yarl-1.19.0-cp312-cp312-musllinux_1_2_aarch64.whl", hash = "sha256:aee5b90a5a9b71ac57400a7bdd0feaa27c51e8f961decc8d412e720a004a1791", size = 360795 },
    { url = "https://files.pythonhosted.org/packages/9a/11/70b8770039cc54af5948970591517a1e1d093df3f04f328c655c9a0fefb7/yarl-1.19.0-cp312-cp312-musllinux_1_2_armv7l.whl", hash = "sha256:8c0b2371858d5a814b08542d5d548adb03ff2d7ab32f23160e54e92250961a72", size = 360140 },
    { url = "https://files.pythonhosted.org/packages/d4/67/708e3e36fafc4d9d96b4eecc6c8b9f37c8ad50df8a16c7a1d5ba9df53050/yarl-1.19.0-cp312-cp312-musllinux_1_2_i686.whl", hash = "sha256:cd430c2b7df4ae92498da09e9b12cad5bdbb140d22d138f9e507de1aa3edfea3", size = 364431 },
    { url = "https://files.pythonhosted.org/packages/c3/8b/937fbbcc895553a7e16fcd86ae4e0724c6ac9468237ad8e7c29cc3b1c9d9/yarl-1.19.0-cp312-cp312-musllinux_1_2_ppc64le.whl", hash = "sha256:a93208282c0ccdf73065fd76c6c129bd428dba5ff65d338ae7d2ab27169861a0", size = 373832 },
    { url = "https://files.pythonhosted.org/packages/f8/ca/288ddc2230c9b6647fe907504f1119adb41252ac533eb564d3fc73511215/yarl-1.19.0-cp312-cp312-musllinux_1_2_s390x.whl", hash = "sha256:b8179280cdeb4c36eb18d6534a328f9d40da60d2b96ac4a295c5f93e2799e9d9", size = 378122 },
    { url = "https://files.pythonhosted.org/packages/4f/5a/79e1ef31d14968fbfc0ecec70a6683b574890d9c7550c376dd6d40de7754/yarl-1.19.0-cp312-cp312-musllinux_1_2_x86_64.whl", hash = "sha256:eda3c2b42dc0c389b7cfda2c4df81c12eeb552019e0de28bde8f913fc3d1fcf3", size = 375178 },
    { url = "https://files.pythonhosted.org/packages/95/38/9b0e56bf14026c3f550ad6425679f6d1a2f4821d70767f39d6f4c56a0820/yarl-1.19.0-cp312-cp312-win32.whl", hash = "sha256:57f3fed859af367b9ca316ecc05ce79ce327d6466342734305aa5cc380e4d8be", size = 86172 },
    { url = "https://files.pythonhosted.org/packages/b3/96/5c2f3987c4bb4e5cdebea3caf99a45946b13a9516f849c02222203d99860/yarl-1.19.0-cp312-cp312-win_amd64.whl", hash = "sha256:5507c1f7dd3d41251b67eecba331c8b2157cfd324849879bebf74676ce76aff7", size = 92617 },
    { url = "https://files.pythonhosted.org/packages/cd/a7/222144efa2f4a47363a5fee27d8a1d24851283b5a7f628890805fe7f7a66/yarl-1.19.0-cp313-cp313-macosx_10_13_universal2.whl", hash = "sha256:59281b9ed27bc410e0793833bcbe7fc149739d56ffa071d1e0fe70536a4f7b61", size = 144789 },
    { url = "https://files.pythonhosted.org/packages/72/4f/3ee8de3f94baa33c0716260b0048b1fd5306f104b3efc6e1713693e7063e/yarl-1.19.0-cp313-cp313-macosx_10_13_x86_64.whl", hash = "sha256:d27a6482ad5e05e8bafd47bf42866f8a1c0c3345abcb48d4511b3c29ecc197dc", size = 96685 },
    { url = "https://files.pythonhosted.org/packages/3e/7c/fbeebf875c1ededd872d6fefabd8a8526ef8aba6e9e8bcdf230d895d487b/yarl-1.19.0-cp313-cp313-macosx_11_0_arm64.whl", hash = "sha256:7a8e19fd5a6fdf19a91f2409665c7a089ffe7b9b5394ab33c0eec04cbecdd01f", size = 94307 },
    { url = "https://files.pythonhosted.org/packages/f3/ff/b7a9c1d7df37e594b43b7a8030e228ccd4ce361eeff24a92b17fe210e57d/yarl-1.19.0-cp313-cp313-manylinux_2_17_aarch64.manylinux2014_aarch64.whl", hash = "sha256:cda34ab19099c3a1685ad48fe45172536610c312b993310b5f1ca3eb83453b36", size = 342811 },
    { url = "https://files.pythonhosted.org/packages/79/e2/9e092876b2156c1d386e4864e85eba541ccabf2b9dcc47da64624bad0cc9/yarl-1.19.0-cp313-cp313-manylinux_2_17_armv7l.manylinux2014_armv7l.manylinux_2_31_armv7l.whl", hash = "sha256:7908a25d33f94852b479910f9cae6cdb9e2a509894e8d5f416c8342c0253c397", size = 336928 },
    { url = "https://files.pythonhosted.org/packages/71/24/648d99c134f2e14fc01ba790ad36ab56815e00069e60a12a4af893448b83/yarl-1.19.0-cp313-cp313-manylinux_2_17_ppc64le.manylinux2014_ppc64le.whl", hash = "sha256:e66c14d162bac94973e767b24de5d7e6c5153f7305a64ff4fcba701210bcd638", size = 351021 },
    { url = "https://files.pythonhosted.org/packages/0c/ee/7278d475784d407d1990a5939722e66a0fef057046fb5f1721f0a6eb156c/yarl-1.19.0-cp313-cp313-manylinux_2_17_s390x.manylinux2014_s390x.whl", hash = "sha256:c03607bf932aa4cfae371e2dc9ca8b76faf031f106dac6a6ff1458418140c165", size = 354454 },
    { url = "https://files.pythonhosted.org/packages/15/ae/242546114e052a7de21a75bd7d4860266439f90bbc21c5e4dd696866d91d/yarl-1.19.0-cp313-cp313-manylinux_2_17_x86_64.manylinux2014_x86_64.whl", hash = "sha256:9931343d1c1f4e77421687b6b94bbebd8a15a64ab8279adf6fbb047eff47e536", size = 347594 },
    { url = "https://files.pythonhosted.org/packages/46/2c/35f4347f76ea4c986e9c1f774b085f489b3a1bf1503c67a4dfc5d8e68e92/yarl-1.19.0-cp313-cp313-manylinux_2_5_i686.manylinux1_i686.manylinux_2_17_i686.manylinux2014_i686.whl", hash = "sha256:262087a8a0d73e1d169d45c2baf968126f93c97cf403e1af23a7d5455d52721f", size = 334113 },
    { url = "https://files.pythonhosted.org/packages/20/89/3086bc8ec8d7bd505531c51056452d7ae6af906d29c427374f1170ac1938/yarl-1.19.0-cp313-cp313-musllinux_1_2_aarch64.whl", hash = "sha256:70f384921c24e703d249a6ccdabeb57dd6312b568b504c69e428a8dd3e8e68ca", size = 361037 },
    { url = "https://files.pythonhosted.org/packages/a1/5b/2c9765524a70d1c51922b41c91caa30c8094a416734349166e1a3d8de055/yarl-1.19.0-cp313-cp313-musllinux_1_2_armv7l.whl", hash = "sha256:756b9ea5292a2c180d1fe782a377bc4159b3cfefaca7e41b5b0a00328ef62fa9", size = 361025 },
    { url = "https://files.pythonhosted.org/packages/ca/f8/c4a190bcc3cd98fb428d1dd31519e58004153dc7f2acd1236ecae54e3433/yarl-1.19.0-cp313-cp313-musllinux_1_2_i686.whl", hash = "sha256:cbeb9c145d534c240a63b6ecc8a8dd451faeb67b3dc61d729ec197bb93e29497", size = 364397 },
    { url = "https://files.pythonhosted.org/packages/6b/fb/f65b1347be8e12ac4e3e37a9bb880e6b9b604f252aaafd88e4879b1e9348/yarl-1.19.0-cp313-cp313-musllinux_1_2_ppc64le.whl", hash = "sha256:087ae8f8319848c18e0d114d0f56131a9c017f29200ab1413b0137ad7c83e2ae", size = 374065 },
    { url = "https://files.pythonhosted.org/packages/1c/c5/102cc3b9baad1a76f9127453ad08e0f5bc9c996c18128b1e28fe03817d6c/yarl-1.19.0-cp313-cp313-musllinux_1_2_s390x.whl", hash = "sha256:362f5480ba527b6c26ff58cff1f229afe8b7fdd54ee5ffac2ab827c1a75fc71c", size = 381341 },
    { url = "https://files.pythonhosted.org/packages/f7/ce/f5dc0439320dfe59fadab8cdd24ac324be19cf6ae4736422c7e2a510ddf3/yarl-1.19.0-cp313-cp313-musllinux_1_2_x86_64.whl", hash = "sha256:f408d4b4315e814e5c3668094e33d885f13c7809cbe831cbdc5b1bb8c7a448f4", size = 376552 },
    { url = "https://files.pythonhosted.org/packages/a9/4a/4833a134c76af987eff3ce8cb71e42932234120e6be061eb2555061e8844/yarl-1.19.0-cp313-cp313-win32.whl", hash = "sha256:24e4c367ad69988a2283dd45ea88172561ca24b2326b9781e164eb46eea68345", size = 85878 },
    { url = "https://files.pythonhosted.org/packages/32/e9/59327daab3af8f79221638a8f0d11474d20f6a8fbc41e9da80c5ef69e688/yarl-1.19.0-cp313-cp313-win_amd64.whl", hash = "sha256:0110f91c57ab43d1538dfa92d61c45e33b84df9257bd08fcfcda90cce931cbc9", size = 92448 },
    { url = "https://files.pythonhosted.org/packages/a4/06/ae25a353e8f032322df6f30d6bb1fc329773ee48e1a80a2196ccb8d1206b/yarl-1.19.0-py3-none-any.whl", hash = "sha256:a727101eb27f66727576630d02985d8a065d09cd0b5fcbe38a5793f71b2a97ef", size = 45990 },
]

[[package]]
name = "zstandard"
version = "0.23.0"
source = { registry = "https://pypi.org/simple" }
dependencies = [
    { name = "cffi", marker = "platform_python_implementation == 'PyPy'" },
]
sdist = { url = "https://files.pythonhosted.org/packages/ed/f6/2ac0287b442160a89d726b17a9184a4c615bb5237db763791a7fd16d9df1/zstandard-0.23.0.tar.gz", hash = "sha256:b2d8c62d08e7255f68f7a740bae85b3c9b8e5466baa9cbf7f57f1cde0ac6bc09", size = 681701 }
wheels = [
    { url = "https://files.pythonhosted.org/packages/2a/55/bd0487e86679db1823fc9ee0d8c9c78ae2413d34c0b461193b5f4c31d22f/zstandard-0.23.0-cp310-cp310-macosx_10_9_x86_64.whl", hash = "sha256:bf0a05b6059c0528477fba9054d09179beb63744355cab9f38059548fedd46a9", size = 788701 },
    { url = "https://files.pythonhosted.org/packages/e1/8a/ccb516b684f3ad987dfee27570d635822e3038645b1a950c5e8022df1145/zstandard-0.23.0-cp310-cp310-macosx_11_0_arm64.whl", hash = "sha256:fc9ca1c9718cb3b06634c7c8dec57d24e9438b2aa9a0f02b8bb36bf478538880", size = 633678 },
    { url = "https://files.pythonhosted.org/packages/12/89/75e633d0611c028e0d9af6df199423bf43f54bea5007e6718ab7132e234c/zstandard-0.23.0-cp310-cp310-manylinux_2_17_aarch64.manylinux2014_aarch64.whl", hash = "sha256:77da4c6bfa20dd5ea25cbf12c76f181a8e8cd7ea231c673828d0386b1740b8dc", size = 4941098 },
    { url = "https://files.pythonhosted.org/packages/4a/7a/bd7f6a21802de358b63f1ee636ab823711c25ce043a3e9f043b4fcb5ba32/zstandard-0.23.0-cp310-cp310-manylinux_2_17_ppc64le.manylinux2014_ppc64le.whl", hash = "sha256:b2170c7e0367dde86a2647ed5b6f57394ea7f53545746104c6b09fc1f4223573", size = 5308798 },
    { url = "https://files.pythonhosted.org/packages/79/3b/775f851a4a65013e88ca559c8ae42ac1352db6fcd96b028d0df4d7d1d7b4/zstandard-0.23.0-cp310-cp310-manylinux_2_17_s390x.manylinux2014_s390x.whl", hash = "sha256:c16842b846a8d2a145223f520b7e18b57c8f476924bda92aeee3a88d11cfc391", size = 5341840 },
    { url = "https://files.pythonhosted.org/packages/09/4f/0cc49570141dd72d4d95dd6fcf09328d1b702c47a6ec12fbed3b8aed18a5/zstandard-0.23.0-cp310-cp310-manylinux_2_17_x86_64.manylinux2014_x86_64.whl", hash = "sha256:157e89ceb4054029a289fb504c98c6a9fe8010f1680de0201b3eb5dc20aa6d9e", size = 5440337 },
    { url = "https://files.pythonhosted.org/packages/e7/7c/aaa7cd27148bae2dc095191529c0570d16058c54c4597a7d118de4b21676/zstandard-0.23.0-cp310-cp310-manylinux_2_5_i686.manylinux1_i686.manylinux_2_17_i686.manylinux2014_i686.whl", hash = "sha256:203d236f4c94cd8379d1ea61db2fce20730b4c38d7f1c34506a31b34edc87bdd", size = 4861182 },
    { url = "https://files.pythonhosted.org/packages/ac/eb/4b58b5c071d177f7dc027129d20bd2a44161faca6592a67f8fcb0b88b3ae/zstandard-0.23.0-cp310-cp310-musllinux_1_1_aarch64.whl", hash = "sha256:dc5d1a49d3f8262be192589a4b72f0d03b72dcf46c51ad5852a4fdc67be7b9e4", size = 4932936 },
    { url = "https://files.pythonhosted.org/packages/44/f9/21a5fb9bb7c9a274b05ad700a82ad22ce82f7ef0f485980a1e98ed6e8c5f/zstandard-0.23.0-cp310-cp310-musllinux_1_1_x86_64.whl", hash = "sha256:752bf8a74412b9892f4e5b58f2f890a039f57037f52c89a740757ebd807f33ea", size = 5464705 },
    { url = "https://files.pythonhosted.org/packages/49/74/b7b3e61db3f88632776b78b1db597af3f44c91ce17d533e14a25ce6a2816/zstandard-0.23.0-cp310-cp310-musllinux_1_2_aarch64.whl", hash = "sha256:80080816b4f52a9d886e67f1f96912891074903238fe54f2de8b786f86baded2", size = 4857882 },
    { url = "https://files.pythonhosted.org/packages/4a/7f/d8eb1cb123d8e4c541d4465167080bec88481ab54cd0b31eb4013ba04b95/zstandard-0.23.0-cp310-cp310-musllinux_1_2_i686.whl", hash = "sha256:84433dddea68571a6d6bd4fbf8ff398236031149116a7fff6f777ff95cad3df9", size = 4697672 },
    { url = "https://files.pythonhosted.org/packages/5e/05/f7dccdf3d121309b60342da454d3e706453a31073e2c4dac8e1581861e44/zstandard-0.23.0-cp310-cp310-musllinux_1_2_ppc64le.whl", hash = "sha256:ab19a2d91963ed9e42b4e8d77cd847ae8381576585bad79dbd0a8837a9f6620a", size = 5206043 },
    { url = "https://files.pythonhosted.org/packages/86/9d/3677a02e172dccd8dd3a941307621c0cbd7691d77cb435ac3c75ab6a3105/zstandard-0.23.0-cp310-cp310-musllinux_1_2_s390x.whl", hash = "sha256:59556bf80a7094d0cfb9f5e50bb2db27fefb75d5138bb16fb052b61b0e0eeeb0", size = 5667390 },
    { url = "https://files.pythonhosted.org/packages/41/7e/0012a02458e74a7ba122cd9cafe491facc602c9a17f590367da369929498/zstandard-0.23.0-cp310-cp310-musllinux_1_2_x86_64.whl", hash = "sha256:27d3ef2252d2e62476389ca8f9b0cf2bbafb082a3b6bfe9d90cbcbb5529ecf7c", size = 5198901 },
    { url = "https://files.pythonhosted.org/packages/65/3a/8f715b97bd7bcfc7342d8adcd99a026cb2fb550e44866a3b6c348e1b0f02/zstandard-0.23.0-cp310-cp310-win32.whl", hash = "sha256:5d41d5e025f1e0bccae4928981e71b2334c60f580bdc8345f824e7c0a4c2a813", size = 430596 },
    { url = "https://files.pythonhosted.org/packages/19/b7/b2b9eca5e5a01111e4fe8a8ffb56bdcdf56b12448a24effe6cfe4a252034/zstandard-0.23.0-cp310-cp310-win_amd64.whl", hash = "sha256:519fbf169dfac1222a76ba8861ef4ac7f0530c35dd79ba5727014613f91613d4", size = 495498 },
    { url = "https://files.pythonhosted.org/packages/9e/40/f67e7d2c25a0e2dc1744dd781110b0b60306657f8696cafb7ad7579469bd/zstandard-0.23.0-cp311-cp311-macosx_10_9_x86_64.whl", hash = "sha256:34895a41273ad33347b2fc70e1bff4240556de3c46c6ea430a7ed91f9042aa4e", size = 788699 },
    { url = "https://files.pythonhosted.org/packages/e8/46/66d5b55f4d737dd6ab75851b224abf0afe5774976fe511a54d2eb9063a41/zstandard-0.23.0-cp311-cp311-macosx_11_0_arm64.whl", hash = "sha256:77ea385f7dd5b5676d7fd943292ffa18fbf5c72ba98f7d09fc1fb9e819b34c23", size = 633681 },
    { url = "https://files.pythonhosted.org/packages/63/b6/677e65c095d8e12b66b8f862b069bcf1f1d781b9c9c6f12eb55000d57583/zstandard-0.23.0-cp311-cp311-manylinux_2_17_aarch64.manylinux2014_aarch64.whl", hash = "sha256:983b6efd649723474f29ed42e1467f90a35a74793437d0bc64a5bf482bedfa0a", size = 4944328 },
    { url = "https://files.pythonhosted.org/packages/59/cc/e76acb4c42afa05a9d20827116d1f9287e9c32b7ad58cc3af0721ce2b481/zstandard-0.23.0-cp311-cp311-manylinux_2_17_ppc64le.manylinux2014_ppc64le.whl", hash = "sha256:80a539906390591dd39ebb8d773771dc4db82ace6372c4d41e2d293f8e32b8db", size = 5311955 },
    { url = "https://files.pythonhosted.org/packages/78/e4/644b8075f18fc7f632130c32e8f36f6dc1b93065bf2dd87f03223b187f26/zstandard-0.23.0-cp311-cp311-manylinux_2_17_s390x.manylinux2014_s390x.whl", hash = "sha256:445e4cb5048b04e90ce96a79b4b63140e3f4ab5f662321975679b5f6360b90e2", size = 5344944 },
    { url = "https://files.pythonhosted.org/packages/76/3f/dbafccf19cfeca25bbabf6f2dd81796b7218f768ec400f043edc767015a6/zstandard-0.23.0-cp311-cp311-manylinux_2_17_x86_64.manylinux2014_x86_64.whl", hash = "sha256:fd30d9c67d13d891f2360b2a120186729c111238ac63b43dbd37a5a40670b8ca", size = 5442927 },
    { url = "https://files.pythonhosted.org/packages/0c/c3/d24a01a19b6733b9f218e94d1a87c477d523237e07f94899e1c10f6fd06c/zstandard-0.23.0-cp311-cp311-manylinux_2_5_i686.manylinux1_i686.manylinux_2_17_i686.manylinux2014_i686.whl", hash = "sha256:d20fd853fbb5807c8e84c136c278827b6167ded66c72ec6f9a14b863d809211c", size = 4864910 },
    { url = "https://files.pythonhosted.org/packages/1c/a9/cf8f78ead4597264f7618d0875be01f9bc23c9d1d11afb6d225b867cb423/zstandard-0.23.0-cp311-cp311-musllinux_1_1_aarch64.whl", hash = "sha256:ed1708dbf4d2e3a1c5c69110ba2b4eb6678262028afd6c6fbcc5a8dac9cda68e", size = 4935544 },
    { url = "https://files.pythonhosted.org/packages/2c/96/8af1e3731b67965fb995a940c04a2c20997a7b3b14826b9d1301cf160879/zstandard-0.23.0-cp311-cp311-musllinux_1_1_x86_64.whl", hash = "sha256:be9b5b8659dff1f913039c2feee1aca499cfbc19e98fa12bc85e037c17ec6ca5", size = 5467094 },
    { url = "https://files.pythonhosted.org/packages/ff/57/43ea9df642c636cb79f88a13ab07d92d88d3bfe3e550b55a25a07a26d878/zstandard-0.23.0-cp311-cp311-musllinux_1_2_aarch64.whl", hash = "sha256:65308f4b4890aa12d9b6ad9f2844b7ee42c7f7a4fd3390425b242ffc57498f48", size = 4860440 },
    { url = "https://files.pythonhosted.org/packages/46/37/edb78f33c7f44f806525f27baa300341918fd4c4af9472fbc2c3094be2e8/zstandard-0.23.0-cp311-cp311-musllinux_1_2_i686.whl", hash = "sha256:98da17ce9cbf3bfe4617e836d561e433f871129e3a7ac16d6ef4c680f13a839c", size = 4700091 },
    { url = "https://files.pythonhosted.org/packages/c1/f1/454ac3962671a754f3cb49242472df5c2cced4eb959ae203a377b45b1a3c/zstandard-0.23.0-cp311-cp311-musllinux_1_2_ppc64le.whl", hash = "sha256:8ed7d27cb56b3e058d3cf684d7200703bcae623e1dcc06ed1e18ecda39fee003", size = 5208682 },
    { url = "https://files.pythonhosted.org/packages/85/b2/1734b0fff1634390b1b887202d557d2dd542de84a4c155c258cf75da4773/zstandard-0.23.0-cp311-cp311-musllinux_1_2_s390x.whl", hash = "sha256:b69bb4f51daf461b15e7b3db033160937d3ff88303a7bc808c67bbc1eaf98c78", size = 5669707 },
    { url = "https://files.pythonhosted.org/packages/52/5a/87d6971f0997c4b9b09c495bf92189fb63de86a83cadc4977dc19735f652/zstandard-0.23.0-cp311-cp311-musllinux_1_2_x86_64.whl", hash = "sha256:034b88913ecc1b097f528e42b539453fa82c3557e414b3de9d5632c80439a473", size = 5201792 },
    { url = "https://files.pythonhosted.org/packages/79/02/6f6a42cc84459d399bd1a4e1adfc78d4dfe45e56d05b072008d10040e13b/zstandard-0.23.0-cp311-cp311-win32.whl", hash = "sha256:f2d4380bf5f62daabd7b751ea2339c1a21d1c9463f1feb7fc2bdcea2c29c3160", size = 430586 },
    { url = "https://files.pythonhosted.org/packages/be/a2/4272175d47c623ff78196f3c10e9dc7045c1b9caf3735bf041e65271eca4/zstandard-0.23.0-cp311-cp311-win_amd64.whl", hash = "sha256:62136da96a973bd2557f06ddd4e8e807f9e13cbb0bfb9cc06cfe6d98ea90dfe0", size = 495420 },
    { url = "https://files.pythonhosted.org/packages/7b/83/f23338c963bd9de687d47bf32efe9fd30164e722ba27fb59df33e6b1719b/zstandard-0.23.0-cp312-cp312-macosx_10_9_x86_64.whl", hash = "sha256:b4567955a6bc1b20e9c31612e615af6b53733491aeaa19a6b3b37f3b65477094", size = 788713 },
    { url = "https://files.pythonhosted.org/packages/5b/b3/1a028f6750fd9227ee0b937a278a434ab7f7fdc3066c3173f64366fe2466/zstandard-0.23.0-cp312-cp312-macosx_11_0_arm64.whl", hash = "sha256:1e172f57cd78c20f13a3415cc8dfe24bf388614324d25539146594c16d78fcc8", size = 633459 },
    { url = "https://files.pythonhosted.org/packages/26/af/36d89aae0c1f95a0a98e50711bc5d92c144939efc1f81a2fcd3e78d7f4c1/zstandard-0.23.0-cp312-cp312-manylinux_2_17_aarch64.manylinux2014_aarch64.whl", hash = "sha256:b0e166f698c5a3e914947388c162be2583e0c638a4703fc6a543e23a88dea3c1", size = 4945707 },
    { url = "https://files.pythonhosted.org/packages/cd/2e/2051f5c772f4dfc0aae3741d5fc72c3dcfe3aaeb461cc231668a4db1ce14/zstandard-0.23.0-cp312-cp312-manylinux_2_17_ppc64le.manylinux2014_ppc64le.whl", hash = "sha256:12a289832e520c6bd4dcaad68e944b86da3bad0d339ef7989fb7e88f92e96072", size = 5306545 },
    { url = "https://files.pythonhosted.org/packages/0a/9e/a11c97b087f89cab030fa71206963090d2fecd8eb83e67bb8f3ffb84c024/zstandard-0.23.0-cp312-cp312-manylinux_2_17_s390x.manylinux2014_s390x.whl", hash = "sha256:d50d31bfedd53a928fed6707b15a8dbeef011bb6366297cc435accc888b27c20", size = 5337533 },
    { url = "https://files.pythonhosted.org/packages/fc/79/edeb217c57fe1bf16d890aa91a1c2c96b28c07b46afed54a5dcf310c3f6f/zstandard-0.23.0-cp312-cp312-manylinux_2_17_x86_64.manylinux2014_x86_64.whl", hash = "sha256:72c68dda124a1a138340fb62fa21b9bf4848437d9ca60bd35db36f2d3345f373", size = 5436510 },
    { url = "https://files.pythonhosted.org/packages/81/4f/c21383d97cb7a422ddf1ae824b53ce4b51063d0eeb2afa757eb40804a8ef/zstandard-0.23.0-cp312-cp312-manylinux_2_5_i686.manylinux1_i686.manylinux_2_17_i686.manylinux2014_i686.whl", hash = "sha256:53dd9d5e3d29f95acd5de6802e909ada8d8d8cfa37a3ac64836f3bc4bc5512db", size = 4859973 },
    { url = "https://files.pythonhosted.org/packages/ab/15/08d22e87753304405ccac8be2493a495f529edd81d39a0870621462276ef/zstandard-0.23.0-cp312-cp312-musllinux_1_1_aarch64.whl", hash = "sha256:6a41c120c3dbc0d81a8e8adc73312d668cd34acd7725f036992b1b72d22c1772", size = 4936968 },
    { url = "https://files.pythonhosted.org/packages/eb/fa/f3670a597949fe7dcf38119a39f7da49a8a84a6f0b1a2e46b2f71a0ab83f/zstandard-0.23.0-cp312-cp312-musllinux_1_1_x86_64.whl", hash = "sha256:40b33d93c6eddf02d2c19f5773196068d875c41ca25730e8288e9b672897c105", size = 5467179 },
    { url = "https://files.pythonhosted.org/packages/4e/a9/dad2ab22020211e380adc477a1dbf9f109b1f8d94c614944843e20dc2a99/zstandard-0.23.0-cp312-cp312-musllinux_1_2_aarch64.whl", hash = "sha256:9206649ec587e6b02bd124fb7799b86cddec350f6f6c14bc82a2b70183e708ba", size = 4848577 },
    { url = "https://files.pythonhosted.org/packages/08/03/dd28b4484b0770f1e23478413e01bee476ae8227bbc81561f9c329e12564/zstandard-0.23.0-cp312-cp312-musllinux_1_2_i686.whl", hash = "sha256:76e79bc28a65f467e0409098fa2c4376931fd3207fbeb6b956c7c476d53746dd", size = 4693899 },
    { url = "https://files.pythonhosted.org/packages/2b/64/3da7497eb635d025841e958bcd66a86117ae320c3b14b0ae86e9e8627518/zstandard-0.23.0-cp312-cp312-musllinux_1_2_ppc64le.whl", hash = "sha256:66b689c107857eceabf2cf3d3fc699c3c0fe8ccd18df2219d978c0283e4c508a", size = 5199964 },
    { url = "https://files.pythonhosted.org/packages/43/a4/d82decbab158a0e8a6ebb7fc98bc4d903266bce85b6e9aaedea1d288338c/zstandard-0.23.0-cp312-cp312-musllinux_1_2_s390x.whl", hash = "sha256:9c236e635582742fee16603042553d276cca506e824fa2e6489db04039521e90", size = 5655398 },
    { url = "https://files.pythonhosted.org/packages/f2/61/ac78a1263bc83a5cf29e7458b77a568eda5a8f81980691bbc6eb6a0d45cc/zstandard-0.23.0-cp312-cp312-musllinux_1_2_x86_64.whl", hash = "sha256:a8fffdbd9d1408006baaf02f1068d7dd1f016c6bcb7538682622c556e7b68e35", size = 5191313 },
    { url = "https://files.pythonhosted.org/packages/e7/54/967c478314e16af5baf849b6ee9d6ea724ae5b100eb506011f045d3d4e16/zstandard-0.23.0-cp312-cp312-win32.whl", hash = "sha256:dc1d33abb8a0d754ea4763bad944fd965d3d95b5baef6b121c0c9013eaf1907d", size = 430877 },
    { url = "https://files.pythonhosted.org/packages/75/37/872d74bd7739639c4553bf94c84af7d54d8211b626b352bc57f0fd8d1e3f/zstandard-0.23.0-cp312-cp312-win_amd64.whl", hash = "sha256:64585e1dba664dc67c7cdabd56c1e5685233fbb1fc1966cfba2a340ec0dfff7b", size = 495595 },
    { url = "https://files.pythonhosted.org/packages/80/f1/8386f3f7c10261fe85fbc2c012fdb3d4db793b921c9abcc995d8da1b7a80/zstandard-0.23.0-cp313-cp313-macosx_10_13_x86_64.whl", hash = "sha256:576856e8594e6649aee06ddbfc738fec6a834f7c85bf7cadd1c53d4a58186ef9", size = 788975 },
    { url = "https://files.pythonhosted.org/packages/16/e8/cbf01077550b3e5dc86089035ff8f6fbbb312bc0983757c2d1117ebba242/zstandard-0.23.0-cp313-cp313-macosx_11_0_arm64.whl", hash = "sha256:38302b78a850ff82656beaddeb0bb989a0322a8bbb1bf1ab10c17506681d772a", size = 633448 },
    { url = "https://files.pythonhosted.org/packages/06/27/4a1b4c267c29a464a161aeb2589aff212b4db653a1d96bffe3598f3f0d22/zstandard-0.23.0-cp313-cp313-manylinux_2_17_aarch64.manylinux2014_aarch64.whl", hash = "sha256:d2240ddc86b74966c34554c49d00eaafa8200a18d3a5b6ffbf7da63b11d74ee2", size = 4945269 },
    { url = "https://files.pythonhosted.org/packages/7c/64/d99261cc57afd9ae65b707e38045ed8269fbdae73544fd2e4a4d50d0ed83/zstandard-0.23.0-cp313-cp313-manylinux_2_17_ppc64le.manylinux2014_ppc64le.whl", hash = "sha256:2ef230a8fd217a2015bc91b74f6b3b7d6522ba48be29ad4ea0ca3a3775bf7dd5", size = 5306228 },
    { url = "https://files.pythonhosted.org/packages/7a/cf/27b74c6f22541f0263016a0fd6369b1b7818941de639215c84e4e94b2a1c/zstandard-0.23.0-cp313-cp313-manylinux_2_17_s390x.manylinux2014_s390x.whl", hash = "sha256:774d45b1fac1461f48698a9d4b5fa19a69d47ece02fa469825b442263f04021f", size = 5336891 },
    { url = "https://files.pythonhosted.org/packages/fa/18/89ac62eac46b69948bf35fcd90d37103f38722968e2981f752d69081ec4d/zstandard-0.23.0-cp313-cp313-manylinux_2_17_x86_64.manylinux2014_x86_64.whl", hash = "sha256:6f77fa49079891a4aab203d0b1744acc85577ed16d767b52fc089d83faf8d8ed", size = 5436310 },
    { url = "https://files.pythonhosted.org/packages/a8/a8/5ca5328ee568a873f5118d5b5f70d1f36c6387716efe2e369010289a5738/zstandard-0.23.0-cp313-cp313-manylinux_2_5_i686.manylinux1_i686.manylinux_2_17_i686.manylinux2014_i686.whl", hash = "sha256:ac184f87ff521f4840e6ea0b10c0ec90c6b1dcd0bad2f1e4a9a1b4fa177982ea", size = 4859912 },
    { url = "https://files.pythonhosted.org/packages/ea/ca/3781059c95fd0868658b1cf0440edd832b942f84ae60685d0cfdb808bca1/zstandard-0.23.0-cp313-cp313-musllinux_1_1_aarch64.whl", hash = "sha256:c363b53e257246a954ebc7c488304b5592b9c53fbe74d03bc1c64dda153fb847", size = 4936946 },
    { url = "https://files.pythonhosted.org/packages/ce/11/41a58986f809532742c2b832c53b74ba0e0a5dae7e8ab4642bf5876f35de/zstandard-0.23.0-cp313-cp313-musllinux_1_1_x86_64.whl", hash = "sha256:e7792606d606c8df5277c32ccb58f29b9b8603bf83b48639b7aedf6df4fe8171", size = 5466994 },
    { url = "https://files.pythonhosted.org/packages/83/e3/97d84fe95edd38d7053af05159465d298c8b20cebe9ccb3d26783faa9094/zstandard-0.23.0-cp313-cp313-musllinux_1_2_aarch64.whl", hash = "sha256:a0817825b900fcd43ac5d05b8b3079937073d2b1ff9cf89427590718b70dd840", size = 4848681 },
    { url = "https://files.pythonhosted.org/packages/6e/99/cb1e63e931de15c88af26085e3f2d9af9ce53ccafac73b6e48418fd5a6e6/zstandard-0.23.0-cp313-cp313-musllinux_1_2_i686.whl", hash = "sha256:9da6bc32faac9a293ddfdcb9108d4b20416219461e4ec64dfea8383cac186690", size = 4694239 },
    { url = "https://files.pythonhosted.org/packages/ab/50/b1e703016eebbc6501fc92f34db7b1c68e54e567ef39e6e59cf5fb6f2ec0/zstandard-0.23.0-cp313-cp313-musllinux_1_2_ppc64le.whl", hash = "sha256:fd7699e8fd9969f455ef2926221e0233f81a2542921471382e77a9e2f2b57f4b", size = 5200149 },
    { url = "https://files.pythonhosted.org/packages/aa/e0/932388630aaba70197c78bdb10cce2c91fae01a7e553b76ce85471aec690/zstandard-0.23.0-cp313-cp313-musllinux_1_2_s390x.whl", hash = "sha256:d477ed829077cd945b01fc3115edd132c47e6540ddcd96ca169facff28173057", size = 5655392 },
    { url = "https://files.pythonhosted.org/packages/02/90/2633473864f67a15526324b007a9f96c96f56d5f32ef2a56cc12f9548723/zstandard-0.23.0-cp313-cp313-musllinux_1_2_x86_64.whl", hash = "sha256:fa6ce8b52c5987b3e34d5674b0ab529a4602b632ebab0a93b07bfb4dfc8f8a33", size = 5191299 },
    { url = "https://files.pythonhosted.org/packages/b0/4c/315ca5c32da7e2dc3455f3b2caee5c8c2246074a61aac6ec3378a97b7136/zstandard-0.23.0-cp313-cp313-win32.whl", hash = "sha256:a9b07268d0c3ca5c170a385a0ab9fb7fdd9f5fd866be004c4ea39e44edce47dd", size = 430862 },
    { url = "https://files.pythonhosted.org/packages/a2/bf/c6aaba098e2d04781e8f4f7c0ba3c7aa73d00e4c436bcc0cf059a66691d1/zstandard-0.23.0-cp313-cp313-win_amd64.whl", hash = "sha256:f3513916e8c645d0610815c257cbfd3242adfd5c4cfa78be514e5a3ebb42a41b", size = 495578 },
]<|MERGE_RESOLUTION|>--- conflicted
+++ resolved
@@ -1215,13 +1215,9 @@
 dev = [
     { name = "black" },
     { name = "pytest" },
-<<<<<<< HEAD
-    { name = "pytest-cov" },
-=======
     { name = "pytest-asyncio" },
     { name = "pytest-cov" },
     { name = "pytest-mock" },
->>>>>>> 260af9d3
     { name = "ruff" },
 ]
 
@@ -1238,13 +1234,9 @@
     { name = "pydantic" },
     { name = "pytest", specifier = ">=8.3.5" },
     { name = "pytest", marker = "extra == 'dev'", specifier = ">=8.3.5" },
-<<<<<<< HEAD
-    { name = "pytest-cov", marker = "extra == 'dev'", specifier = ">=4.1.0" },
-=======
     { name = "pytest-asyncio", marker = "extra == 'dev'" },
     { name = "pytest-cov", marker = "extra == 'dev'", specifier = ">=4.1.0" },
     { name = "pytest-mock", marker = "extra == 'dev'" },
->>>>>>> 260af9d3
     { name = "python-dotenv" },
     { name = "ruff", marker = "extra == 'dev'", specifier = ">=0.11.4" },
     { name = "starlette", specifier = ">=0.46.1" },
@@ -1865,8 +1857,6 @@
 ]
 
 [[package]]
-<<<<<<< HEAD
-=======
 name = "pytest-asyncio"
 version = "0.26.0"
 source = { registry = "https://pypi.org/simple" }
@@ -1879,7 +1869,6 @@
 ]
 
 [[package]]
->>>>>>> 260af9d3
 name = "pytest-cov"
 version = "6.1.1"
 source = { registry = "https://pypi.org/simple" }
@@ -1893,8 +1882,6 @@
 ]
 
 [[package]]
-<<<<<<< HEAD
-=======
 name = "pytest-mock"
 version = "3.14.0"
 source = { registry = "https://pypi.org/simple" }
@@ -1907,7 +1894,6 @@
 ]
 
 [[package]]
->>>>>>> 260af9d3
 name = "python-dotenv"
 version = "1.1.0"
 source = { registry = "https://pypi.org/simple" }
