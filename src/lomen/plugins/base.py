"""Base classes for Lomen plugins."""

from typing import List


class BaseTool:
    def run(self, *args, **kwargs):
        raise NotImplementedError(
<<<<<<< HEAD
            "Subclasses must implement the 'run' method for synchronous execution."
=======
            "Use the asynchronous 'arun' method instead of 'run'."
>>>>>>> 260af9d3
        )

    async def arun(self, *args, **kwargs):
        """Asynchronous execution method (optional)."""
        # Default implementation raises error, subclasses can override.
        # We don't raise NotImplementedError immediately to allow checking hasattr(tool, 'arun')
        # without needing every tool to implement it if only sync is needed.
        raise NotImplementedError(
            "This tool does not support asynchronous execution via 'arun'."
        )

    def get_params(self):
        raise NotImplementedError(
            "Subclasses must implement the 'get_params' method to define input schema."
        )


class BasePlugin:
    """Base class for all Lomen plugins."""

    def __init__(self):
        pass

    @property
    def name(self) -> str:
        """Name of the plugin."""
        raise NotImplementedError

    @property
    def tools(self) -> List[BaseTool]:
        """List of tools provided by the plugin."""
        raise NotImplementedError<|MERGE_RESOLUTION|>--- conflicted
+++ resolved
@@ -6,11 +6,7 @@
 class BaseTool:
     def run(self, *args, **kwargs):
         raise NotImplementedError(
-<<<<<<< HEAD
-            "Subclasses must implement the 'run' method for synchronous execution."
-=======
             "Use the asynchronous 'arun' method instead of 'run'."
->>>>>>> 260af9d3
         )
 
     async def arun(self, *args, **kwargs):
